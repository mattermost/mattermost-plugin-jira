--- conflicted
+++ resolved
@@ -97,19 +97,13 @@
         expect(actual).not.toBe(null);
         expect(actual.length).toBe(2);
 
-<<<<<<< HEAD
         expect(actual[0].key).toEqual('commentVisibility');
         expect(actual[0].name).toEqual('Comment Visibility');
         expect(actual[0].values).toEqual([]);
         expect(actual[1].key).toEqual('custom1');
         expect(actual[1].name).toEqual('MJK - Checkbox');
         expect(actual[1].values).toEqual([{value: '10033', label: '1'}, {value: '10034', label: '2'}]);
-=======
-        expect(actual[0].key).toEqual('custom1');
-        expect(actual[0].name).toEqual('MJK - Checkbox');
-        expect(actual[0].values).toEqual([{value: '10033', label: '1'}, {value: '10034', label: '2'}]);
         expect(actual[1].name).toBe('Status');
->>>>>>> fd1ca86e
     });
 
     test('should return options for single-select options', () => {
@@ -147,19 +141,13 @@
         expect(actual).not.toBe(null);
         expect(actual.length).toBe(2);
 
-<<<<<<< HEAD
         expect(actual[0].key).toEqual('commentVisibility');
         expect(actual[0].name).toEqual('Comment Visibility');
         expect(actual[0].values).toEqual([]);
         expect(actual[1].key).toEqual('custom1');
         expect(actual[1].name).toEqual('MJK - Radio Buttons');
         expect(actual[1].values).toEqual([{value: '10035', label: '1'}, {value: '10036', label: '2'}]);
-=======
-        expect(actual[0].key).toEqual('custom1');
-        expect(actual[0].name).toEqual('MJK - Radio Buttons');
-        expect(actual[0].values).toEqual([{value: '10035', label: '1'}, {value: '10036', label: '2'}]);
         expect(actual[1].name).toBe('Status');
->>>>>>> fd1ca86e
     });
 
     test('should return options for priority', () => {
@@ -222,19 +210,13 @@
         expect(actual).not.toBe(null);
         expect(actual.length).toBe(2);
 
-<<<<<<< HEAD
         expect(actual[0].key).toEqual('commentVisibility');
         expect(actual[0].name).toEqual('Comment Visibility');
         expect(actual[0].values).toEqual([]);
         expect(actual[1].key).toEqual('priority');
         expect(actual[1].name).toEqual('Priority');
         expect(actual[1].values).toEqual([{value: '1', label: 'Highest'}, {value: '2', label: 'High'}, {value: '3', label: 'Medium'}, {value: '4', label: 'Low'}, {value: '5', label: 'Lowest'}]);
-=======
-        expect(actual[0].key).toEqual('priority');
-        expect(actual[0].name).toEqual('Priority');
-        expect(actual[0].values).toEqual([{value: '1', label: 'Highest'}, {value: '2', label: 'High'}, {value: '3', label: 'Medium'}, {value: '4', label: 'Low'}, {value: '5', label: 'Lowest'}]);
         expect(actual[1].name).toBe('Status');
->>>>>>> fd1ca86e
     });
 
     test('should return options for fix version', () => {
@@ -266,19 +248,13 @@
         expect(actual).not.toBe(null);
         expect(actual.length).toBe(2);
 
-<<<<<<< HEAD
         expect(actual[0].key).toEqual('commentVisibility');
         expect(actual[0].name).toEqual('Comment Visibility');
         expect(actual[0].values).toEqual([]);
         expect(actual[1].key).toEqual('fixVersions');
         expect(actual[1].name).toEqual('Fix versions');
         expect(actual[1].values).toEqual([{value: '10000', label: '5.14 (August 2019)'}]);
-=======
-        expect(actual[0].key).toEqual('fixVersions');
-        expect(actual[0].name).toEqual('Fix versions');
-        expect(actual[0].values).toEqual([{value: '10000', label: '5.14 (August 2019)'}]);
         expect(actual[1].name).toBe('Status');
->>>>>>> fd1ca86e
     });
 
     test('should return options for security level', () => {
@@ -329,14 +305,9 @@
         expect(actual).not.toBe(null);
         expect(actual.length).toBe(2);
 
-<<<<<<< HEAD
         expect(actual[0].key).toEqual('commentVisibility');
         expect(actual[0].name).toEqual('Comment Visibility');
         expect(actual[0].values).toEqual([]);
-        expect(actual[1].key).toEqual('security');
-        expect(actual[1].name).toEqual('Security Level');
-        expect(actual[1].values).toEqual([{value: '10001', label: 'Admin only'}, {value: '10000', label: 'Everyone'}, {value: '10002', label: 'Staff'}]);
-=======
         expect(actual[0].key).toEqual('security');
         expect(actual[0].name).toEqual('Security Level');
         expect(actual[0].values).toEqual([{value: '10001', label: 'Admin only'}, {value: '10000', label: 'Everyone'}, {value: '10002', label: 'Staff'}]);
@@ -378,7 +349,6 @@
 
         const actual = getStatusField(metadata, []);
         expect(actual).toBe(null);
->>>>>>> fd1ca86e
     });
 
     test('should return options with a `userDefined` flag for array of strings', () => {
