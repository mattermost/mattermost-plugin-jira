// Copyright (c) 2015-present Mattermost, Inc. All Rights Reserved.
// See LICENSE.txt for license information.

import React from 'react';
import PropTypes from 'prop-types';

import ReactSelect from 'react-select';
import AsyncSelect from 'react-select/async';

import Setting from 'components/setting';
import {getStyleForReactSelect} from 'utils/styles';

const MAX_NUM_OPTIONS = 100;

export default class ReactSelectSetting extends React.PureComponent {
    static propTypes = {
        name: PropTypes.string,
        onChange: PropTypes.func,
        theme: PropTypes.object.isRequired,
        isClearable: PropTypes.bool,
        options: PropTypes.array.isRequired,
        value: PropTypes.oneOfType([
            PropTypes.object,
            PropTypes.array,
        ]),
        addValidate: PropTypes.func,
        removeValidate: PropTypes.func,
        required: PropTypes.bool,
<<<<<<< HEAD
        allowUserDefinedValue: PropTypes.bool,
=======
>>>>>>> 8d8cd7c3
        limitOptions: PropTypes.bool,
    };

    constructor(props) {
        super(props);

        this.state = {invalid: false};
    }

    componentDidMount() {
        if (this.props.addValidate) {
            this.props.addValidate(this.isValid);
        }
    }

    componentWillUnmount() {
        if (this.props.removeValidate) {
            this.props.removeValidate(this.isValid);
        }
    }

    componentDidUpdate(prevProps, prevState) {
        if (prevState.invalid && (this.props.value && this.props.value.value) !== (prevProps.value && prevProps.value.value)) {
            this.setState({invalid: false}); //eslint-disable-line react/no-did-update-set-state
        }
    }

    handleChange = (value) => {
        if (this.props.onChange) {
            if (Array.isArray(value)) {
                this.props.onChange(this.props.name, value.map((x) => x.value));
            } else {
                const newValue = value ? value.value : null;
                this.props.onChange(this.props.name, newValue);
            }
        }
    };

    // Standard search term matching plus reducing to < 100 items
    filterOptions = (input) => {
        let options = this.props.options;
        if (input) {
            options = options.filter((x) => x.label.toUpperCase().includes(input.toUpperCase()));
            if (this.props.allowUserDefinedValue) {
                options.unshift({label: input, value: input});
            }
        }
        return Promise.resolve(options.slice(0, MAX_NUM_OPTIONS));
    };

    isValid = () => {
        if (!this.props.required) {
            return true;
        }
        let valid = Boolean(this.props.value);
        if (this.props.value && Array.isArray(this.props.value)) {
            valid = Boolean(this.props.value.length);
        }

        this.setState({invalid: !valid});
        return valid;
    };

    render() {
        const requiredMsg = 'This field is required.';
        let validationError = null;
        if (this.props.required && this.state.invalid) {
            validationError = (
                <p className='help-text error-text'>
                    <span>{requiredMsg}</span>
                </p>
            );
        }

        let selectComponent = null;
<<<<<<< HEAD
        if (this.props.limitOptions) {
            // The parent component has let us know that we may have a large number of options, and that
            // the dataset is static. In this case, we use the AsyncSelect component and synchronous func
            // this.filterOptions() to limit the number of options being rendered at a given time.
=======
        if (this.props.limitOptions && this.props.options.length > MAX_NUM_OPTIONS) {
>>>>>>> 8d8cd7c3
            selectComponent = (
                <AsyncSelect
                    {...this.props}
                    loadOptions={this.filterOptions}
                    defaultOptions={true}
                    menuPortalTarget={document.body}
                    menuPlacement='auto'
                    onChange={this.handleChange}
                    styles={getStyleForReactSelect(this.props.theme)}
                />
            );
        } else {
            selectComponent = (
                <ReactSelect
                    {...this.props}
                    menuPortalTarget={document.body}
                    menuPlacement='auto'
                    onChange={this.handleChange}
                    styles={getStyleForReactSelect(this.props.theme)}
                />
            );
        }

        return (
            <Setting
                inputId={this.props.name}
                {...this.props}
            >
                {selectComponent}
                {validationError}
            </Setting>
        );
    }
}<|MERGE_RESOLUTION|>--- conflicted
+++ resolved
@@ -26,10 +26,7 @@
         addValidate: PropTypes.func,
         removeValidate: PropTypes.func,
         required: PropTypes.bool,
-<<<<<<< HEAD
         allowUserDefinedValue: PropTypes.bool,
-=======
->>>>>>> 8d8cd7c3
         limitOptions: PropTypes.bool,
     };
 
@@ -105,14 +102,10 @@
         }
 
         let selectComponent = null;
-<<<<<<< HEAD
-        if (this.props.limitOptions) {
+        if (this.props.limitOptions && this.props.options.length > MAX_NUM_OPTIONS) {
             // The parent component has let us know that we may have a large number of options, and that
             // the dataset is static. In this case, we use the AsyncSelect component and synchronous func
             // this.filterOptions() to limit the number of options being rendered at a given time.
-=======
-        if (this.props.limitOptions && this.props.options.length > MAX_NUM_OPTIONS) {
->>>>>>> 8d8cd7c3
             selectComponent = (
                 <AsyncSelect
                     {...this.props}
