--- conflicted
+++ resolved
@@ -175,7 +175,6 @@
             return null;
         }
 
-<<<<<<< HEAD
         const {ticketDetails, error} = this.state;
         if (error) {
             return (
@@ -193,13 +192,10 @@
                 </div>
             );
         }
-=======
-        const {ticketDetails} = this.state;
 
         // Format the ticket summary by trimming spaces, replacing multiple spaces with one, truncating to `jiraTicketSummaryMaxLength`, and adding '...' if it exceeds the limit.
         const formattedSummary = ticketDetails?.summary ? `${ticketDetails.summary.trim().split(/\s+/).join(' ')
             .substring(0, jiraTicketSummaryMaxLength)}${ticketDetails.summary.trim().split(/\s+/).join(' ').length > jiraTicketSummaryMaxLength ? '...' : ''}` : '';
->>>>>>> 4bcc7d9d
 
         if (!ticketDetails) {
             // Display the spinner loader while ticket details are being fetched
