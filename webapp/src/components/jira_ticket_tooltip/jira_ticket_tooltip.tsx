--- conflicted
+++ resolved
@@ -88,18 +88,8 @@
         }
 
         const {instanceID} = issueKey;
-<<<<<<< HEAD
         if (this.props.show && this.state.ticketId && !this.state.ticketDetails) {
             this.props.fetchIssueByKey(this.state.ticketId, instanceID).then((res: {data?: TicketData}) => {
-=======
-        const {ticketId, ticketDetails} = this.state;
-        if (!ticketDetails && this.props.show && ticketId) {
-            this.props.fetchIssueByKey(this.state.ticketId, instanceID).then((res: { data?: TicketData; error?: any}) => {
-                if (res.error) {
-                    this.setState({error: 'There was a problem loading the details for this Jira link'});
-                    return;
-                }
->>>>>>> b9064ce5
                 const updatedTicketDetails = getJiraTicketDetails(res.data);
                 if (this.props.connected && updatedTicketDetails && updatedTicketDetails.ticketId === this.state.ticketId) {
                     this.setState({
