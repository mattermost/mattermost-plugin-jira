--- conflicted
+++ resolved
@@ -212,11 +212,7 @@
                             title={ticketDetails?.summary}
                             rel='noopener noreferrer'
                         >
-<<<<<<< HEAD
                             <h5 className='tooltip-ticket-summary'>{ticketDetails.summary && ticketDetails.summary.substring(0, jiraTicketSummaryMaxLength)}</h5>
-=======
-                            <h5>{formattedSummary}</h5>
->>>>>>> 4bcc7d9d
                         </a>
                         {this.tagTicketStatus(ticketDetails.statusKey)}
                     </div>
