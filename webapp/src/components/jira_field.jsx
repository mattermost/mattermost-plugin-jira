// Copyright (c) 2015-present Mattermost, Inc. All Rights Reserved.
// See LICENSE.txt for license information.

import React from 'react';
import PropTypes from 'prop-types';

import ReactSelectSetting from 'components/react_select_setting';
import Input from 'components/input';

export default class JiraField extends React.Component {
    static propTypes = {
        id: PropTypes.object.isRequired,
        field: PropTypes.object.isRequired,
        fieldKey: PropTypes.string.isRequired,
        obeyRequired: PropTypes.bool,
        onChange: PropTypes.func.isRequired,
        value: PropTypes.any,
        isFilter: PropTypes.bool,
    };

    static defaultProps = {
        obeyRequired: true,
    };

    // Creates an option for react-select from an allowedValue from the jira field metadata
    makeReactSelectValue = (allowedValue) => {
        const iconLabel = (
            <React.Fragment>
                <img
                    style={getStyle().jiraIcon}
                    src={allowedValue.iconUrl}
                />
                {allowedValue.name}
            </React.Fragment>
        );
        return (
            {value: allowedValue.id, label: iconLabel}
        );
    };

    renderCreateFields() {
        const {field, fieldKey, obeyRequired} = this.props;

        if (field.schema.system === 'description') {
            return (
                <Input
<<<<<<< HEAD
                    key={fieldKey}
                    id={fieldKey}
                    label={field.name}
                    type='textarea'
                    onChange={this.props.onChange}
                    required={obeyRequired && field.required}
=======
                    key={this.props.id}
                    id={this.props.id}
                    label={field.name}
                    type='textarea'
                    onChange={this.props.onChange}
                    required={this.props.obeyRequired && field.required}
>>>>>>> dd3d3549
                    value={this.props.value}
                />
            );
        }

        if (field.schema.type === 'string') {
            return (
                <Input
<<<<<<< HEAD
                    key={fieldKey}
                    id={fieldKey}
                    label={field.name}
                    type='input'
                    onChange={this.props.onChange}
                    required={obeyRequired && field.required}
=======
                    key={this.props.id}
                    id={this.props.id}
                    label={field.name}
                    type='input'
                    onChange={this.props.onChange}
                    required={this.props.obeyRequired && field.required}
>>>>>>> dd3d3549
                    value={this.props.value}
                />
            );
        }

        // if this.props.field has allowedValues, then props.value will be an object
        if (field.allowedValues && field.allowedValues.length) {
            const options = field.allowedValues.map(this.makeReactSelectValue);

            return (
                <ReactSelectSetting
<<<<<<< HEAD
                    key={fieldKey}
                    name={fieldKey}
                    label={field.name}
                    options={options}
                    required={obeyRequired && field.required}
=======
                    key={this.props.id}
                    name={this.props.id}
                    label={field.name}
                    options={options}
                    required={this.props.obeyRequired && field.required}
>>>>>>> dd3d3549
                    onChange={(id, val) => this.props.onChange(id, {id: val})}
                    isMulti={false}
                    value={options.find((option) => option.value === this.props.value)}
                />
            );
        }
        return null;
    }

    renderFilterFields() {
        const field = this.props.field;

        if (field.allowedValues && field.allowedValues.length) {
            const options = field.allowedValues.map(this.makeReactSelectValue);
            let value;
            if (this.props.value) {
                value = options.filter((option) => this.props.value.includes(option.value));
            }

            return (
                <ReactSelectSetting
                    key={field.key}
                    name={field.key}
                    label={field.name}
                    options={options}
                    required={this.props.obeyRequired && field.required}
                    onChange={this.handleChange}
                    isMulti={true}
                    value={value}
                />
            );
        }

        return null;
    }

    render() {
        if (this.props.isFilter) {
            return this.renderFilterFields();
        }

        return this.renderCreateFields();
    }
}

const getStyle = () => ({
    jiraIcon: {
        height: '16px',
        marginRight: '5px',
    },
});<|MERGE_RESOLUTION|>--- conflicted
+++ resolved
@@ -44,21 +44,12 @@
         if (field.schema.system === 'description') {
             return (
                 <Input
-<<<<<<< HEAD
-                    key={fieldKey}
-                    id={fieldKey}
-                    label={field.name}
-                    type='textarea'
-                    onChange={this.props.onChange}
-                    required={obeyRequired && field.required}
-=======
                     key={this.props.id}
                     id={this.props.id}
                     label={field.name}
                     type='textarea'
                     onChange={this.props.onChange}
                     required={this.props.obeyRequired && field.required}
->>>>>>> dd3d3549
                     value={this.props.value}
                 />
             );
@@ -67,21 +58,12 @@
         if (field.schema.type === 'string') {
             return (
                 <Input
-<<<<<<< HEAD
-                    key={fieldKey}
-                    id={fieldKey}
-                    label={field.name}
-                    type='input'
-                    onChange={this.props.onChange}
-                    required={obeyRequired && field.required}
-=======
                     key={this.props.id}
                     id={this.props.id}
                     label={field.name}
                     type='input'
                     onChange={this.props.onChange}
                     required={this.props.obeyRequired && field.required}
->>>>>>> dd3d3549
                     value={this.props.value}
                 />
             );
@@ -93,19 +75,11 @@
 
             return (
                 <ReactSelectSetting
-<<<<<<< HEAD
-                    key={fieldKey}
-                    name={fieldKey}
-                    label={field.name}
-                    options={options}
-                    required={obeyRequired && field.required}
-=======
                     key={this.props.id}
                     name={this.props.id}
                     label={field.name}
                     options={options}
                     required={this.props.obeyRequired && field.required}
->>>>>>> dd3d3549
                     onChange={(id, val) => this.props.onChange(id, {id: val})}
                     isMulti={false}
                     value={options.find((option) => option.value === this.props.value)}
