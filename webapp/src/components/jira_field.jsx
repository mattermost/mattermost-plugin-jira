--- conflicted
+++ resolved
@@ -11,7 +11,6 @@
     static propTypes = {
         id: PropTypes.object.isRequired,
         field: PropTypes.object.isRequired,
-        fieldKey: PropTypes.string.isRequired,
         obeyRequired: PropTypes.bool,
         onChange: PropTypes.func.isRequired,
         value: PropTypes.any,
@@ -38,26 +37,17 @@
     };
 
     render() {
-        const {field, fieldKey, obeyRequired} = this.props;
+        const field = this.props.field;
 
         if (field.schema.system === 'description') {
             return (
                 <Input
-<<<<<<< HEAD
                     key={this.props.id}
                     id={this.props.id}
                     label={field.name}
                     type='textarea'
                     onChange={this.props.onChange}
                     required={this.props.obeyRequired && field.required}
-=======
-                    key={fieldKey}
-                    id={fieldKey}
-                    label={field.name}
-                    type='textarea'
-                    onChange={this.props.onChange}
-                    required={obeyRequired && field.required}
->>>>>>> 77295a43
                     value={this.props.value}
                 />
             );
@@ -66,21 +56,12 @@
         if (field.schema.type === 'string') {
             return (
                 <Input
-<<<<<<< HEAD
                     key={this.props.id}
                     id={this.props.id}
                     label={field.name}
                     type='input'
                     onChange={this.props.onChange}
                     required={this.props.obeyRequired && field.required}
-=======
-                    key={fieldKey}
-                    id={fieldKey}
-                    label={field.name}
-                    type='input'
-                    onChange={this.props.onChange}
-                    required={obeyRequired && field.required}
->>>>>>> 77295a43
                     value={this.props.value}
                 />
             );
@@ -92,21 +73,14 @@
 
             return (
                 <ReactSelectSetting
-<<<<<<< HEAD
                     key={this.props.id}
                     name={this.props.id}
-                    label={field.name}
-                    options={options}
-                    required={this.props.obeyRequired && field.required}
-                    onChange={this.props.onChange}
-=======
                     key={fieldKey}
                     name={fieldKey}
                     label={field.name}
                     options={options}
-                    required={obeyRequired && field.required}
+                    required={this.props.obeyRequired && field.required}
                     onChange={(id, val) => this.props.onChange(id, {id: val})}
->>>>>>> 77295a43
                     isMulti={false}
                     value={options.find((option) => option.value === this.props.value)}
                 />
