--- conflicted
+++ resolved
@@ -13,14 +13,11 @@
         instanceInstalled: PropTypes.bool,
         registry: PropTypes.object.isRequired,
         openChannelSettings: PropTypes.func.isRequired,
-<<<<<<< HEAD
         haveSetupUI: PropTypes.bool.isRequired,
         finishedSetupUI: PropTypes.func.isRequired,
-=======
         setupUI: PropTypes.func.isRequired,
         setHeaderButtonId: PropTypes.func.isRequired,
         headerButtonId: PropTypes.string.isRequired,
->>>>>>> 1fd81ffb
     };
 
     registerHeaderButton = () => {
@@ -36,14 +33,10 @@
         if (this.props.instanceInstalled && this.props.userConnected && this.props.headerButtonId === '') {
             this.registerHeaderButton();
         }
-<<<<<<< HEAD
         if (!this.props.haveSetupUI) {
-            setupUI();
+            this.props.setupUI();
             this.props.finishedSetupUI();
         }
-=======
-        this.props.setupUI();
->>>>>>> 1fd81ffb
     }
 
     componentDidUpdate() {
