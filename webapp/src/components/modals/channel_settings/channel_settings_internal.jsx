// Copyright (c) 2015-present Mattermost, Inc. All Rights Reserved.
// See LICENSE.txt for license information.

import React, {PureComponent} from 'react';
import PropTypes from 'prop-types';
import {Modal} from 'react-bootstrap';

import ReactSelectSetting from 'components/react_select_setting';
import FormButton from 'components/form_button';
import Loading from 'components/loading';
import {getProjectValues, getIssueValuesForMultipleProjects, getCustomFieldValuesForProject} from 'utils/jira_issue_metadata';

const JiraEventOptions = [
    {value: 'event_created', label: 'Issue Created'},
    {value: 'event_deleted', label: 'Issue Deleted'},
    {value: 'event_deleted_unresolved', label: 'Issue Deleted, Unresolved'},
    {value: 'event_updated_reopened', label: 'Issue Reopened'},
    {value: 'event_updated_resolved', label: 'Issue Resolved'},
    {value: 'event_created_comment', label: 'Comment Created'},
    {value: 'event_updated_comment', label: 'Comment Updated'},
    {value: 'event_deleted_comment', label: 'Comment Deleted'},
    {value: 'event_updated_any', label: 'Issue Updated: Any'},
    {value: 'event_updated_assignee', label: 'Issue Updated: Assignee'},
    {value: 'event_updated_attachment', label: 'Issue Updated: Attachment'},
    {value: 'event_updated_description', label: 'Issue Updated: Description'},
    {value: 'event_updated_fix_version', label: 'Issue Updated: Fix Version'},
    {value: 'event_updated_issue_type', label: 'Issue Updated: Issue Type'},
    {value: 'event_updated_labels', label: 'Issue Updated: Labels'},
    {value: 'event_updated_priority', label: 'Issue Updated: Priority'},
    {value: 'event_updated_rank', label: 'Issue Updated: Rank'},
    {value: 'event_updated_sprint', label: 'Issue Updated: Sprint'},
    {value: 'event_updated_status', label: 'Issue Updated: Status'},
    {value: 'event_updated_summary', label: 'Issue Updated: Summary'},
];

export default class ChannelSettingsModalInner extends PureComponent {
    static propTypes = {
        close: PropTypes.func.isRequired,
        channel: PropTypes.object.isRequired,
        theme: PropTypes.object.isRequired,
        jiraProjectMetadata: PropTypes.object.isRequired,
        jiraIssueMetadata: PropTypes.object.isRequired,
        channelSubscriptions: PropTypes.array.isRequired,
        createChannelSubscription: PropTypes.func.isRequired,
        deleteChannelSubscription: PropTypes.func.isRequired,
        editChannelSubscription: PropTypes.func.isRequired,
        fetchChannelSubscriptions: PropTypes.func.isRequired,
        fetchJiraIssueMetadataForProject: PropTypes.func.isRequired,
        clearIssueMetadata: PropTypes.func.isRequired,
    };

    constructor(props) {
        super(props);

        let filters = {
            events: [],
            projects: [],
            issue_types: [],
        };

        if (props.channelSubscriptions[0]) {
            filters = Object.assign({}, filters, props.channelSubscriptions[0].filters);
        }

        let fetchingProject = false;
        if (filters.projects.length) {
            fetchingProject = true;
            this.fetchProject(filters.project[0]);
        }

        this.state = {
            error: null,
            getMetaDataErr: null,
            submitting: false,
            filters,
            fetchingProject,
        };
    }

    handleClose = (e) => {
        if (e && e.preventDefault) {
            e.preventDefault();
        }
        this.props.close();
    };

    handleSettingChange = (id, value) => {
        let finalValue = value;
        if (!Array.isArray(finalValue)) {
            finalValue = [finalValue];
        }
        const filters = {...this.state.filters};
        filters[id] = finalValue;
        this.setState({filters});
    };

<<<<<<< HEAD
    fetchProject = (projectKey) => {
        this.props.fetchJiraIssueMetadataForProject(projectKey).then((fetched) => {
            const state = {fetchingProject: false};
            if (fetched.error) {
                state.getMetaDataErr = fetched.error.message;
            }
            this.setState(state);
        });
    };

    handleProjectChange = (id, value) => {
        const projectKey = value;

        const filters = {
            projects: [value],
            events: [],
            issue_types: [],
        };
        this.setState({
            fetchingProject: true,
            getMetaDataErr: null,
            filters,
        });

        this.props.clearIssueMetadata();
        this.fetchProject(projectKey);
    };
=======
    deleteChannelSubscription = (e) => {
        if (this.props.channelSubscriptions && this.props.channelSubscriptions.length > 0) {
            const sub = this.props.channelSubscriptions[0];
            this.props.deleteChannelSubscription(sub);
        }
        this.handleClose(e);
    }
>>>>>>> 535850ca

    handleCreate = (e) => {
        if (e && e.preventDefault) {
            e.preventDefault();
        }

        const projects = this.state.filters.projects;
        if (!projects.length) {
            this.setState({error: 'Please select a project.'});
            return;
        }

        const events = this.state.filters.events;
        if (!events.length) {
            this.setState({error: 'Please select an event type.'});
            return;
        }

        const issueTypes = this.state.filters.issue_types;
        if (!issueTypes.length) {
            this.setState({error: 'Please select an issue type.'});
            return;
        }

        const subscription = {
            channel_id: this.props.channel.id,
            filters: this.state.filters,
        };

        this.setState({submitting: true, error: null});

        if (this.props.channelSubscriptions && this.props.channelSubscriptions.length > 0) {
            subscription.id = this.props.channelSubscriptions[0].id;
            this.props.editChannelSubscription(subscription).then((edited) => {
                if (edited.error) {
                    this.setState({error: edited.error.message, submitting: false});
                    return;
                }
                this.props.fetchChannelSubscriptions(this.props.channel.id);
                this.handleClose(e);
            });
        } else {
            this.props.createChannelSubscription(subscription).then((created) => {
                if (created.error) {
                    this.setState({error: created.error.message, submitting: false});
                    return;
                }
                this.props.fetchChannelSubscriptions(this.props.channel.id);
                this.handleClose(e);
            });
        }
    };

    render() {
        const style = getStyle(this.props.theme);

        const projectOptions = getProjectValues(this.props.jiraProjectMetadata);
        const issueOptions = getIssueValuesForMultipleProjects(this.props.jiraProjectMetadata, this.state.filters.projects);
        const customFields = getCustomFieldValuesForProject(this.props.jiraIssueMetadata, this.state.filters.projects[0]);

        const eventOptions = JiraEventOptions.concat(customFields);

        let component = null;
        if (this.props.channel && this.props.channelSubscriptions) {
            let innerComponent = null;
            if (this.state.fetchingProject) {
                innerComponent = <Loading/>;
            } else if (this.state.filters.projects[0] && !this.state.getMetaDataErr) {
                innerComponent = (
                    <React.Fragment>
                        <ReactSelectSetting
                            name={'events'}
                            label={'Events'}
                            required={true}
                            onChange={this.handleSettingChange}
                            options={eventOptions}
                            isMulti={true}
                            theme={this.props.theme}
                            value={eventOptions.filter((option) => this.state.filters.events.includes(option.value))}
                        />
                        <ReactSelectSetting
                            name={'issue_types'}
                            label={'Issue Type'}
                            required={true}
                            onChange={this.handleSettingChange}
                            options={issueOptions}
                            isMulti={true}
                            theme={this.props.theme}
                            value={issueOptions.filter((option) => this.state.filters.issue_types.includes(option.value))}
                        />
                    </React.Fragment>
                );
            }

            component = (
                <div style={style.modal}>
                    <ReactSelectSetting
                        name={'projects'}
                        label={'Project'}
                        required={true}
                        onChange={this.handleProjectChange}
                        options={projectOptions}
                        isMulti={false}
                        theme={this.props.theme}
                        value={projectOptions.filter((option) => this.state.filters.projects.includes(option.value))}
                    />
                    {innerComponent}
                    <br/>
                </div>
            );
        } else {
            component = <Loading/>;
        }

        let error = null;
        if (this.state.error || this.state.getMetaDataErr) {
            error = (
                <p className='help-text error-text'>
                    <span>{this.state.error || this.state.getMetaDataErr}</span>
                </p>
            );
        }

<<<<<<< HEAD
        const enableSubmitButton = Boolean(this.state.filters.projects[0]);
=======
        const showDeleteButton = Boolean(this.props.channelSubscriptions && this.props.channelSubscriptions.length > 0);
>>>>>>> 535850ca

        return (
            <form
                role='form'
                onSubmit={this.handleCreate}
            >
                <Modal.Body ref='modalBody'>
                    {component}
                    {error}
                </Modal.Body>
                <Modal.Footer>
                    <FormButton
                        type='button'
                        btnClass='btn-link'
                        defaultMessage='Cancel'
                        onClick={this.handleClose}
                    />
                    {showDeleteButton && (
                        <FormButton
                            type='button'
                            btnClass='btn-danger'
                            defaultMessage='Delete'
                            onClick={this.deleteChannelSubscription}
                        />
                    )}
                    <FormButton
                        type='submit'
<<<<<<< HEAD
                        disabled={!enableSubmitButton}
                        btnClass='btn btn-primary'
=======
                        btnClass='btn-primary'
>>>>>>> 535850ca
                        saving={this.state.submitting}
                        defaultMessage='Set Subscription'
                        savingMessage='Setting'
                    />
                </Modal.Footer>
            </form>
        );
    }
}

const getStyle = (theme) => ({
    modal: {
        padding: '1em',
        color: theme.centerChannelColor,
        backgroundColor: theme.centerChannelBg,
    },
    descriptionArea: {
        height: 'auto',
        width: '100%',
        color: '#000',
    },
});<|MERGE_RESOLUTION|>--- conflicted
+++ resolved
@@ -84,6 +84,14 @@
         this.props.close();
     };
 
+    deleteChannelSubscription = (e) => {
+        if (this.props.channelSubscriptions && this.props.channelSubscriptions.length > 0) {
+            const sub = this.props.channelSubscriptions[0];
+            this.props.deleteChannelSubscription(sub);
+        }
+        this.handleClose(e);
+    }
+
     handleSettingChange = (id, value) => {
         let finalValue = value;
         if (!Array.isArray(finalValue)) {
@@ -94,7 +102,6 @@
         this.setState({filters});
     };
 
-<<<<<<< HEAD
     fetchProject = (projectKey) => {
         this.props.fetchJiraIssueMetadataForProject(projectKey).then((fetched) => {
             const state = {fetchingProject: false};
@@ -122,15 +129,6 @@
         this.props.clearIssueMetadata();
         this.fetchProject(projectKey);
     };
-=======
-    deleteChannelSubscription = (e) => {
-        if (this.props.channelSubscriptions && this.props.channelSubscriptions.length > 0) {
-            const sub = this.props.channelSubscriptions[0];
-            this.props.deleteChannelSubscription(sub);
-        }
-        this.handleClose(e);
-    }
->>>>>>> 535850ca
 
     handleCreate = (e) => {
         if (e && e.preventDefault) {
@@ -254,11 +252,8 @@
             );
         }
 
-<<<<<<< HEAD
         const enableSubmitButton = Boolean(this.state.filters.projects[0]);
-=======
         const showDeleteButton = Boolean(this.props.channelSubscriptions && this.props.channelSubscriptions.length > 0);
->>>>>>> 535850ca
 
         return (
             <form
@@ -286,12 +281,8 @@
                     )}
                     <FormButton
                         type='submit'
-<<<<<<< HEAD
                         disabled={!enableSubmitButton}
-                        btnClass='btn btn-primary'
-=======
                         btnClass='btn-primary'
->>>>>>> 535850ca
                         saving={this.state.submitting}
                         defaultMessage='Set Subscription'
                         savingMessage='Setting'
