--- conflicted
+++ resolved
@@ -187,8 +187,36 @@
               "value": "event_updated_Affects Version/s",
             },
             Object {
+              "label": "Issue Updated: Custom - Component/s",
+              "value": "event_updated_Component/s",
+            },
+            Object {
+              "label": "Issue Updated: Custom - Environment",
+              "value": "event_updated_Environment",
+            },
+            Object {
               "label": "Issue Updated: Custom - Epic Link",
               "value": "event_updated_Epic Link",
+            },
+            Object {
+              "label": "Issue Updated: Custom - Epic Name",
+              "value": "event_updated_Epic Name",
+            },
+            Object {
+              "label": "Issue Updated: Custom - Issue Type",
+              "value": "event_updated_Issue Type",
+            },
+            Object {
+              "label": "Issue Updated: Custom - Linked Issues",
+              "value": "event_updated_Linked Issues",
+            },
+            Object {
+              "label": "Issue Updated: Custom - Project",
+              "value": "event_updated_Project",
+            },
+            Object {
+              "label": "Issue Updated: Custom - Reporter",
+              "value": "event_updated_Reporter",
             },
           ]
         }
@@ -2175,22 +2203,10 @@
               "value": "event_updated_versions",
             },
             Object {
-              "label": "Issue Updated: Custom - Assignee",
-              "value": "event_updated_assignee",
-            },
-            Object {
-              "label": "Issue Updated: Custom - Attachment",
-              "value": "event_updated_attachment",
-            },
-            Object {
               "label": "Issue Updated: Custom - Components",
               "value": "event_updated_components",
             },
             Object {
-              "label": "Issue Updated: Custom - Description",
-              "value": "event_updated_description",
-            },
-            Object {
               "label": "Issue Updated: Custom - Environment",
               "value": "event_updated_environment",
             },
@@ -2199,7 +2215,6 @@
               "value": "event_updated_customfield_10014",
             },
             Object {
-<<<<<<< HEAD
               "label": "Issue Updated: Custom - Epic Name",
               "value": "event_updated_customfield_10011",
             },
@@ -2208,24 +2223,14 @@
               "value": "event_updated_customfield_10067",
             },
             Object {
-              "label": "Issue Updated: Custom - Fix versions",
-              "value": "event_updated_fixVersions",
-            },
-            Object {
               "label": "Issue Updated: Custom - Issue Type",
               "value": "event_updated_issuetype",
             },
             Object {
-              "label": "Issue Updated: Custom - Labels",
-              "value": "event_updated_labels",
-            },
-            Object {
               "label": "Issue Updated: Custom - Linked Issues",
               "value": "event_updated_issuelinks",
             },
             Object {
-=======
->>>>>>> 8724ef5d
               "label": "Issue Updated: Custom - MJK - Checkbox",
               "value": "event_updated_customfield_10068",
             },
@@ -2261,7 +2266,6 @@
               "label": "Issue Updated: Custom - MJK - Select List 3",
               "value": "event_updated_customfield_10076",
             },
-<<<<<<< HEAD
             Object {
               "label": "Issue Updated: Custom - MJK - URL Field",
               "value": "event_updated_customfield_10079",
@@ -2271,10 +2275,6 @@
               "value": "event_updated_customfield_10080",
             },
             Object {
-              "label": "Issue Updated: Custom - Priority",
-              "value": "event_updated_priority",
-            },
-            Object {
               "label": "Issue Updated: Custom - Project",
               "value": "event_updated_project",
             },
@@ -2283,10 +2283,6 @@
               "value": "event_updated_customfield_10021",
             },
             Object {
-              "label": "Issue Updated: Custom - Summary",
-              "value": "event_updated_summary",
-            },
-            Object {
               "label": "Issue Updated: Custom - Text Field 1",
               "value": "event_updated_customfield_10077",
             },
@@ -2294,8 +2290,6 @@
               "label": "Issue Updated: Custom - Text Field 2",
               "value": "event_updated_customfield_10078",
             },
-=======
->>>>>>> 8724ef5d
           ]
         }
         removeValidate={[Function]}
