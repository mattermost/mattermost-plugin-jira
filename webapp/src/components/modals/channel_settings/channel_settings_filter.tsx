import React from 'react';

import {Theme} from 'mattermost-redux/types/preferences';

import ReactSelectSetting from 'components/react_select_setting';
import JiraEpicSelector from 'components/data_selectors/jira_epic_selector';

import {isEpicLinkField, isMultiSelectField, isLabelField} from 'utils/jira_issue_metadata';
import {FilterField, FilterValue, ReactSelectOption, IssueMetadata, IssueType, FilterFieldInclusion} from 'types/model';
import ConfirmModal from 'components/confirm_modal';
import JiraAutoCompleteSelector from 'components/data_selectors/jira_autocomplete_selector';

export type Props = {
    fields: FilterField[];
    field: FilterField;
    value: FilterValue;
    theme: Theme;
    chosenIssueTypes: string[];
    issueMetadata: IssueMetadata;
    onChange: (f1: FilterValue, f2: FilterValue) => void;
    removeFilter: (f1: FilterValue) => void;
    addValidate: (isValid: () => boolean) => void;
    removeValidate: (isValid: () => boolean) => void;
    instanceID: string;
};

export type State = {
    showConfirmDeleteModal: boolean;
    error: string | null;
}

export default class ChannelSettingsFilter extends React.PureComponent<Props, State> {
    state = {
        showConfirmDeleteModal: false,
        error: null,
    };

    componentDidMount() {
        this.props.addValidate(this.isValid);
    }

    componentWillUnmount() {
        this.props.removeValidate(this.isValid);
    }

    handleInclusionChange = (name: string, choice: FilterFieldInclusion): void => {
        const {onChange, value} = this.props;

        const newValues = choice === FilterFieldInclusion.EMPTY ? [] : value.values;

        onChange(value, {...value, inclusion: choice, values: newValues});
    };

    handleFieldTypeChange = (name: string, choice: string): void => {
        const {onChange, value} = this.props;

        onChange(value, {...value, values: [], key: choice, inclusion: FilterFieldInclusion.INCLUDE_ANY});
    };

    handleFieldValuesChange = (name: string, values: string[]): void => {
        const {onChange, value} = this.props;

        const newValues = values || [];
        onChange(value, {...value, values: newValues});
    };

    handleEpicLinkChange = (values: string[]): void => {
        const {onChange, value} = this.props;

        const newValues = values || [];
        onChange(value, {...value, values: newValues});
    };

    openDeleteModal = (): void => {
        this.setState({showConfirmDeleteModal: true});
    };

    handleCancelDelete = (): void => {
        this.setState({showConfirmDeleteModal: false});
    };

    handleConfirmDelete = (): void => {
        this.setState({showConfirmDeleteModal: false});
        this.removeFilter();
    };

    removeFilter = (): void => {
        this.props.removeFilter(this.props.value);
    };

    getConflictingIssueTypes = (): IssueType[] => {
        const conflictingIssueTypes = [];
        for (const issueTypeId of this.props.chosenIssueTypes) {
            if (this.props.field) {
                const issueTypes = this.props.field.issueTypes;
                if (!issueTypes.find((it) => it.id === issueTypeId)) {
                    const issueType = this.props.issueMetadata.projects[0].issuetypes.find((i) => i.id === issueTypeId) as IssueType;
                    conflictingIssueTypes.push(issueType);
                }
            }
        }
        return conflictingIssueTypes;
    };

    isValid = (): boolean => {
        const error = this.checkFieldConflictError();
        if (error) {
            this.setState({error});
            return false;
        }

        return true;
    }

    checkFieldConflictError = (): string | null => {
        const conflictIssueTypes = this.getConflictingIssueTypes().map((it) => it.name);
        if (conflictIssueTypes.length) {
            return `${this.props.field.name} does not exist for issue type(s): ${conflictIssueTypes.join(', ')}.`;
        }
        return null;
    };

    renderInclusionDropdownOption = (data: ReactSelectOption, meta: {context: string}): JSX.Element | string => {
        const {value, label} = data;
        const {context} = meta;

        // context === value means it is rendering the selected value
        if (context === 'value') {
            return label;
        }

        // otherwise it is rendering an option in the open dropdown
        let subtext = '';
        switch (value) {
        case FilterFieldInclusion.INCLUDE_ANY:
            subtext = 'Includes either of the values (or)';
            break;
        case FilterFieldInclusion.INCLUDE_ALL:
            subtext = 'Includes all of the values (and)';
            break;
        case FilterFieldInclusion.EXCLUDE_ANY:
            subtext = 'Excludes all of the values';
            break;
        case FilterFieldInclusion.EMPTY:
            subtext = 'Includes when the value is empty';
            break;
        }

        return (
            <div>
                <div>{label}</div>
                <div style={{opacity: 0.6}}>
                    {subtext}
                </div>
            </div>
        );
    }

    render(): JSX.Element {
        const {field, fields, value, theme} = this.props;
        let chosenFieldValues: ReactSelectOption[] = [];
        const style = getStyle(theme);

        const fieldTypeOptions = fields.map((f) => ({
            value: f.key,
            label: f.name,
        }));
        let chosenFieldType = null;

        const inclusionSelectOptions: ReactSelectOption[] = [
            {label: 'Include', value: FilterFieldInclusion.INCLUDE_ANY},
            {label: 'Include All', value: FilterFieldInclusion.INCLUDE_ALL},
            {label: 'Exclude', value: FilterFieldInclusion.EXCLUDE_ANY},
            {label: 'Empty', value: FilterFieldInclusion.EMPTY},
        ];

        if (!isMultiSelectField(field)) {
            const includeAllIndex = inclusionSelectOptions.findIndex((opt) => opt.value === FilterFieldInclusion.INCLUDE_ALL);
            inclusionSelectOptions.splice(includeAllIndex, 1);
        }

        let chosenInclusionOption = inclusionSelectOptions[0];

        const fieldValueOptions = (field && field.values) || [];

        if (field && value) {
            chosenInclusionOption = inclusionSelectOptions.find((opt) => opt.value === value.inclusion) as ReactSelectOption;
            chosenFieldType = fieldTypeOptions.find((option) => option.value === value.key);
            if (field.userDefined) {
                chosenFieldValues = value.values.map((option) => ({
                    label: option,
                    value: option,
                }));
            } else {
                chosenFieldValues = fieldValueOptions.filter((option: ReactSelectOption) =>
                    value.values.includes(option.value),
                );
            }
        }

        let deleteButton;
        if (field) {
            deleteButton = (
                <button
                    onClick={this.openDeleteModal}
                    className='style--none'
                    style={style.trashIcon}
                    type='button'
                >
                    <i className='fa fa-trash'/>
                </button>
            );
        } else {
            deleteButton = (
                <button
                    onClick={this.openDeleteModal}
                    className='btn btn-info'
                    type='button'
                >
                    {'Cancel'}
                </button>
            );
        }

        let disableLastSelect = false;
        let lastSelectPlaceholder;
        if (value.inclusion === FilterFieldInclusion.EMPTY) {
            lastSelectPlaceholder = '';
            disableLastSelect = true;
        }

        const selectProps = {
            required: !disableLastSelect,
            isDisabled: disableLastSelect,
            isClearable: false,
            placeholder: lastSelectPlaceholder,
            theme,
            resetInvalidOnChange: true,
            hideRequiredStar: true,
            isMulti: true,
            addValidate: this.props.addValidate,
            removeValidate: this.props.removeValidate,
        };

        let valueSelector;
        if (isEpicLinkField(this.props.field)) {
            valueSelector = (
                <JiraEpicSelector
                    {...selectProps}
                    issueMetadata={this.props.issueMetadata}
                    value={value.values}
                    onChange={this.handleEpicLinkChange}
<<<<<<< HEAD
                />
            );
        } else if (isLabelField(field)) {
            valueSelector = (
                <JiraAutoCompleteSelector
                    {...selectProps}
                    fieldName={field.name}
                    value={value.values}
                    onChange={this.handleEpicLinkChange}
=======
                    resetInvalidOnChange={true}
                    hideRequiredStar={true}
                    isMulti={true}
                    addValidate={this.props.addValidate}
                    removeValidate={this.props.removeValidate}
                    instanceID={this.props.instanceID}
>>>>>>> 830cc03e
                />
            );
        } else {
            valueSelector = (
                <ReactSelectSetting
                    {...selectProps}
                    name={'values'}
                    options={fieldValueOptions}
                    onChange={this.handleFieldValuesChange}
                    value={chosenFieldValues}
                    allowUserDefinedValue={Boolean(field && field.userDefined)}
                />
            );
        }

        const confirmDeleteModal = (
            <ConfirmModal
                cancelButtonText={'Cancel'}
                confirmButtonText={'Delete'}
                confirmButtonClass={'btn btn-danger'}
                hideCancel={false}
                message={'Are you sure you want to delete this filter?'}
                onCancel={this.handleCancelDelete}
                onConfirm={this.handleConfirmDelete}
                show={this.state.showConfirmDeleteModal}
                title={'Field Filter'}
            />
        );

        return (
            <div className='row'>
                <div className='col-md-12 col-sm-12'>
                    <div
                        className='help-text error-text'
                        style={style.conflictingError}
                    >
                        {this.checkFieldConflictError()}
                    </div>
                </div>
                <div className='col-md-11 col-sm-12'>
                    <div className='row'>
                        <div className='col-md-4 col-sm-12'>
                            <ReactSelectSetting
                                name={'fieldtype'}
                                required={true}
                                hideRequiredStar={true}
                                options={fieldTypeOptions}
                                value={chosenFieldType}
                                onChange={this.handleFieldTypeChange}
                                theme={theme}
                                addValidate={this.props.addValidate}
                                removeValidate={this.props.removeValidate}
                            />
                        </div>
                        <div className='col-md-4 col-sm-12'>
                            <ReactSelectSetting
                                name={'inclusion'}
                                required={true}
                                hideRequiredStar={true}
                                options={inclusionSelectOptions}
                                onChange={this.handleInclusionChange}
                                value={chosenInclusionOption}
                                theme={theme}
                                addValidate={this.props.addValidate}
                                removeValidate={this.props.removeValidate}
                                formatOptionLabel={this.renderInclusionDropdownOption}
                            />
                        </div>
                        <div className='col-md-4 col-sm-12'>
                            {valueSelector}
                        </div>
                    </div>
                </div>
                <div className='col-md-1 col-sm-12 text-center'>
                    {deleteButton}
                </div>
                {confirmDeleteModal}
            </div>
        );
    }
}

type EmptyChannelSettingsFilterProps = {
    fields: FilterField[];
    theme: object;
    chosenIssueTypes: string[];
    issueMetadata: IssueMetadata;
    onChange: (f1: FilterValue | null, f2: FilterValue) => void;
    cancelAdd: () => void;
};

export function EmptyChannelSettingsFilter(props: EmptyChannelSettingsFilterProps): JSX.Element {
    const handleFieldTypeChange = (name: string, choice: string): void => {
        const {onChange} = props;

        onChange(null, {values: [], key: choice, inclusion: FilterFieldInclusion.INCLUDE_ANY});
    };

    const {fields, theme} = props;
    const style = getStyle(theme);

    const fieldTypeOptions = fields.map((f) => ({
        value: f.key,
        label: f.name,
    }));

    return (
        <div className='row'>
            <div className='col-md-11 col-sm-12'>
                <div className='row'>
                    <div className='col-md-4 col-sm-12'>
                        <ReactSelectSetting
                            name={'fieldtype'}
                            options={fieldTypeOptions}
                            onChange={handleFieldTypeChange}
                            theme={theme}
                        />
                    </div>
                    <div className='col-md-4 col-sm-12'>
                        <ReactSelectSetting
                            name={'exclude'}
                            options={[]}
                            isDisabled={true}
                            theme={theme}
                        />
                    </div>
                    <div className='col-md-4 col-sm-12'>
                        <ReactSelectSetting
                            name={'values'}
                            options={[]}
                            isDisabled={true}
                            theme={theme}
                        />
                    </div>
                </div>
            </div>
            <div className='col-md-1 col-sm-12 text-center'>
                <button
                    onClick={props.cancelAdd}
                    className='style--none'
                    style={style.trashIcon}
                    type='button'
                >
                    <i className='fa fa-trash'/>
                </button>
            </div>
        </div>
    );
}

const getStyle = (theme: any): any => ({
    trashIcon: {
        color: theme.errorTextColor,
        fontSize: '20px',
        margin: '0.5rem 0 0',
    },
    conflictingError: {
        margin: '0 0 10px',
    },
});<|MERGE_RESOLUTION|>--- conflicted
+++ resolved
@@ -230,6 +230,7 @@
         }
 
         const selectProps = {
+            instanceID: this.props.instanceID,
             required: !disableLastSelect,
             isDisabled: disableLastSelect,
             isClearable: false,
@@ -250,7 +251,6 @@
                     issueMetadata={this.props.issueMetadata}
                     value={value.values}
                     onChange={this.handleEpicLinkChange}
-<<<<<<< HEAD
                 />
             );
         } else if (isLabelField(field)) {
@@ -260,14 +260,6 @@
                     fieldName={field.name}
                     value={value.values}
                     onChange={this.handleEpicLinkChange}
-=======
-                    resetInvalidOnChange={true}
-                    hideRequiredStar={true}
-                    isMulti={true}
-                    addValidate={this.props.addValidate}
-                    removeValidate={this.props.removeValidate}
-                    instanceID={this.props.instanceID}
->>>>>>> 830cc03e
                 />
             );
         } else {
