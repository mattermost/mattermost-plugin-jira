import React from 'react';

import ReactSelectSetting from 'components/react_select_setting';
import JiraEpicSelector from 'components/jira_epic_selector';

import {isEpicLinkField} from 'utils/jira_issue_metadata';
import {FilterField, FilterValue, ReactSelectOption, IssueMetadata, IssueType, FilterFieldInclusion} from 'types/model';
import ConfirmModal from 'components/confirm_modal';

type Props = {
    fields: FilterField[];
    field: FilterField;
    value: FilterValue;
    theme: object;
    chosenIssueTypes: string[];
    issueMetadata: IssueMetadata;
    onChange: (f1: FilterValue, f2: FilterValue) => void;
    removeFilter: (f1: FilterValue) => void;
    addValidate: (isValid: () => boolean) => void;
    removeValidate: (isValid: () => boolean) => void;
};

type State = {
    showConfirmDeleteModal: boolean;
    error: string | null;
}

export default class ChannelSettingsFilter extends React.PureComponent<Props, State> {
    state = {
        showConfirmDeleteModal: false,
    };

    componentDidMount() {
        this.props.addValidate(this.isValid);
    }

    componentWillUnmount() {
        this.props.removeValidate(this.isValid);
    }

    handleInclusionChange = (name: string, choice: FilterFieldInclusion): void => {
        const {onChange, value} = this.props;

        onChange(value, {...value, inclusion: choice});
    };

    handleFieldTypeChange = (name: string, choice: string): void => {
        const {onChange, value} = this.props;

        onChange(value, {...value, values: [], key: choice, inclusion: FilterFieldInclusion.INCLUDE_ANY});
    };

    handleFieldValuesChange = (name: string, values: string[]): void => {
        const {onChange, value} = this.props;

        const newValues = values || [];
        onChange(value, {...value, values: newValues});
    };

    handleEpicLinkChange = (values: string[]): void => {
        const {onChange, value} = this.props;

        const newValues = values || [];
        onChange(value, {...value, values: newValues});
    };

    openDeleteModal = (): void => {
        this.setState({showConfirmDeleteModal: true});
    };

    handleCancelDelete = (): void => {
        this.setState({showConfirmDeleteModal: false});
    };

    handleConfirmDelete = (): void => {
        this.setState({showConfirmDeleteModal: false});
        this.removeFilter();
    };

    removeFilter = (): void => {
        this.props.removeFilter(this.props.value);
    };

    getConflictingIssueTypes = (): IssueType[] => {
        const conflictingIssueTypes = [];
        for (const issueTypeId of this.props.chosenIssueTypes) {
            if (this.props.field) {
                const issueTypes = this.props.field.issueTypes;
                if (!issueTypes.find((it) => it.id === issueTypeId)) {
                    const issueType = this.props.issueMetadata.projects[0].issuetypes.find((i) => i.id === issueTypeId) as IssueType;
                    conflictingIssueTypes.push(issueType);
                }
            }
        }
        return conflictingIssueTypes;
    };

    isValid = (): boolean => {
        const error = this.checkFieldConflictError();
        if (error) {
            this.setState({error});
            return false;
        }

        return true;
    }

    checkFieldConflictError = (): string | null => {
        const conflictIssueTypes = this.getConflictingIssueTypes().map((it) => it.name);
        if (conflictIssueTypes.length) {
            return `${this.props.field.name} does not exist for issue type(s): ${conflictIssueTypes.join(', ')}.`;
        }
        return null;
    };

    renderInclusionDropdownOption = (data: {value: string; label: string}, meta: {context: string}): JSX.Element | string => {
        const {value, label} = data;
        const {context} = meta;

        // context === value means it is rendering the selected value
        if (context === 'value') {
            return label;
        }

        // otherwise it is rendering an option in the open dropdown
        let subtext = '';
        switch (value) {
        case FilterFieldInclusion.INCLUDE_ANY:
            subtext = 'Includes either of the values (or)';
            break;
        case FilterFieldInclusion.INCLUDE_ALL:
            subtext = 'Includes all of the values (and)';
            break;
        case FilterFieldInclusion.EXCLUDE_ANY:
            subtext = 'Excludes all of the values';
            break;
        }

        return (
            <div>
                <div>{label}</div>
                <div style={{opacity: 0.6}}>
                    {subtext}
                </div>
            </div>
        );
    }

    render(): JSX.Element {
        const {field, fields, value, theme} = this.props;
        let chosenFieldValues: ReactSelectOption[] = [];
        const style = getStyle(theme);

        const fieldTypeOptions = fields.map((f) => ({
            value: f.key,
            label: f.name,
        }));
        let chosenFieldType = null;

        const inclusionSelectOptions: ReactSelectOption[] = [
            {label: 'Include', value: FilterFieldInclusion.INCLUDE_ANY},
            {label: 'Include All', value: FilterFieldInclusion.INCLUDE_ALL},
            {label: 'Exclude', value: FilterFieldInclusion.EXCLUDE_ANY},
        ];
        let chosenInclusionOption = inclusionSelectOptions[0];

        const fieldValueOptions = (field && field.values) || [];

        if (field && value) {
            chosenInclusionOption = inclusionSelectOptions.find((opt) => opt.value === value.inclusion) as ReactSelectOption;
            chosenFieldType = fieldTypeOptions.find((option) => option.value === value.key);
            if (field.userDefined) {
                chosenFieldValues = value.values.map((option) => ({
                    label: option,
                    value: option,
                }));
            } else {
                chosenFieldValues = fieldValueOptions.filter((option: ReactSelectOption) =>
                    value.values.includes(option.value),
                );
            }
        }

        let deleteButton;
        if (field) {
            deleteButton = (
                <button
                    onClick={this.openDeleteModal}
                    className='style--none'
                    style={style.trashIcon}
                    type='button'
                >
                    <i className='fa fa-trash'/>
                </button>
            );
        } else {
            deleteButton = (
                <button
                    onClick={this.openDeleteModal}
                    className='btn btn-info'
                    type='button'
                >
                    {'Cancel'}
                </button>
            );
        }

        let valueSelector;
        if (isEpicLinkField(this.props.field)) {
            valueSelector = (
                <JiraEpicSelector
                    issueMetadata={this.props.issueMetadata}
                    theme={theme}
                    value={value.values}
                    onChange={this.handleEpicLinkChange}
                    required={true}
                    resetInvalidOnChange={true}
                    hideRequiredStar={true}
                    isMulti={true}
                    addValidate={this.props.addValidate}
                    removeValidate={this.props.removeValidate}
                />
            );
        } else {
            valueSelector = (
                <ReactSelectSetting
                    name={'values'}
                    required={true}
                    hideRequiredStar={true}
                    options={fieldValueOptions}
                    theme={theme}
                    onChange={this.handleFieldValuesChange}
                    resetInvalidOnChange={true}
                    value={chosenFieldValues}
                    isMulti={true}
                    addValidate={this.props.addValidate}
                    removeValidate={this.props.removeValidate}
                    allowUserDefinedValue={Boolean(field && field.userDefined)}
                />
            );
        }

        const confirmDeleteModal = (
            <ConfirmModal
                cancelButtonText={'Cancel'}
                confirmButtonText={'Delete'}
                confirmButtonClass={'btn btn-danger'}
                hideCancel={false}
                message={'Are you sure you want to delete this filter?'}
                onCancel={this.handleCancelDelete}
                onConfirm={this.handleConfirmDelete}
                show={this.state.showConfirmDeleteModal}
                title={'Field Filter'}
            />
        );

        return (
            <div className='row'>
                <div className='col-md-12 col-sm-12'>
                    <div
                        className='help-text error-text'
                        style={style.conflictingError}
                    >
                        {this.checkFieldConflictError()}
                    </div>
                </div>
                <div className='col-md-11 col-sm-12'>
                    <div className='row'>
                        <div className='col-md-4 col-sm-12'>
                            <ReactSelectSetting
                                name={'fieldtype'}
                                required={true}
                                hideRequiredStar={true}
                                options={fieldTypeOptions}
                                value={chosenFieldType}
                                onChange={this.handleFieldTypeChange}
                                theme={theme}
                                addValidate={this.props.addValidate}
                                removeValidate={this.props.removeValidate}
                            />
                        </div>
                        <div className='col-md-4 col-sm-12'>
                            <ReactSelectSetting
                                name={'inclusion'}
                                required={true}
                                hideRequiredStar={true}
                                options={inclusionSelectOptions}
                                onChange={this.handleInclusionChange}
                                value={chosenInclusionOption}
                                theme={theme}
                                addValidate={this.props.addValidate}
                                removeValidate={this.props.removeValidate}
                                formatOptionLabel={this.renderInclusionDropdownOption}
                            />
                        </div>
                        <div className='col-md-4 col-sm-12'>
                            {valueSelector}
                        </div>
                    </div>
                </div>
                <div className='col-md-1 col-sm-12 text-center'>
                    {deleteButton}
                </div>
                {confirmDeleteModal}
            </div>
        );
    }
}

type EmptyChannelSettingsFilterProps = {
    fields: FilterField[];
    theme: object;
    chosenIssueTypes: string[];
    issueMetadata: IssueMetadata;
    onChange: (f1: FilterValue | null, f2: FilterValue) => void;
    cancelAdd: () => void;
};

export function EmptyChannelSettingsFilter(props: EmptyChannelSettingsFilterProps): JSX.Element {
    const handleFieldTypeChange = (name: string, choice: string): void => {
        const {onChange} = props;

        onChange(null, {values: [], key: choice, inclusion: FilterFieldInclusion.INCLUDE_ANY});
    };

    const {fields, theme} = props;
    const style = getStyle(theme);

    const fieldTypeOptions = fields.map((f) => ({
        value: f.key,
        label: f.name,
    }));

    return (
        <div className='row'>
            <div className='col-md-11 col-sm-12'>
                <div className='row'>
                    <div className='col-md-4 col-sm-12'>
                        <ReactSelectSetting
                            name={'fieldtype'}
                            options={fieldTypeOptions}
                            onChange={handleFieldTypeChange}
                            theme={theme}
                        />
                    </div>
                    <div className='col-md-4 col-sm-12'>
                        <ReactSelectSetting
                            name={'exclude'}
                            options={[]}
                            isDisabled={true}
                            theme={theme}
                        />
                    </div>
                    <div className='col-md-4 col-sm-12'>
                        <ReactSelectSetting
                            name={'values'}
                            options={[]}
                            isDisabled={true}
                            theme={theme}
                        />
                    </div>
                </div>
            </div>
            <div className='col-md-1 col-sm-12 text-center'>
                <button
                    onClick={props.cancelAdd}
                    className='style--none'
                    style={style.trashIcon}
                    type='button'
                >
                    <i className='fa fa-trash'/>
                </button>
            </div>
        </div>
    );
}

const getStyle = (theme: any): any => ({
    trashIcon: {
        color: theme.errorTextColor,
        fontSize: '20px',
<<<<<<< HEAD
        margin: '0.5rem 0 0',
    },
    conflictingError: {
        margin: '0 0 10px',
=======
        margin: '0.8rem 0 0',
>>>>>>> 0d1f12c4
    },
});<|MERGE_RESOLUTION|>--- conflicted
+++ resolved
@@ -379,13 +379,9 @@
     trashIcon: {
         color: theme.errorTextColor,
         fontSize: '20px',
-<<<<<<< HEAD
         margin: '0.5rem 0 0',
     },
     conflictingError: {
         margin: '0 0 10px',
-=======
-        margin: '0.8rem 0 0',
->>>>>>> 0d1f12c4
     },
 });