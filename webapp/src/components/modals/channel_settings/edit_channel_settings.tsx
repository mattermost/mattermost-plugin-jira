// Copyright (c) 2015-present Mattermost, Inc. All Rights Reserved.
// See LICENSE.txt for license information.

import React, {PureComponent} from 'react';
import {Modal} from 'react-bootstrap';

import ReactSelectSetting from 'components/react_select_setting';
import ConfirmModal from 'components/confirm_modal';
import FormButton from 'components/form_button';
import Loading from 'components/loading';
import Validator from 'components/validator';
import {getProjectValues, getIssueValuesForMultipleProjects, getCustomFieldValuesForProjects, getCustomFieldFiltersForProjects} from 'utils/jira_issue_metadata';

import {ChannelSubscription, ChannelSubscriptionFilters} from 'types/model';

import ChannelSettingsFilters from './channel_settings_filters';
import {SharedProps} from './shared_props';

const JiraEventOptions = [
    {value: 'event_created', label: 'Issue Created'},
    {value: 'event_deleted', label: 'Issue Deleted'},
    {value: 'event_deleted_unresolved', label: 'Issue Deleted, Unresolved'},
    {value: 'event_updated_reopened', label: 'Issue Reopened'},
    {value: 'event_updated_resolved', label: 'Issue Resolved'},
    {value: 'event_created_comment', label: 'Comment Created'},
    {value: 'event_updated_comment', label: 'Comment Updated'},
    {value: 'event_deleted_comment', label: 'Comment Deleted'},
    {value: 'event_updated_any', label: 'Issue Updated: Any'},
    {value: 'event_updated_assignee', label: 'Issue Updated: Assignee'},
    {value: 'event_updated_attachment', label: 'Issue Updated: Attachment'},
    {value: 'event_updated_description', label: 'Issue Updated: Description'},
    {value: 'event_updated_fix_version', label: 'Issue Updated: Fix Version'},
    {value: 'event_updated_issue_type', label: 'Issue Updated: Issue Type'},
    {value: 'event_updated_labels', label: 'Issue Updated: Labels'},
    {value: 'event_updated_priority', label: 'Issue Updated: Priority'},
    {value: 'event_updated_rank', label: 'Issue Updated: Rank'},
    {value: 'event_updated_sprint', label: 'Issue Updated: Sprint'},
    {value: 'event_updated_status', label: 'Issue Updated: Status'},
    {value: 'event_updated_summary', label: 'Issue Updated: Summary'},
];

export type Props = SharedProps & {
    close: () => void;
    selectedSubscription: ChannelSubscription | null;
};

export type State = {
    filters: ChannelSubscriptionFilters;
    fetchingIssueMetadata: boolean;
    error: string | null;
    getMetaDataErr: string | null;
    submitting: boolean;
    showConfirmModal: boolean;
};

export default class EditChannelSettings extends PureComponent<Props, State> {
    private validator: Validator;

    constructor(props: Props) {
        super(props);

        let filters: ChannelSubscriptionFilters = {
            events: [],
            projects: [],
            issue_types: [],
            fields: [],
        };

        if (props.selectedSubscription) {
            filters = Object.assign({}, filters, props.selectedSubscription.filters);
        }

        filters.fields = filters.fields || [];

        let fetchingIssueMetadata = false;
        if (filters.projects.length) {
            fetchingIssueMetadata = true;
            this.fetchIssueMetadata(filters.projects);
        }

        this.state = {
            error: null,
            getMetaDataErr: null,
            submitting: false,
            filters,
            fetchingIssueMetadata,
            showConfirmModal: false,
        };

        this.validator = new Validator();
    }

    handleClose = (e) => {
        if (e && e.preventDefault) {
            e.preventDefault();
        }
        this.props.close();
    };

    deleteChannelSubscription = () => {
        if (this.props.selectedSubscription) {
            this.props.deleteChannelSubscription(this.props.selectedSubscription).then((res) => {
                if (res.error) {
                    this.setState({error: res.error.message});
                } else {
                    this.handleClose();
                }
            });
        }
    };

    handleDeactivateCancel = () => {
        this.setState({showConfirmModal: false});
    }

    handleConfirmDelete = () => {
        this.setState({showConfirmModal: false});
        this.deleteChannelSubscription();
    }

    handleDeleteChannelSubscription = (): void => {
        this.setState({showConfirmModal: true});
    };

    handleSettingChange = (id: keyof ChannelSubscriptionFilters, value: string[]) => {
        let finalValue = value;
        if (!finalValue) {
            finalValue = [];
        } else if (!Array.isArray(finalValue)) {
            finalValue = [finalValue];
        }
        const filters = {...this.state.filters};
        filters[id] = finalValue;
        this.setState({filters});
    };

    fetchIssueMetadata = (projectKeys) => {
        this.props.fetchJiraIssueMetadataForProjects(projectKeys).then((fetched) => {
            const state = {fetchingIssueMetadata: false} as State;

            const error = fetched.error || (fetched.data && fetched.data.error);
            if (error) {
                state.getMetaDataErr = `The project ${projectKeys[0]} is unavailable. Please contact your system administrator.`;
            }
            this.setState(state);
        });
    };

    handleProjectChange = (id, value) => {
        let projects = value;
        if (!projects) {
            projects = [];
        } else if (!Array.isArray(projects)) {
            projects = [projects];
        }

        const filters = {
            projects,
            issue_types: [],
            events: [],
            fields: [],
        };

        let fetchingIssueMetadata = false;

        this.props.clearIssueMetadata();
        if (projects && projects.length) {
            fetchingIssueMetadata = true;
            this.fetchIssueMetadata(projects);
        }

        this.setState({
            fetchingIssueMetadata,
            getMetaDataErr: null,
            filters,
        });
    };

    handleFilterFieldChange = (fields) => {
        this.setState({filters: {...this.state.filters, fields}});
    };

    handleCreate = (e) => {
        if (e && e.preventDefault) {
            e.preventDefault();
        }

        if (!this.validator.validate()) {
            return;
        }

        const subscription = {
            channel_id: this.props.channel.id,
            filters: this.state.filters,
        } as ChannelSubscription;

        this.setState({submitting: true, error: null});

        if (this.props.selectedSubscription) {
            subscription.id = this.props.selectedSubscription.id;
            this.props.editChannelSubscription(subscription).then((edited) => {
                if (edited.error) {
                    this.setState({error: edited.error.message, submitting: false});
                    return;
                }
                this.handleClose(e);
            });
        } else {
            this.props.createChannelSubscription(subscription).then((created) => {
                if (created.error) {
                    this.setState({error: created.error.message, submitting: false});
                    return;
                }
                this.handleClose(e);
            });
        }
    };

    render(): JSX.Element {
        const style = getStyle(this.props.theme);

        const projectOptions = getProjectValues(this.props.jiraProjectMetadata);
        const issueOptions = getIssueValuesForMultipleProjects(this.props.jiraProjectMetadata, this.state.filters.projects);
        const customFields = getCustomFieldValuesForProjects(this.props.jiraIssueMetadata, this.state.filters.projects);
        const filterFields = getCustomFieldFiltersForProjects(this.props.jiraIssueMetadata, this.state.filters.projects);
        const eventOptions = JiraEventOptions.concat(customFields);

        let component = null;
        if (this.props.channel && this.props.channelSubscriptions) {
            let innerComponent = null;
            if (this.state.fetchingIssueMetadata) {
                innerComponent = <Loading/>;
            } else if (this.state.filters.projects[0] && !this.state.getMetaDataErr && this.props.jiraIssueMetadata) {
                innerComponent = (
                    <React.Fragment>
                        <ReactSelectSetting
                            name={'events'}
                            label={'Events'}
                            required={true}
                            onChange={this.handleSettingChange}
                            options={eventOptions}
                            isMulti={true}
                            theme={this.props.theme}
                            value={eventOptions.filter((option) => this.state.filters.events.includes(option.value))}
                            addValidate={this.validator.addComponent}
                            removeValidate={this.validator.removeComponent}
                        />
                        <ReactSelectSetting
                            name={'issue_types'}
                            label={'Issue Type'}
                            required={true}
                            onChange={this.handleSettingChange}
                            options={issueOptions}
                            isMulti={true}
                            theme={this.props.theme}
                            value={issueOptions.filter((option) => this.state.filters.issue_types.includes(option.value))}
                            addValidate={this.validator.addComponent}
                            removeValidate={this.validator.removeComponent}
                        />
                        <ChannelSettingsFilters
                            fields={filterFields}
                            values={this.state.filters.fields}
                            chosenIssueTypes={this.state.filters.issue_types}
                            issueMetadata={this.props.jiraIssueMetadata}
                            theme={this.props.theme}
                            onChange={this.handleFilterFieldChange}
                            addValidate={this.validator.addComponent}
                            removeValidate={this.validator.removeComponent}
                        />
                    </React.Fragment>
                );
            }

            component = (
                <div className='container-fluid'>
                    <ReactSelectSetting
                        name={'projects'}
                        label={'Project'}
                        required={true}
                        onChange={this.handleProjectChange}
                        options={projectOptions}
                        isMulti={false}
                        theme={this.props.theme}
                        value={projectOptions.filter((option) => this.state.filters.projects.includes(option.value))}
                        addValidate={this.validator.addComponent}
                        removeValidate={this.validator.removeComponent}
                        limitOptions={true}
                    />
                    {innerComponent}
                </div>
            );
        } else {
            component = <Loading/>;
        }

        const {showConfirmModal} = this.state;
        let confirmComponent;
        if (this.props.selectedSubscription) {
            confirmComponent = (
                <ConfirmModal
                    cancelButtonText={'Cancel'}
                    confirmButtonText={'Delete'}
                    confirmButtonClass={'btn btn-danger'}
                    hideCancel={false}
                    message={`Delete Subscription ${this.props.selectedSubscription.id}?`}
                    onCancel={this.handleDeactivateCancel}
                    onConfirm={this.handleConfirmDelete}
                    show={showConfirmModal}
                    title={'Subscription'}
                />
            );
        }

        let error = null;
        if (this.state.error || this.state.getMetaDataErr) {
            error = (
                <p className='help-text error-text'>
                    <span>{this.state.error || this.state.getMetaDataErr}</span>
                </p>
            );
        }

        const enableSubmitButton = Boolean(this.state.filters.projects[0]);
        const enableDeleteButton = Boolean(this.props.selectedSubscription);

        return (
            <form
                role='form'
                onSubmit={this.handleCreate}
            >
                <div className='margin-bottom x3 text-center'>
                    <h2>{'Add Jira Subscription'}</h2>
                </div>
                <div style={style.modalBody}>
                    {component}
                    {error}
<<<<<<< HEAD
                    {confirmComponent}
                </Modal.Body>
                <Modal.Footer>
=======
                </div>
                <Modal.Footer style={style.modalFooter}>
>>>>>>> 355638cf
                    <FormButton
                        type='button'
                        btnClass='btn-link'
                        defaultMessage='Cancel'
                        onClick={this.handleClose}
                    />
                    <FormButton
                        id='jira-delete-subscription'
                        type='button'
                        btnClass='btn-danger pull-left'
                        defaultMessage='Delete'
                        disabled={!enableDeleteButton}
                        onClick={this.handleDeleteChannelSubscription}
                    />
                    <FormButton
                        type='submit'
                        disabled={!enableSubmitButton}
                        btnClass='btn-primary'
                        saving={this.state.submitting}
                        defaultMessage='Set Subscription'
                        savingMessage='Setting'
                    />
                </Modal.Footer>
            </form>
        );
    }
}

const getStyle = (theme: any): any => ({
    modalBody: {
        padding: '2em 0',
        color: theme.centerChannelColor,
        backgroundColor: theme.centerChannelBg,
    },
    modalFooter: {
        padding: '2rem 15px',
    },
    descriptionArea: {
        height: 'auto',
        width: '100%',
        color: '#000',
    },
});<|MERGE_RESOLUTION|>--- conflicted
+++ resolved
@@ -334,14 +334,9 @@
                 <div style={style.modalBody}>
                     {component}
                     {error}
-<<<<<<< HEAD
                     {confirmComponent}
-                </Modal.Body>
-                <Modal.Footer>
-=======
                 </div>
                 <Modal.Footer style={style.modalFooter}>
->>>>>>> 355638cf
                     <FormButton
                         type='button'
                         btnClass='btn-link'
