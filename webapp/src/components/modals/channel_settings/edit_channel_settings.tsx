// Copyright (c) 2015-present Mattermost, Inc. All Rights Reserved.
// See LICENSE.txt for license information.

import React, {PureComponent} from 'react';
import {Modal} from 'react-bootstrap';

import ReactSelectSetting from 'components/react_select_setting';
import ConfirmModal from 'components/confirm_modal';
import FormButton from 'components/form_button';
import Input from 'components/input';
import Loading from 'components/loading';
import Validator from 'components/validator';
import {getProjectValues, getIssueValuesForMultipleProjects, getCustomFieldValuesForProjects, getCustomFieldFiltersForProjects} from 'utils/jira_issue_metadata';

import {ChannelSubscription, ChannelSubscriptionFilters} from 'types/model';

import ChannelSettingsFilters from './channel_settings_filters';
import {SharedProps} from './shared_props';

const JiraEventOptions = [
    {value: 'event_created', label: 'Issue Created'},
    {value: 'event_deleted', label: 'Issue Deleted'},
    {value: 'event_deleted_unresolved', label: 'Issue Deleted, Unresolved'},
    {value: 'event_updated_reopened', label: 'Issue Reopened'},
    {value: 'event_updated_resolved', label: 'Issue Resolved'},
    {value: 'event_created_comment', label: 'Comment Created'},
    {value: 'event_updated_comment', label: 'Comment Updated'},
    {value: 'event_deleted_comment', label: 'Comment Deleted'},
    {value: 'event_updated_any', label: 'Issue Updated: Any'},
    {value: 'event_updated_assignee', label: 'Issue Updated: Assignee'},
    {value: 'event_updated_attachment', label: 'Issue Updated: Attachment'},
    {value: 'event_updated_description', label: 'Issue Updated: Description'},
    {value: 'event_updated_fix_version', label: 'Issue Updated: Fix Version'},
    {value: 'event_updated_issue_type', label: 'Issue Updated: Issue Type'},
    {value: 'event_updated_labels', label: 'Issue Updated: Labels'},
    {value: 'event_updated_priority', label: 'Issue Updated: Priority'},
    {value: 'event_updated_rank', label: 'Issue Updated: Rank'},
    {value: 'event_updated_sprint', label: 'Issue Updated: Sprint'},
    {value: 'event_updated_status', label: 'Issue Updated: Status'},
    {value: 'event_updated_summary', label: 'Issue Updated: Summary'},
];

export type Props = SharedProps & {
    close: () => void;
    selectedSubscription: ChannelSubscription | null;
};

export type State = {
    filters: ChannelSubscriptionFilters;
    fetchingIssueMetadata: boolean;
    error: string | null;
    getMetaDataErr: string | null;
    submitting: boolean;
<<<<<<< HEAD
    subscriptionName: string | null;
=======
    showConfirmModal: boolean;
>>>>>>> c9f6094a
};

export default class EditChannelSettings extends PureComponent<Props, State> {
    private validator: Validator;

    constructor(props: Props) {
        super(props);

        let filters: ChannelSubscriptionFilters = {
            events: [],
            projects: [],
            issue_types: [],
            fields: [],
        };

        let subscriptionName = null;
        if (props.selectedSubscription) {
            filters = Object.assign({}, filters, props.selectedSubscription.filters);
            subscriptionName = props.selectedSubscription.name;
        }

        filters.fields = filters.fields || [];

        let fetchingIssueMetadata = false;
        if (filters.projects.length) {
            fetchingIssueMetadata = true;
            this.fetchIssueMetadata(filters.projects);
        }

        this.state = {
            error: null,
            getMetaDataErr: null,
            submitting: false,
            filters,
            fetchingIssueMetadata,
<<<<<<< HEAD
            subscriptionName,
=======
            showConfirmModal: false,
>>>>>>> c9f6094a
        };

        this.validator = new Validator();
    }

    handleClose = (e) => {
        if (e && e.preventDefault) {
            e.preventDefault();
        }
        this.props.close();
    };

<<<<<<< HEAD
    handleNameChange = (id, value) => {
        this.setState({subscriptionName: value});
    };

    deleteChannelSubscription = (e) => {
=======
    deleteChannelSubscription = () => {
>>>>>>> c9f6094a
        if (this.props.selectedSubscription) {
            this.props.deleteChannelSubscription(this.props.selectedSubscription).then((res) => {
                if (res.error) {
                    this.setState({error: res.error.message});
                } else {
                    this.handleClose();
                }
            });
        }
    };

    handleCancelDelete = () => {
        this.setState({showConfirmModal: false});
    }

    handleConfirmDelete = () => {
        this.setState({showConfirmModal: false});
        this.deleteChannelSubscription();
    }

    handleDeleteChannelSubscription = (): void => {
        this.setState({showConfirmModal: true});
    };

    handleSettingChange = (id: keyof ChannelSubscriptionFilters, value: string[]) => {
        let finalValue = value;
        if (!finalValue) {
            finalValue = [];
        } else if (!Array.isArray(finalValue)) {
            finalValue = [finalValue];
        }
        const filters = {...this.state.filters};
        filters[id] = finalValue;
        this.setState({filters});
    };

    fetchIssueMetadata = (projectKeys) => {
        this.props.fetchJiraIssueMetadataForProjects(projectKeys).then((fetched) => {
            const state = {fetchingIssueMetadata: false} as State;

            const error = fetched.error || (fetched.data && fetched.data.error);
            if (error) {
                state.getMetaDataErr = `The project ${projectKeys[0]} is unavailable. Please contact your system administrator.`;
            }
            this.setState(state);
        });
    };

    handleProjectChange = (id, value) => {
        let projects = value;
        if (!projects) {
            projects = [];
        } else if (!Array.isArray(projects)) {
            projects = [projects];
        }

        const filters = {
            projects,
            issue_types: [],
            events: [],
            fields: [],
        };

        let fetchingIssueMetadata = false;

        this.props.clearIssueMetadata();
        if (projects && projects.length) {
            fetchingIssueMetadata = true;
            this.fetchIssueMetadata(projects);
        }

        this.setState({
            fetchingIssueMetadata,
            getMetaDataErr: null,
            filters,
        });
    };

    handleFilterFieldChange = (fields) => {
        this.setState({filters: {...this.state.filters, fields}});
    };

    handleCreate = (e) => {
        if (e && e.preventDefault) {
            e.preventDefault();
        }

        if (!this.validator.validate()) {
            return;
        }

        const subscription = {
            channel_id: this.props.channel.id,
            filters: this.state.filters,
            name: this.state.subscriptionName,
        } as ChannelSubscription;

        this.setState({submitting: true, error: null});

        if (this.props.selectedSubscription) {
            subscription.id = this.props.selectedSubscription.id;
            this.props.editChannelSubscription(subscription).then((edited) => {
                if (edited.error) {
                    this.setState({error: edited.error.message, submitting: false});
                    return;
                }
                this.handleClose(e);
            });
        } else {
            this.props.createChannelSubscription(subscription).then((created) => {
                if (created.error) {
                    this.setState({error: created.error.message, submitting: false});
                    return;
                }
                this.handleClose(e);
            });
        }
    };

    render(): JSX.Element {
        const style = getStyle(this.props.theme);

        const projectOptions = getProjectValues(this.props.jiraProjectMetadata);
        const issueOptions = getIssueValuesForMultipleProjects(this.props.jiraProjectMetadata, this.state.filters.projects);
        const customFields = getCustomFieldValuesForProjects(this.props.jiraIssueMetadata, this.state.filters.projects);
        const filterFields = getCustomFieldFiltersForProjects(this.props.jiraIssueMetadata, this.state.filters.projects);
        const eventOptions = JiraEventOptions.concat(customFields);

        let component = null;
        if (this.props.channel && this.props.channelSubscriptions) {
            let innerComponent = null;
            if (this.state.fetchingIssueMetadata) {
                innerComponent = <Loading/>;
            } else if (this.state.filters.projects[0] && !this.state.getMetaDataErr && this.props.jiraIssueMetadata) {
                innerComponent = (
                    <React.Fragment>
                        <ReactSelectSetting
                            name={'events'}
                            label={'Events'}
                            required={true}
                            onChange={this.handleSettingChange}
                            options={eventOptions}
                            isMulti={true}
                            theme={this.props.theme}
                            value={eventOptions.filter((option) => this.state.filters.events.includes(option.value))}
                            addValidate={this.validator.addComponent}
                            removeValidate={this.validator.removeComponent}
                        />
                        <ReactSelectSetting
                            name={'issue_types'}
                            label={'Issue Type'}
                            required={true}
                            onChange={this.handleSettingChange}
                            options={issueOptions}
                            isMulti={true}
                            theme={this.props.theme}
                            value={issueOptions.filter((option) => this.state.filters.issue_types.includes(option.value))}
                            addValidate={this.validator.addComponent}
                            removeValidate={this.validator.removeComponent}
                        />
                        <ChannelSettingsFilters
                            fields={filterFields}
                            values={this.state.filters.fields}
                            chosenIssueTypes={this.state.filters.issue_types}
                            issueMetadata={this.props.jiraIssueMetadata}
                            theme={this.props.theme}
                            onChange={this.handleFilterFieldChange}
                            addValidate={this.validator.addComponent}
                            removeValidate={this.validator.removeComponent}
                        />
                    </React.Fragment>
                );
            }

            component = (
                <React.Fragment>
                    <div className='container-fluid'>
                        <Input
                            label={'Subscription Name'}
                            placeholder={'Name'}
                            type={'input'}
                            required={true}
                            onChange={this.handleNameChange}
                            value={this.state.subscriptionName}
                            readOnly={false}
                            addValidate={this.validator.addComponent}
                            removeValidate={this.validator.removeComponent}
                        />
                    </div>
                    <div className='container-fluid'>
                        <ReactSelectSetting
                            name={'projects'}
                            label={'Project'}
                            required={true}
                            onChange={this.handleProjectChange}
                            options={projectOptions}
                            isMulti={false}
                            theme={this.props.theme}
                            value={projectOptions.filter((option) => this.state.filters.projects.includes(option.value))}
                            addValidate={this.validator.addComponent}
                            removeValidate={this.validator.removeComponent}
                            limitOptions={true}
                        />
                        {innerComponent}
                    </div>
                </React.Fragment>
            );
        } else {
            component = <Loading/>;
        }

        const {showConfirmModal} = this.state;
        let confirmComponent;
        if (this.props.selectedSubscription) {
            confirmComponent = (
                <ConfirmModal
                    cancelButtonText={'Cancel'}
                    confirmButtonText={'Delete'}
                    confirmButtonClass={'btn btn-danger'}
                    hideCancel={false}
                    message={`Delete Subscription ${this.props.selectedSubscription.id}?`}
                    onCancel={this.handleCancelDelete}
                    onConfirm={this.handleConfirmDelete}
                    show={showConfirmModal}
                    title={'Subscription'}
                />
            );
        }

        let error = null;
        if (this.state.error || this.state.getMetaDataErr) {
            error = (
                <p className='help-text error-text'>
                    <span>{this.state.error || this.state.getMetaDataErr}</span>
                </p>
            );
        }

        const enableSubmitButton = Boolean(this.state.filters.projects[0]);
        const enableDeleteButton = Boolean(this.props.selectedSubscription);

        return (
            <form
                role='form'
                onSubmit={this.handleCreate}
            >
                <div className='margin-bottom x3 text-center'>
                    <h2>{'Add Jira Subscription'}</h2>
                </div>
                <div style={style.modalBody}>
                    {component}
                    {error}
                    {confirmComponent}
                </div>
                <Modal.Footer style={style.modalFooter}>
                    <FormButton
                        type='button'
                        btnClass='btn-link'
                        defaultMessage='Cancel'
                        onClick={this.handleClose}
                    />
                    <FormButton
                        id='jira-delete-subscription'
                        type='button'
                        btnClass='btn-danger pull-left'
                        defaultMessage='Delete'
                        disabled={!enableDeleteButton}
                        onClick={this.handleDeleteChannelSubscription}
                    />
                    <FormButton
                        type='submit'
                        disabled={!enableSubmitButton}
                        btnClass='btn-primary'
                        saving={this.state.submitting}
                        defaultMessage='Set Subscription'
                        savingMessage='Setting'
                    />
                </Modal.Footer>
            </form>
        );
    }
}

const getStyle = (theme: any): any => ({
    modalBody: {
        padding: '2em 0',
        color: theme.centerChannelColor,
        backgroundColor: theme.centerChannelBg,
    },
    modalFooter: {
        padding: '2rem 15px',
    },
    descriptionArea: {
        height: 'auto',
        width: '100%',
        color: '#000',
    },
});<|MERGE_RESOLUTION|>--- conflicted
+++ resolved
@@ -51,11 +51,8 @@
     error: string | null;
     getMetaDataErr: string | null;
     submitting: boolean;
-<<<<<<< HEAD
     subscriptionName: string | null;
-=======
     showConfirmModal: boolean;
->>>>>>> c9f6094a
 };
 
 export default class EditChannelSettings extends PureComponent<Props, State> {
@@ -91,11 +88,8 @@
             submitting: false,
             filters,
             fetchingIssueMetadata,
-<<<<<<< HEAD
             subscriptionName,
-=======
             showConfirmModal: false,
->>>>>>> c9f6094a
         };
 
         this.validator = new Validator();
@@ -108,15 +102,11 @@
         this.props.close();
     };
 
-<<<<<<< HEAD
     handleNameChange = (id, value) => {
         this.setState({subscriptionName: value});
     };
 
-    deleteChannelSubscription = (e) => {
-=======
     deleteChannelSubscription = () => {
->>>>>>> c9f6094a
         if (this.props.selectedSubscription) {
             this.props.deleteChannelSubscription(this.props.selectedSubscription).then((res) => {
                 if (res.error) {
