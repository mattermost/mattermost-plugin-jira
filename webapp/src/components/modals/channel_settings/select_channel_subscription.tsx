--- conflicted
+++ resolved
@@ -56,33 +56,6 @@
                             <th scope='col'>{'Actions'}</th>
                         </tr>
                     </thead>
-<<<<<<< HEAD
-                    {this.props.channelSubscriptions.map((sub, i) => (
-                        <tbody key={i}>
-                            <td
-                                key={sub.id}
-                                className='select-channel-subscriptions-row'
-                            >
-                                <span>{sub.name || '(no name)'}</span>
-                            </td>
-                            <td>
-                                <button
-                                    className='style--none color--link'
-                                    onClick={(): void => this.props.showEditChannelSubscription(sub)}
-                                >
-                                    {'Edit'}
-                                </button>
-                                {' - '}
-                                <button
-                                    className='style--none color--link'
-                                    onClick={(): void => this.deleteChannelSubscription(sub)}
-                                >
-                                    {'Delete'}
-                                </button>
-                            </td>
-                        </tbody>
-                    ))}
-=======
                     <tbody>
                         {this.props.channelSubscriptions.map((sub, i) => (
                             <tr key={i}>
@@ -90,7 +63,7 @@
                                     key={sub.id}
                                     className='select-channel-subscriptions-row'
                                 >
-                                    <span>{sub.id}</span>
+                                    <span>{sub.name || '(no name)'}</span>
                                 </td>
                                 <td>
                                     <button
@@ -110,7 +83,6 @@
                             </tr>
                         ))}
                     </tbody>
->>>>>>> 576c720d
                 </table>
             </div>
         );
