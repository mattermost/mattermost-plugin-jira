--- conflicted
+++ resolved
@@ -49,13 +49,8 @@
     };
 
     render(): React.ReactElement {
-<<<<<<< HEAD
-        const {channel} = this.props;
+        const {channel, omitDisplayName} = this.props;
         const {error, showConfirmModal, subscriptionToDelete} = this.state;
-=======
-        const {channel, omitDisplayName} = this.props;
-        const {error, showConfirmModal} = this.state;
->>>>>>> 8fb8fd54
 
         let errorDisplay = null;
         if (error) {
@@ -64,7 +59,6 @@
             );
         }
 
-<<<<<<< HEAD
         let confirmDeleteMessage = 'Delete Subscription?';
         if (subscriptionToDelete && subscriptionToDelete.name) {
             confirmDeleteMessage = `Delete Subscription "${subscriptionToDelete.name}"?`;
@@ -85,11 +79,11 @@
                     title={'Subscription'}
                 />
             );
-=======
+        };
+
         let titleMessage = <h2 className='text-center'>{'Jira Subscriptions in'} <strong>{channel.display_name}</strong></h2>;
         if (omitDisplayName) {
             titleMessage = <h2 className='text-center'>{'Jira Subscriptions'}</h2>;
->>>>>>> 8fb8fd54
         }
 
         const subscriptionRows = (
