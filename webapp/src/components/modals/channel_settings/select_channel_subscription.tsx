import React from 'react';

import {ChannelSubscription} from 'types/model';

import {SharedProps} from './shared_props';

type Props = SharedProps & {
    showEditChannelSubscription: (subscription: ChannelSubscription) => void;
    showCreateChannelSubscription: () => void;
};

type State = {
    error: string | null;
}

export default class SelectChannelSubscriptionInternal extends React.PureComponent<Props, State> {
    state = {
        error: null,
    };

    deleteChannelSubscription = (sub: ChannelSubscription): void => {
        this.props.deleteChannelSubscription(sub).then((res: { error?: { message: string } }) => {
            if (res.error) {
                this.setState({ error: res.error.message });
            }
        });
    };

    render(): React.ReactElement {
        const { channel } = this.props;
        const { error } = this.state;

        let errorDisplay = null;
        if (error) {
            errorDisplay = (
                <span className='error'>{error}</span>
            );
        }

        return (
            <div>
                <div className='d-flex justify-content-between align-items-center margin-bottom x3'>
                    <h2 className='text-center'>{'Jira Subscriptions in'} <strong>{channel.name}</strong></h2>
                    <button
                        className='btn btn-primary'
                        onClick={this.props.showCreateChannelSubscription}
                    >
                        {'Create Subscription'}
                    </button>
                </div>
                {errorDisplay}
                {this.props.channelSubscriptions.map((sub) => (
<<<<<<< HEAD
                    <div
                        key={sub.id}
                        className='select-channel-subscriptions-row'
                    >
                        <div className='channel-subscription-id-container'>
                            <span>{sub.name || '(no name)'}</span>
                        </div>
                        <button
                            className='btn btn-info'
                            onClick={(): void => this.props.showEditChannelSubscription(sub)}
                        >
                            {'Edit'}
                        </button>
                        <button
                            className='btn btn-danger'
                            onClick={(): void => this.deleteChannelSubscription(sub)}
                        >
                            {'Delete'}
                        </button>
                    </div>
=======
                    <table className='table'>
                        <thead>
                            <tr>
                                <th scope='col'>ID</th>
                                <th scope='col'>Actions</th>
                            </tr>
                        </thead>
                        <tbody>
                            <td
                                key={sub.id}
                                className='select-channel-subscriptions-row'
                            >
                                <span>{sub.id}</span>
                            </td>
                            <td>
                                <button
                                    className='style--none color--link'
                                    onClick={(): void => this.props.showEditChannelSubscription(sub)}
                                >
                                    {'Edit'}
                                </button>
                                {' - '}
                                <button
                                    className='style--none color--link'
                                    onClick={(): void => this.deleteChannelSubscription(sub)}
                                >
                                    {'Delete'}
                                </button>
                            </td>
                        </tbody>
                    </table>
>>>>>>> 355638cf
                ))}
            </div>
        );
    }
}<|MERGE_RESOLUTION|>--- conflicted
+++ resolved
@@ -21,14 +21,14 @@
     deleteChannelSubscription = (sub: ChannelSubscription): void => {
         this.props.deleteChannelSubscription(sub).then((res: { error?: { message: string } }) => {
             if (res.error) {
-                this.setState({ error: res.error.message });
+                this.setState({error: res.error.message});
             }
         });
     };
 
     render(): React.ReactElement {
-        const { channel } = this.props;
-        const { error } = this.state;
+        const {channel} = this.props;
+        const {error} = this.state;
 
         let errorDisplay = null;
         if (error) {
@@ -49,42 +49,20 @@
                     </button>
                 </div>
                 {errorDisplay}
-                {this.props.channelSubscriptions.map((sub) => (
-<<<<<<< HEAD
-                    <div
-                        key={sub.id}
-                        className='select-channel-subscriptions-row'
-                    >
-                        <div className='channel-subscription-id-container'>
-                            <span>{sub.name || '(no name)'}</span>
-                        </div>
-                        <button
-                            className='btn btn-info'
-                            onClick={(): void => this.props.showEditChannelSubscription(sub)}
-                        >
-                            {'Edit'}
-                        </button>
-                        <button
-                            className='btn btn-danger'
-                            onClick={(): void => this.deleteChannelSubscription(sub)}
-                        >
-                            {'Delete'}
-                        </button>
-                    </div>
-=======
-                    <table className='table'>
-                        <thead>
-                            <tr>
-                                <th scope='col'>ID</th>
-                                <th scope='col'>Actions</th>
-                            </tr>
-                        </thead>
-                        <tbody>
+                <table className='table'>
+                    <thead>
+                        <tr>
+                            <th scope='col'>{'Name'}</th>
+                            <th scope='col'>{'Actions'}</th>
+                        </tr>
+                    </thead>
+                    {this.props.channelSubscriptions.map((sub, i) => (
+                        <tbody key={i}>
                             <td
                                 key={sub.id}
                                 className='select-channel-subscriptions-row'
                             >
-                                <span>{sub.id}</span>
+                                <span>{sub.name || '(no name)'}</span>
                             </td>
                             <td>
                                 <button
@@ -102,9 +80,8 @@
                                 </button>
                             </td>
                         </tbody>
-                    </table>
->>>>>>> 355638cf
-                ))}
+                    ))}
+                </table>
             </div>
         );
     }
