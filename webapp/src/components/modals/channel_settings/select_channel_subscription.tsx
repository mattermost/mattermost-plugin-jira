import React from 'react';

import {ChannelSubscription} from 'types/model';

import ConfirmModal from 'components/confirm_modal';

import {SharedProps} from './shared_props';

type Props = SharedProps & {
    showEditChannelSubscription: (subscription: ChannelSubscription) => void;
    showCreateChannelSubscription: () => void;
};

type State = {
    error: string | null;
    showConfirmModal: boolean;
}

export default class SelectChannelSubscriptionInternal extends React.PureComponent<Props, State> {
    state = {
        error: null,
        showConfirmModal: false,
    };

    handleDeactivateCancel = () => {
        this.setState({showConfirmModal: false});
    }

    handleConfirmDelete = (sub: ChannelSubscription) => {
        this.setState({showConfirmModal: false});
        this.deleteChannelSubscription(sub);
    }

    handleDeleteChannelSubscription = (): void => {
        this.setState({showConfirmModal: true});
    };

    deleteChannelSubscription = (sub: ChannelSubscription): void => {
        this.props.deleteChannelSubscription(sub).then((res: { error?: { message: string } }) => {
            if (res.error) {
                this.setState({ error: res.error.message });
            }
        });
    };

    render(): React.ReactElement {
<<<<<<< HEAD
        const {channel} = this.props;
        const {error, showConfirmModal} = this.state;

        const headerText = `Jira Subscriptions in "${channel.name}"`;
=======
        const { channel } = this.props;
        const { error } = this.state;
>>>>>>> 355638cf

        let errorDisplay = null;
        if (error) {
            errorDisplay = (
                <span className='error'>{error}</span>
            );
        }

        const subscriptionRows = this.props.channelSubscriptions.map((sub) => (
            <div
                key={sub.id}
                className='select-channel-subscriptions-row'
            >
                <ConfirmModal
                    cancelButtonText={'Cancel'}
                    confirmButtonText={'Delete'}
                    confirmButtonClass={'btn btn-danger'}
                    hideCancel={false}
                    message={'Delete Subscription "' + sub.id + '"?'}
                    onCancel={this.handleDeactivateCancel}
                    onConfirm={(): void => this.handleConfirmDelete(sub)}
                    show={showConfirmModal}
                    title={'Subscription'}
                />
                <div className='channel-subscription-id-container'>
                    <span>{sub.id}</span>
                </div>
                <button
                    className='btn btn-info'
                    onClick={(): void => this.props.showEditChannelSubscription(sub)}
                >
                    {'Edit'}
                </button>
                <button
                    className='btn btn-danger'
                    onClick={this.handleDeleteChannelSubscription}
                >
                    {'Delete'}
                </button>
            </div>
        ));

        return (
            <div>
                <div className='d-flex justify-content-between align-items-center margin-bottom x3'>
                    <h2 className='text-center'>{'Jira Subscriptions in'} <strong>{channel.name}</strong></h2>
                    <button
                        className='btn btn-primary'
                        onClick={this.props.showCreateChannelSubscription}
                    >
                        {'Create Subscription'}
                    </button>
                </div>
                {errorDisplay}
<<<<<<< HEAD
                {subscriptionRows}
=======
                {this.props.channelSubscriptions.map((sub) => (
                    <table className='table'>
                        <thead>
                            <tr>
                                <th scope='col'>ID</th>
                                <th scope='col'>Actions</th>
                            </tr>
                        </thead>
                        <tbody>
                            <td
                                key={sub.id}
                                className='select-channel-subscriptions-row'
                            >
                                <span>{sub.id}</span>
                            </td>
                            <td>
                                <button
                                    className='style--none color--link'
                                    onClick={(): void => this.props.showEditChannelSubscription(sub)}
                                >
                                    {'Edit'}
                                </button>
                                {' - '}
                                <button
                                    className='style--none color--link'
                                    onClick={(): void => this.deleteChannelSubscription(sub)}
                                >
                                    {'Delete'}
                                </button>
                            </td>
                        </tbody>
                    </table>
                ))}
>>>>>>> 355638cf
            </div>
        );
    }
}<|MERGE_RESOLUTION|>--- conflicted
+++ resolved
@@ -44,15 +44,8 @@
     };
 
     render(): React.ReactElement {
-<<<<<<< HEAD
         const {channel} = this.props;
         const {error, showConfirmModal} = this.state;
-
-        const headerText = `Jira Subscriptions in "${channel.name}"`;
-=======
-        const { channel } = this.props;
-        const { error } = this.state;
->>>>>>> 355638cf
 
         let errorDisplay = null;
         if (error) {
@@ -61,39 +54,53 @@
             );
         }
 
-        const subscriptionRows = this.props.channelSubscriptions.map((sub) => (
-            <div
-                key={sub.id}
-                className='select-channel-subscriptions-row'
-            >
-                <ConfirmModal
-                    cancelButtonText={'Cancel'}
-                    confirmButtonText={'Delete'}
-                    confirmButtonClass={'btn btn-danger'}
-                    hideCancel={false}
-                    message={'Delete Subscription "' + sub.id + '"?'}
-                    onCancel={this.handleDeactivateCancel}
-                    onConfirm={(): void => this.handleConfirmDelete(sub)}
-                    show={showConfirmModal}
-                    title={'Subscription'}
-                />
-                <div className='channel-subscription-id-container'>
-                    <span>{sub.id}</span>
-                </div>
-                <button
-                    className='btn btn-info'
-                    onClick={(): void => this.props.showEditChannelSubscription(sub)}
-                >
-                    {'Edit'}
-                </button>
-                <button
-                    className='btn btn-danger'
-                    onClick={this.handleDeleteChannelSubscription}
-                >
-                    {'Delete'}
-                </button>
-            </div>
-        ));
+
+        const subscriptionRows = (
+            <table className='table'>
+                <thead>
+                    <tr>
+                        <th scope='col'>ID</th>
+                        <th scope='col'>Actions</th>
+                    </tr>
+                </thead>
+                {this.props.channelSubscriptions.map((sub) => (
+                    <tbody>
+                        <td
+                            key={sub.id}
+                            className='select-channel-subscriptions-row'
+                        >
+                            <span>{sub.id}</span>
+                        </td>
+                        <ConfirmModal
+                            cancelButtonText={'Cancel'}
+                            confirmButtonText={'Delete'}
+                            confirmButtonClass={'btn btn-danger'}
+                            hideCancel={false}
+                            message={'Delete Subscription "' + sub.id + '"?'}
+                            onCancel={this.handleDeactivateCancel}
+                            onConfirm={(): void => this.handleConfirmDelete(sub)}
+                            show={showConfirmModal}
+                            title={'Subscription'}
+                        />
+                        <td>
+                            <button
+                                className='style--none color--link'
+                                onClick={(): void => this.props.showEditChannelSubscription(sub)}
+                            >
+                                {'Edit'}
+                            </button>
+                            {' - '}
+                            <button
+                                className='style--none color--link'
+                                onClick={this.handleDeleteChannelSubscription}
+                            >
+                                {'Delete'}
+                            </button>
+                        </td>
+                    </tbody>
+                ))}
+            </table>
+        )
 
         return (
             <div>
@@ -107,43 +114,7 @@
                     </button>
                 </div>
                 {errorDisplay}
-<<<<<<< HEAD
                 {subscriptionRows}
-=======
-                {this.props.channelSubscriptions.map((sub) => (
-                    <table className='table'>
-                        <thead>
-                            <tr>
-                                <th scope='col'>ID</th>
-                                <th scope='col'>Actions</th>
-                            </tr>
-                        </thead>
-                        <tbody>
-                            <td
-                                key={sub.id}
-                                className='select-channel-subscriptions-row'
-                            >
-                                <span>{sub.id}</span>
-                            </td>
-                            <td>
-                                <button
-                                    className='style--none color--link'
-                                    onClick={(): void => this.props.showEditChannelSubscription(sub)}
-                                >
-                                    {'Edit'}
-                                </button>
-                                {' - '}
-                                <button
-                                    className='style--none color--link'
-                                    onClick={(): void => this.deleteChannelSubscription(sub)}
-                                >
-                                    {'Delete'}
-                                </button>
-                            </td>
-                        </tbody>
-                    </table>
-                ))}
->>>>>>> 355638cf
             </div>
         );
     }
