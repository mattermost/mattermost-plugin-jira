// Jest Snapshot v1, https://goo.gl/fbAQLP

exports[`components/EditChannelSubscription should match snapshot 1`] = `
<form
  role="form"
>
  <div
    className="margin-bottom x3 text-center"
  >
    <h2>
      Edit Jira Subscription for 
      <strong>
        FGFG
      </strong>
    </h2>
  </div>
  <div
    style={
      Object {
        "backgroundColor": "#ffffff",
        "color": "#3d3c40",
        "padding": "2em 2em 3em",
      }
    }
  >
    <div
      className="container-fluid"
    >
      <Input
        addValidate={[Function]}
        label="Subscription Name"
        maxLength={100}
        onChange={[Function]}
        placeholder="Name"
        readOnly={false}
        removeValidate={[Function]}
        required={true}
        type="input"
        value="SubTestName"
      />
    </div>
    <div
      className="container-fluid"
    >
      <Connect(JiraInstanceAndProjectSelector)
        addValidate={[Function]}
        onError={[Function]}
        onInstanceChange={[Function]}
        onProjectChange={[Function]}
        removeValidate={[Function]}
        selectedInstanceID="https://something.atlassian.net"
        selectedProjectID="KT"
        theme={
          Object {
            "awayIndicator": "#ffbc42",
            "buttonBg": "#166de0",
            "buttonColor": "#ffffff",
            "centerChannelBg": "#ffffff",
            "centerChannelColor": "#3d3c40",
            "codeTheme": "github",
            "dndIndicator": "#f74343",
            "errorTextColor": "#fd5960",
            "linkColor": "#2389d7",
            "mentionBg": "#ffffff",
            "mentionBj": "#ffffff",
            "mentionColor": "#145dbf",
            "mentionHighlightBg": "#ffe577",
            "mentionHighlightLink": "#166de0",
            "newMessageSeparator": "#ff8800",
            "onlineIndicator": "#06d6a0",
            "sidebarBg": "#145dbf",
            "sidebarHeaderBg": "#1153ab",
            "sidebarHeaderTextColor": "#ffffff",
            "sidebarText": "#ffffff",
            "sidebarTextActiveBorder": "#579eff",
            "sidebarTextActiveColor": "#ffffff",
            "sidebarTextHoverBg": "#4578bf",
            "sidebarUnreadText": "#ffffff",
            "type": "Mattermost",
          }
        }
      />
      <Loading />
    </div>
    <ConfirmModal
      cancelButtonText="Cancel"
      confirmButtonClass="btn btn-danger"
      confirmButtonText="Delete"
      hideCancel={false}
      message="Delete Subscription \\"SubTestName\\"?"
      onCancel={[Function]}
      onConfirm={[Function]}
      show={false}
      title="Subscription"
    />
  </div>
  <ModalFooter
    style={
      Object {
        "padding": "2rem 15px",
      }
    }
  >
    <FormButton
      btnClass="btn-danger pull-left"
      defaultMessage="Delete"
      disabled={false}
      extraClasses=""
      id="jira-delete-subscription"
      onClick={[Function]}
      savingMessage="Creating"
      type="button"
    />
    <FormButton
      btnClass="btn-link"
      defaultMessage="Cancel"
      disabled={false}
      extraClasses=""
      onClick={[Function]}
      savingMessage="Creating"
      type="button"
    />
    <FormButton
      btnClass="btn-primary"
      defaultMessage="Save Subscription"
      disabled={false}
      extraClasses=""
      onClick={[Function]}
      saving={false}
      savingMessage="Saving..."
      type="button"
    />
  </ModalFooter>
</form>
`;

exports[`components/EditChannelSubscription should match snapshot after fetching issue metadata 1`] = `
<form
  role="form"
>
  <div
    className="margin-bottom x3 text-center"
  >
    <h2>
      Edit Jira Subscription for 
      <strong>
        FGFG
      </strong>
    </h2>
  </div>
  <div
    style={
      Object {
        "backgroundColor": "#ffffff",
        "color": "#3d3c40",
        "padding": "2em 2em 3em",
      }
    }
  >
    <div
      className="container-fluid"
    >
      <Input
        addValidate={[Function]}
        label="Subscription Name"
        maxLength={100}
        onChange={[Function]}
        placeholder="Name"
        readOnly={false}
        removeValidate={[Function]}
        required={true}
        type="input"
        value="SubTestName"
      />
    </div>
    <div
      className="container-fluid"
    >
      <Connect(JiraInstanceAndProjectSelector)
        addValidate={[Function]}
        onError={[Function]}
        onInstanceChange={[Function]}
        onProjectChange={[Function]}
        removeValidate={[Function]}
        selectedInstanceID="https://something.atlassian.net"
        selectedProjectID="KT"
        theme={
          Object {
            "awayIndicator": "#ffbc42",
            "buttonBg": "#166de0",
            "buttonColor": "#ffffff",
            "centerChannelBg": "#ffffff",
            "centerChannelColor": "#3d3c40",
            "codeTheme": "github",
            "dndIndicator": "#f74343",
            "errorTextColor": "#fd5960",
            "linkColor": "#2389d7",
            "mentionBg": "#ffffff",
            "mentionBj": "#ffffff",
            "mentionColor": "#145dbf",
            "mentionHighlightBg": "#ffe577",
            "mentionHighlightLink": "#166de0",
            "newMessageSeparator": "#ff8800",
            "onlineIndicator": "#06d6a0",
            "sidebarBg": "#145dbf",
            "sidebarHeaderBg": "#1153ab",
            "sidebarHeaderTextColor": "#ffffff",
            "sidebarText": "#ffffff",
            "sidebarTextActiveBorder": "#579eff",
            "sidebarTextActiveColor": "#ffffff",
            "sidebarTextHoverBg": "#4578bf",
            "sidebarUnreadText": "#ffffff",
            "type": "Mattermost",
          }
        }
      />
      <ReactSelectSetting
        addValidate={[Function]}
        isMulti={true}
        label="Events"
        name="events"
        onChange={[Function]}
        options={
          Array [
            Object {
              "label": "Issue Created",
              "value": "event_created",
            },
            Object {
              "label": "Issue Deleted",
              "value": "event_deleted",
            },
            Object {
              "label": "Issue Deleted, Unresolved",
              "value": "event_deleted_unresolved",
            },
            Object {
              "label": "Issue Reopened",
              "value": "event_updated_reopened",
            },
            Object {
              "label": "Issue Resolved",
              "value": "event_updated_resolved",
            },
            Object {
              "label": "Comment Created",
              "value": "event_created_comment",
            },
            Object {
              "label": "Comment Updated",
              "value": "event_updated_comment",
            },
            Object {
              "label": "Comment Deleted",
              "value": "event_deleted_comment",
            },
            Object {
              "label": "Issue Updated: Any",
              "value": "event_updated_any",
            },
            Object {
              "label": "Issue Updated: Affects Version",
              "value": "event_updated_affects_version",
            },
            Object {
              "label": "Issue Updated: Assignee",
              "value": "event_updated_assignee",
            },
            Object {
              "label": "Issue Updated: Attachment",
              "value": "event_updated_attachment",
            },
            Object {
              "label": "Issue Updated: Description",
              "value": "event_updated_description",
            },
            Object {
              "label": "Issue Updated: Fix Version",
              "value": "event_updated_fix_version",
            },
            Object {
              "label": "Issue Updated: Issue Type",
              "value": "event_updated_issue_type",
            },
            Object {
              "label": "Issue Updated: Labels",
              "value": "event_updated_labels",
            },
            Object {
              "label": "Issue Updated: Priority",
              "value": "event_updated_priority",
            },
            Object {
              "label": "Issue Updated: Rank",
              "value": "event_updated_rank",
            },
            Object {
              "label": "Issue Updated: Reporter",
              "value": "event_updated_reporter",
            },
            Object {
              "label": "Issue Updated: Sprint",
              "value": "event_updated_sprint",
            },
            Object {
              "label": "Issue Updated: Status",
              "value": "event_updated_status",
            },
            Object {
              "label": "Issue Updated: Summary",
              "value": "event_updated_summary",
            },
            Object {
              "label": "Issue Updated: Components",
              "value": "event_updated_components",
            },
            Object {
              "label": "Issue Updated: Custom - Epic Link",
              "value": "event_updated_customfield_10014",
            },
            Object {
              "label": "Issue Updated: Custom - Epic Name",
              "value": "event_updated_customfield_10011",
            },
            Object {
              "label": "Issue Updated: Custom - Favorite Food",
              "value": "event_updated_customfield_10067",
            },
            Object {
              "label": "Issue Updated: Custom - MJK - Checkbox",
              "value": "event_updated_customfield_10068",
            },
            Object {
              "label": "Issue Updated: Custom - MJK - Date Picker",
              "value": "event_updated_customfield_10069",
            },
            Object {
              "label": "Issue Updated: Custom - MJK - Date Time Picker",
              "value": "event_updated_customfield_10070",
            },
            Object {
              "label": "Issue Updated: Custom - MJK - Labels",
              "value": "event_updated_customfield_10071",
            },
            Object {
              "label": "Issue Updated: Custom - MJK - Number Field",
              "value": "event_updated_customfield_10072",
            },
            Object {
              "label": "Issue Updated: Custom - MJK - Radio Buttons",
              "value": "event_updated_customfield_10073",
            },
            Object {
              "label": "Issue Updated: Custom - MJK - Select List 1",
              "value": "event_updated_customfield_10074",
            },
            Object {
              "label": "Issue Updated: Custom - MJK - Select List 2",
              "value": "event_updated_customfield_10075",
            },
            Object {
              "label": "Issue Updated: Custom - MJK - Select List 3",
              "value": "event_updated_customfield_10076",
            },
            Object {
              "label": "Issue Updated: Custom - MJK - URL Field",
              "value": "event_updated_customfield_10079",
            },
            Object {
              "label": "Issue Updated: Custom - MJK - User Picker",
              "value": "event_updated_customfield_10080",
            },
            Object {
              "label": "Issue Updated: Custom - Text Field 1",
              "value": "event_updated_customfield_10077",
            },
            Object {
              "label": "Issue Updated: Custom - Text Field 2",
              "value": "event_updated_customfield_10078",
            },
          ]
        }
        removeValidate={[Function]}
        required={true}
        theme={
          Object {
            "awayIndicator": "#ffbc42",
            "buttonBg": "#166de0",
            "buttonColor": "#ffffff",
            "centerChannelBg": "#ffffff",
            "centerChannelColor": "#3d3c40",
            "codeTheme": "github",
            "dndIndicator": "#f74343",
            "errorTextColor": "#fd5960",
            "linkColor": "#2389d7",
            "mentionBg": "#ffffff",
            "mentionBj": "#ffffff",
            "mentionColor": "#145dbf",
            "mentionHighlightBg": "#ffe577",
            "mentionHighlightLink": "#166de0",
            "newMessageSeparator": "#ff8800",
            "onlineIndicator": "#06d6a0",
            "sidebarBg": "#145dbf",
            "sidebarHeaderBg": "#1153ab",
            "sidebarHeaderTextColor": "#ffffff",
            "sidebarText": "#ffffff",
            "sidebarTextActiveBorder": "#579eff",
            "sidebarTextActiveColor": "#ffffff",
            "sidebarTextHoverBg": "#4578bf",
            "sidebarUnreadText": "#ffffff",
            "type": "Mattermost",
          }
        }
        value={
          Array [
            Object {
              "label": "Issue Reopened",
              "value": "event_updated_reopened",
            },
          ]
        }
      />
      <ReactSelectSetting
        addValidate={[Function]}
        isMulti={true}
        label="Issue Type"
        name="issue_types"
        onChange={[Function]}
        options={
          Array [
            Object {
              "label": "Task",
              "value": "10002",
            },
            Object {
              "label": "Sub-task",
              "value": "10003",
            },
            Object {
              "label": "Story",
              "value": "10001",
            },
            Object {
              "label": "Bug",
              "value": "10004",
            },
            Object {
              "label": "Epic",
              "value": "10000",
            },
          ]
        }
        removeValidate={[Function]}
        required={true}
        theme={
          Object {
            "awayIndicator": "#ffbc42",
            "buttonBg": "#166de0",
            "buttonColor": "#ffffff",
            "centerChannelBg": "#ffffff",
            "centerChannelColor": "#3d3c40",
            "codeTheme": "github",
            "dndIndicator": "#f74343",
            "errorTextColor": "#fd5960",
            "linkColor": "#2389d7",
            "mentionBg": "#ffffff",
            "mentionBj": "#ffffff",
            "mentionColor": "#145dbf",
            "mentionHighlightBg": "#ffe577",
            "mentionHighlightLink": "#166de0",
            "newMessageSeparator": "#ff8800",
            "onlineIndicator": "#06d6a0",
            "sidebarBg": "#145dbf",
            "sidebarHeaderBg": "#1153ab",
            "sidebarHeaderTextColor": "#ffffff",
            "sidebarText": "#ffffff",
            "sidebarTextActiveBorder": "#579eff",
            "sidebarTextActiveColor": "#ffffff",
            "sidebarTextHoverBg": "#4578bf",
            "sidebarUnreadText": "#ffffff",
            "type": "Mattermost",
          }
        }
        value={
          Array [
            Object {
              "label": "Bug",
              "value": "10004",
            },
          ]
        }
      />
      <ChannelSubscriptionFilters
        addValidate={[Function]}
        chosenIssueTypes={
          Array [
            "10004",
          ]
        }
        fields={
          Array [
            Object {
              "issueTypes": Array [
                Object {
                  "id": "10004",
                  "name": "Bug",
                },
              ],
              "key": "versions",
              "name": "Affects versions",
              "schema": Object {
                "items": "version",
                "system": "versions",
                "type": "array",
              },
              "values": Array [
                Object {
                  "label": "d",
                  "value": "10000",
                },
              ],
            },
            Object {
              "issueTypes": Array [
                Object {
                  "id": "10002",
                  "name": "Task",
                },
                Object {
                  "id": "10003",
                  "name": "Sub-task",
                },
                Object {
                  "id": "10001",
                  "name": "Story",
                },
                Object {
                  "id": "10004",
                  "name": "Bug",
                },
                Object {
                  "id": "10000",
                  "name": "Epic",
                },
              ],
<<<<<<< HEAD
              "key": "assignee",
              "name": "Assignee",
              "schema": Object {
                "system": "assignee",
                "type": "user",
              },
=======
              "key": "commentVisibility",
              "name": "Comment Visibility",
              "schema": Object {
                "type": "commentVisibility",
              },
              "values": Array [],
>>>>>>> 9cbeb4ed
            },
            Object {
              "issueTypes": Array [
                Object {
                  "id": "10002",
                  "name": "Task",
                },
                Object {
                  "id": "10003",
                  "name": "Sub-task",
                },
                Object {
                  "id": "10001",
                  "name": "Story",
                },
                Object {
                  "id": "10004",
                  "name": "Bug",
                },
                Object {
                  "id": "10000",
                  "name": "Epic",
                },
              ],
              "key": "customfield_10014",
              "name": "Epic Link",
              "schema": Object {
                "custom": "com.pyxis.greenhopper.jira:gh-epic-link",
                "customId": 10014,
                "type": "any",
              },
              "values": Array [],
            },
            Object {
              "issueTypes": Array [
                Object {
                  "id": "10002",
                  "name": "Task",
                },
                Object {
                  "id": "10003",
                  "name": "Sub-task",
                },
                Object {
                  "id": "10001",
                  "name": "Story",
                },
                Object {
                  "id": "10004",
                  "name": "Bug",
                },
                Object {
                  "id": "10000",
                  "name": "Epic",
                },
              ],
              "key": "fixVersions",
              "name": "Fix versions",
              "schema": Object {
                "items": "version",
                "system": "fixVersions",
                "type": "array",
              },
              "values": Array [
                Object {
                  "label": "d",
                  "value": "10000",
                },
              ],
            },
            Object {
              "issueTypes": Array [
                Object {
                  "id": "10002",
                  "name": "Task",
                },
                Object {
                  "id": "10003",
                  "name": "Sub-task",
                },
                Object {
                  "id": "10001",
                  "name": "Story",
                },
                Object {
                  "id": "10004",
                  "name": "Bug",
                },
                Object {
                  "id": "10000",
                  "name": "Epic",
                },
              ],
              "key": "labels",
              "name": "Labels",
              "schema": Object {
                "items": "string",
                "system": "labels",
                "type": "array",
              },
              "userDefined": true,
            },
            Object {
              "issueTypes": Array [
                Object {
                  "id": "10002",
                  "name": "Task",
                },
                Object {
                  "id": "10003",
                  "name": "Sub-task",
                },
                Object {
                  "id": "10001",
                  "name": "Story",
                },
                Object {
                  "id": "10004",
                  "name": "Bug",
                },
                Object {
                  "id": "10000",
                  "name": "Epic",
                },
              ],
              "key": "customfield_10068",
              "name": "MJK - Checkbox",
              "schema": Object {
                "custom": "com.atlassian.jira.plugin.system.customfieldtypes:multicheckboxes",
                "customId": 10068,
                "items": "option",
                "type": "array",
              },
              "values": Array [
                Object {
                  "label": "1",
                  "value": "10033",
                },
                Object {
                  "label": "2",
                  "value": "10034",
                },
              ],
            },
            Object {
              "issueTypes": Array [
                Object {
                  "id": "10002",
                  "name": "Task",
                },
                Object {
                  "id": "10003",
                  "name": "Sub-task",
                },
                Object {
                  "id": "10001",
                  "name": "Story",
                },
                Object {
                  "id": "10004",
                  "name": "Bug",
                },
                Object {
                  "id": "10000",
                  "name": "Epic",
                },
              ],
              "key": "customfield_10071",
              "name": "MJK - Labels",
              "schema": Object {
                "custom": "com.atlassian.jira.plugin.system.customfieldtypes:labels",
                "customId": 10071,
                "items": "string",
                "type": "array",
              },
              "userDefined": true,
            },
            Object {
              "issueTypes": Array [
                Object {
                  "id": "10002",
                  "name": "Task",
                },
                Object {
                  "id": "10003",
                  "name": "Sub-task",
                },
                Object {
                  "id": "10001",
                  "name": "Story",
                },
                Object {
                  "id": "10004",
                  "name": "Bug",
                },
                Object {
                  "id": "10000",
                  "name": "Epic",
                },
              ],
              "key": "customfield_10073",
              "name": "MJK - Radio Buttons",
              "schema": Object {
                "custom": "com.atlassian.jira.plugin.system.customfieldtypes:radiobuttons",
                "customId": 10073,
                "type": "option",
              },
              "values": Array [
                Object {
                  "label": "1",
                  "value": "10035",
                },
                Object {
                  "label": "2",
                  "value": "10036",
                },
              ],
            },
            Object {
              "issueTypes": Array [
                Object {
                  "id": "10002",
                  "name": "Task",
                },
                Object {
                  "id": "10003",
                  "name": "Sub-task",
                },
                Object {
                  "id": "10001",
                  "name": "Story",
                },
                Object {
                  "id": "10004",
                  "name": "Bug",
                },
                Object {
                  "id": "10000",
                  "name": "Epic",
                },
              ],
              "key": "customfield_10075",
              "name": "MJK - Select List 2",
              "schema": Object {
                "custom": "com.atlassian.jira.plugin.system.customfieldtypes:multiselect",
                "customId": 10075,
                "items": "option",
                "type": "array",
              },
              "values": Array [
                Object {
                  "label": "1",
                  "value": "10037",
                },
                Object {
                  "label": "2",
                  "value": "10038",
                },
              ],
            },
            Object {
              "issueTypes": Array [
                Object {
                  "id": "10002",
                  "name": "Task",
                },
                Object {
                  "id": "10003",
                  "name": "Sub-task",
                },
                Object {
                  "id": "10001",
                  "name": "Story",
                },
                Object {
                  "id": "10004",
                  "name": "Bug",
                },
                Object {
                  "id": "10000",
                  "name": "Epic",
                },
              ],
              "key": "customfield_10076",
              "name": "MJK - Select List 3",
              "schema": Object {
                "custom": "com.atlassian.jira.plugin.system.customfieldtypes:select",
                "customId": 10076,
                "type": "option",
              },
              "values": Array [
                Object {
                  "label": "1",
                  "value": "10039",
                },
                Object {
                  "label": "2",
                  "value": "10040",
                },
              ],
            },
            Object {
              "issueTypes": Array [
                Object {
                  "id": "10002",
                  "name": "Task",
                },
                Object {
                  "id": "10003",
                  "name": "Sub-task",
                },
                Object {
                  "id": "10001",
                  "name": "Story",
                },
                Object {
                  "id": "10004",
                  "name": "Bug",
                },
                Object {
                  "id": "10000",
                  "name": "Epic",
                },
              ],
              "key": "customfield_10080",
              "name": "MJK - User Picker",
              "schema": Object {
                "custom": "com.atlassian.jira.plugin.system.customfieldtypes:userpicker",
                "customId": 10080,
                "type": "user",
              },
            },
            Object {
              "issueTypes": Array [
                Object {
                  "id": "10002",
                  "name": "Task",
                },
                Object {
                  "id": "10003",
                  "name": "Sub-task",
                },
                Object {
                  "id": "10001",
                  "name": "Story",
                },
                Object {
                  "id": "10004",
                  "name": "Bug",
                },
                Object {
                  "id": "10000",
                  "name": "Epic",
                },
              ],
              "key": "priority",
              "name": "Priority",
              "schema": Object {
                "system": "priority",
                "type": "priority",
              },
              "values": Array [
                Object {
                  "label": "Highest",
                  "value": "1",
                },
                Object {
                  "label": "High",
                  "value": "2",
                },
                Object {
                  "label": "Medium",
                  "value": "3",
                },
                Object {
                  "label": "Low",
                  "value": "4",
                },
                Object {
                  "label": "Lowest",
                  "value": "5",
                },
              ],
            },
            Object {
              "issueTypes": Array [
                Object {
                  "id": "10002",
                  "name": "Task",
                },
                Object {
                  "id": "10003",
                  "name": "Sub-task",
                },
                Object {
                  "id": "10001",
                  "name": "Story",
                },
                Object {
                  "id": "10004",
                  "name": "Bug",
                },
                Object {
                  "id": "10000",
                  "name": "Epic",
                },
              ],
              "key": "status",
              "name": "Status",
              "schema": Object {
                "type": "array",
              },
              "values": Array [
                Object {
                  "label": "TODO",
                  "value": "1001",
                },
                Object {
                  "label": "In Progress",
                  "value": "1002",
                },
              ],
            },
          ]
        }
        instanceID="https://something.atlassian.net"
        issueMetadata={
          Object {
            "expand": "projects",
            "issue_types_with_statuses": Array [
              Object {
                "id": "10002",
                "name": "Task",
                "statuses": Array [
                  Object {
                    "id": "1001",
                    "name": "TODO",
                  },
                ],
              },
              Object {
                "id": "10003",
                "name": "Sub-task",
                "statuses": Array [
                  Object {
                    "id": "1001",
                    "name": "TODO",
                  },
                  Object {
                    "id": "1002",
                    "name": "In Progress",
                  },
                ],
              },
              Object {
                "id": "10001",
                "name": "Story",
                "statuses": Array [
                  Object {
                    "id": "1001",
                    "name": "TODO",
                  },
                  Object {
                    "id": "1002",
                    "name": "In Progress",
                  },
                ],
              },
              Object {
                "id": "10004",
                "name": "Bug",
                "statuses": Array [
                  Object {
                    "id": "1001",
                    "name": "TODO",
                  },
                  Object {
                    "id": "1002",
                    "name": "In Progress",
                  },
                ],
              },
              Object {
                "id": "10000",
                "name": "Epic",
                "statuses": Array [
                  Object {
                    "id": "1001",
                    "name": "TODO",
                  },
                  Object {
                    "id": "1002",
                    "name": "In Progress",
                  },
                  Object {
                    "id": "1003",
                    "name": "Bug",
                  },
                ],
              },
            ],
            "projects": Array [
              Object {
                "expand": "issuetypes",
                "id": "10008",
                "issuetypes": Array [
                  Object {
                    "description": "A task that needs to be done.",
                    "expand": "fields",
                    "fields": Object {
                      "assignee": Object {
                        "autoCompleteUrl": "https://mmtest.atlassian.net/rest/api/2/user/assignable/search?project=KT&query=",
                        "hasDefaultValue": false,
                        "key": "assignee",
                        "name": "Assignee",
                        "operations": Array [
                          "set",
                        ],
                        "required": false,
                        "schema": Object {
                          "system": "assignee",
                          "type": "user",
                        },
                      },
                      "attachment": Object {
                        "hasDefaultValue": false,
                        "key": "attachment",
                        "name": "Attachment",
                        "operations": Array [],
                        "required": false,
                        "schema": Object {
                          "items": "attachment",
                          "system": "attachment",
                          "type": "array",
                        },
                      },
                      "components": Object {
                        "allowedValues": Array [],
                        "hasDefaultValue": false,
                        "key": "components",
                        "name": "Components",
                        "operations": Array [
                          "add",
                          "set",
                          "remove",
                        ],
                        "required": false,
                        "schema": Object {
                          "items": "component",
                          "system": "components",
                          "type": "array",
                        },
                      },
                      "customfield_10014": Object {
                        "hasDefaultValue": false,
                        "key": "customfield_10014",
                        "name": "Epic Link",
                        "operations": Array [
                          "set",
                        ],
                        "required": false,
                        "schema": Object {
                          "custom": "com.pyxis.greenhopper.jira:gh-epic-link",
                          "customId": 10014,
                          "type": "any",
                        },
                      },
                      "customfield_10021": Object {
                        "hasDefaultValue": false,
                        "key": "customfield_10021",
                        "name": "Sprint",
                        "operations": Array [
                          "set",
                        ],
                        "required": false,
                        "schema": Object {
                          "custom": "com.pyxis.greenhopper.jira:gh-sprint",
                          "customId": 10021,
                          "items": "string",
                          "type": "array",
                        },
                      },
                      "customfield_10067": Object {
                        "hasDefaultValue": false,
                        "key": "customfield_10067",
                        "name": "Favorite Food",
                        "operations": Array [
                          "set",
                        ],
                        "required": false,
                        "schema": Object {
                          "custom": "com.atlassian.jira.plugin.system.customfieldtypes:textfield",
                          "customId": 10067,
                          "type": "string",
                        },
                      },
                      "customfield_10068": Object {
                        "allowedValues": Array [
                          Object {
                            "id": "10033",
                            "self": "https://mmtest.atlassian.net/rest/api/2/customFieldOption/10033",
                            "value": "1",
                          },
                          Object {
                            "id": "10034",
                            "self": "https://mmtest.atlassian.net/rest/api/2/customFieldOption/10034",
                            "value": "2",
                          },
                        ],
                        "hasDefaultValue": false,
                        "key": "customfield_10068",
                        "name": "MJK - Checkbox",
                        "operations": Array [
                          "add",
                          "set",
                          "remove",
                        ],
                        "required": false,
                        "schema": Object {
                          "custom": "com.atlassian.jira.plugin.system.customfieldtypes:multicheckboxes",
                          "customId": 10068,
                          "items": "option",
                          "type": "array",
                        },
                      },
                      "customfield_10069": Object {
                        "hasDefaultValue": false,
                        "key": "customfield_10069",
                        "name": "MJK - Date Picker",
                        "operations": Array [
                          "set",
                        ],
                        "required": false,
                        "schema": Object {
                          "custom": "com.atlassian.jira.plugin.system.customfieldtypes:datepicker",
                          "customId": 10069,
                          "type": "date",
                        },
                      },
                      "customfield_10070": Object {
                        "hasDefaultValue": false,
                        "key": "customfield_10070",
                        "name": "MJK - Date Time Picker",
                        "operations": Array [
                          "set",
                        ],
                        "required": false,
                        "schema": Object {
                          "custom": "com.atlassian.jira.plugin.system.customfieldtypes:datetime",
                          "customId": 10070,
                          "type": "datetime",
                        },
                      },
                      "customfield_10071": Object {
                        "autoCompleteUrl": "https://mmtest.atlassian.net/rest/api/1.0/labels/suggest?customFieldId=10071&query=",
                        "hasDefaultValue": false,
                        "key": "customfield_10071",
                        "name": "MJK - Labels",
                        "operations": Array [
                          "add",
                          "set",
                          "remove",
                        ],
                        "required": false,
                        "schema": Object {
                          "custom": "com.atlassian.jira.plugin.system.customfieldtypes:labels",
                          "customId": 10071,
                          "items": "string",
                          "type": "array",
                        },
                      },
                      "customfield_10072": Object {
                        "hasDefaultValue": false,
                        "key": "customfield_10072",
                        "name": "MJK - Number Field",
                        "operations": Array [
                          "set",
                        ],
                        "required": false,
                        "schema": Object {
                          "custom": "com.atlassian.jira.plugin.system.customfieldtypes:float",
                          "customId": 10072,
                          "type": "number",
                        },
                      },
                      "customfield_10073": Object {
                        "allowedValues": Array [
                          Object {
                            "id": "10035",
                            "self": "https://mmtest.atlassian.net/rest/api/2/customFieldOption/10035",
                            "value": "1",
                          },
                          Object {
                            "id": "10036",
                            "self": "https://mmtest.atlassian.net/rest/api/2/customFieldOption/10036",
                            "value": "2",
                          },
                        ],
                        "hasDefaultValue": false,
                        "key": "customfield_10073",
                        "name": "MJK - Radio Buttons",
                        "operations": Array [
                          "set",
                        ],
                        "required": false,
                        "schema": Object {
                          "custom": "com.atlassian.jira.plugin.system.customfieldtypes:radiobuttons",
                          "customId": 10073,
                          "type": "option",
                        },
                      },
                      "customfield_10074": Object {
                        "allowedValues": Array [],
                        "hasDefaultValue": false,
                        "key": "customfield_10074",
                        "name": "MJK - Select List 1",
                        "operations": Array [
                          "set",
                        ],
                        "required": false,
                        "schema": Object {
                          "custom": "com.atlassian.jira.plugin.system.customfieldtypes:cascadingselect",
                          "customId": 10074,
                          "type": "option-with-child",
                        },
                      },
                      "customfield_10075": Object {
                        "allowedValues": Array [
                          Object {
                            "id": "10037",
                            "self": "https://mmtest.atlassian.net/rest/api/2/customFieldOption/10037",
                            "value": "1",
                          },
                          Object {
                            "id": "10038",
                            "self": "https://mmtest.atlassian.net/rest/api/2/customFieldOption/10038",
                            "value": "2",
                          },
                        ],
                        "hasDefaultValue": false,
                        "key": "customfield_10075",
                        "name": "MJK - Select List 2",
                        "operations": Array [
                          "add",
                          "set",
                          "remove",
                        ],
                        "required": false,
                        "schema": Object {
                          "custom": "com.atlassian.jira.plugin.system.customfieldtypes:multiselect",
                          "customId": 10075,
                          "items": "option",
                          "type": "array",
                        },
                      },
                      "customfield_10076": Object {
                        "allowedValues": Array [
                          Object {
                            "id": "10039",
                            "self": "https://mmtest.atlassian.net/rest/api/2/customFieldOption/10039",
                            "value": "1",
                          },
                          Object {
                            "id": "10040",
                            "self": "https://mmtest.atlassian.net/rest/api/2/customFieldOption/10040",
                            "value": "2",
                          },
                        ],
                        "hasDefaultValue": false,
                        "key": "customfield_10076",
                        "name": "MJK - Select List 3",
                        "operations": Array [
                          "set",
                        ],
                        "required": false,
                        "schema": Object {
                          "custom": "com.atlassian.jira.plugin.system.customfieldtypes:select",
                          "customId": 10076,
                          "type": "option",
                        },
                      },
                      "customfield_10077": Object {
                        "hasDefaultValue": false,
                        "key": "customfield_10077",
                        "name": "Text Field 1",
                        "operations": Array [
                          "set",
                        ],
                        "required": false,
                        "schema": Object {
                          "custom": "com.atlassian.jira.plugin.system.customfieldtypes:textarea",
                          "customId": 10077,
                          "type": "string",
                        },
                      },
                      "customfield_10078": Object {
                        "hasDefaultValue": false,
                        "key": "customfield_10078",
                        "name": "Text Field 2",
                        "operations": Array [
                          "set",
                        ],
                        "required": false,
                        "schema": Object {
                          "custom": "com.atlassian.jira.plugin.system.customfieldtypes:textfield",
                          "customId": 10078,
                          "type": "string",
                        },
                      },
                      "customfield_10079": Object {
                        "hasDefaultValue": false,
                        "key": "customfield_10079",
                        "name": "MJK - URL Field",
                        "operations": Array [
                          "set",
                        ],
                        "required": false,
                        "schema": Object {
                          "custom": "com.atlassian.jira.plugin.system.customfieldtypes:url",
                          "customId": 10079,
                          "type": "string",
                        },
                      },
                      "customfield_10080": Object {
                        "autoCompleteUrl": "https://mmtest.atlassian.net/rest/api/1.0/users/picker?fieldName=customfield_10080&fieldConfigId=10187&projectId=10008&showAvatar=true&query=",
                        "hasDefaultValue": false,
                        "key": "customfield_10080",
                        "name": "MJK - User Picker",
                        "operations": Array [
                          "set",
                        ],
                        "required": false,
                        "schema": Object {
                          "custom": "com.atlassian.jira.plugin.system.customfieldtypes:userpicker",
                          "customId": 10080,
                          "type": "user",
                        },
                      },
                      "description": Object {
                        "hasDefaultValue": false,
                        "key": "description",
                        "name": "Description",
                        "operations": Array [
                          "set",
                        ],
                        "required": true,
                        "schema": Object {
                          "system": "description",
                          "type": "string",
                        },
                      },
                      "fixVersions": Object {
                        "allowedValues": Array [
                          Object {
                            "archived": false,
                            "id": "10000",
                            "name": "d",
                            "projectId": 10008,
                            "released": false,
                            "self": "https://mmtest.atlassian.net/rest/api/2/version/10000",
                          },
                        ],
                        "hasDefaultValue": false,
                        "key": "fixVersions",
                        "name": "Fix versions",
                        "operations": Array [
                          "set",
                          "add",
                          "remove",
                        ],
                        "required": false,
                        "schema": Object {
                          "items": "version",
                          "system": "fixVersions",
                          "type": "array",
                        },
                      },
                      "issuelinks": Object {
                        "autoCompleteUrl": "https://mmtest.atlassian.net/rest/api/2/issue/picker?currentProjectId=&showSubTaskParent=true&showSubTasks=true&currentIssueKey=null&query=",
                        "hasDefaultValue": false,
                        "key": "issuelinks",
                        "name": "Linked Issues",
                        "operations": Array [
                          "add",
                        ],
                        "required": false,
                        "schema": Object {
                          "items": "issuelinks",
                          "system": "issuelinks",
                          "type": "array",
                        },
                      },
                      "issuetype": Object {
                        "allowedValues": Array [
                          Object {
                            "avatarId": 10318,
                            "description": "A task that needs to be done.",
                            "iconUrl": "https://mmtest.atlassian.net/secure/viewavatar?size=medium&avatarId=10318&avatarType=issuetype",
                            "id": "10002",
                            "name": "Task",
                            "self": "https://mmtest.atlassian.net/rest/api/2/issuetype/10002",
                            "subtask": false,
                          },
                        ],
                        "hasDefaultValue": false,
                        "key": "issuetype",
                        "name": "Issue Type",
                        "operations": Array [],
                        "required": true,
                        "schema": Object {
                          "system": "issuetype",
                          "type": "issuetype",
                        },
                      },
                      "labels": Object {
                        "autoCompleteUrl": "https://mmtest.atlassian.net/rest/api/1.0/labels/suggest?query=",
                        "hasDefaultValue": false,
                        "key": "labels",
                        "name": "Labels",
                        "operations": Array [
                          "add",
                          "set",
                          "remove",
                        ],
                        "required": false,
                        "schema": Object {
                          "items": "string",
                          "system": "labels",
                          "type": "array",
                        },
                      },
                      "priority": Object {
                        "allowedValues": Array [
                          Object {
                            "iconUrl": "https://mmtest.atlassian.net/images/icons/priorities/highest.svg",
                            "id": "1",
                            "name": "Highest",
                            "self": "https://mmtest.atlassian.net/rest/api/2/priority/1",
                          },
                          Object {
                            "iconUrl": "https://mmtest.atlassian.net/images/icons/priorities/high.svg",
                            "id": "2",
                            "name": "High",
                            "self": "https://mmtest.atlassian.net/rest/api/2/priority/2",
                          },
                          Object {
                            "iconUrl": "https://mmtest.atlassian.net/images/icons/priorities/medium.svg",
                            "id": "3",
                            "name": "Medium",
                            "self": "https://mmtest.atlassian.net/rest/api/2/priority/3",
                          },
                          Object {
                            "iconUrl": "https://mmtest.atlassian.net/images/icons/priorities/low.svg",
                            "id": "4",
                            "name": "Low",
                            "self": "https://mmtest.atlassian.net/rest/api/2/priority/4",
                          },
                          Object {
                            "iconUrl": "https://mmtest.atlassian.net/images/icons/priorities/lowest.svg",
                            "id": "5",
                            "name": "Lowest",
                            "self": "https://mmtest.atlassian.net/rest/api/2/priority/5",
                          },
                        ],
                        "defaultValue": Object {
                          "iconUrl": "https://mmtest.atlassian.net/images/icons/priorities/medium.svg",
                          "id": "3",
                          "name": "Medium",
                          "self": "https://mmtest.atlassian.net/rest/api/2/priority/3",
                        },
                        "hasDefaultValue": true,
                        "key": "priority",
                        "name": "Priority",
                        "operations": Array [
                          "set",
                        ],
                        "required": true,
                        "schema": Object {
                          "system": "priority",
                          "type": "priority",
                        },
                      },
                      "project": Object {
                        "allowedValues": Array [
                          Object {
                            "avatarUrls": Object {
                              "16x16": "https://mmtest.atlassian.net/secure/projectavatar?size=xsmall&s=xsmall&pid=10008&avatarId=10417",
                              "24x24": "https://mmtest.atlassian.net/secure/projectavatar?size=small&s=small&pid=10008&avatarId=10417",
                              "32x32": "https://mmtest.atlassian.net/secure/projectavatar?size=medium&s=medium&pid=10008&avatarId=10417",
                              "48x48": "https://mmtest.atlassian.net/secure/projectavatar?pid=10008&avatarId=10417",
                            },
                            "id": "10008",
                            "key": "KT",
                            "name": "Koch Testing",
                            "projectTypeKey": "software",
                            "self": "https://mmtest.atlassian.net/rest/api/2/project/10008",
                            "simplified": false,
                          },
                        ],
                        "hasDefaultValue": false,
                        "key": "project",
                        "name": "Project",
                        "operations": Array [
                          "set",
                        ],
                        "required": true,
                        "schema": Object {
                          "system": "project",
                          "type": "project",
                        },
                      },
                      "summary": Object {
                        "hasDefaultValue": false,
                        "key": "summary",
                        "name": "Summary",
                        "operations": Array [
                          "set",
                        ],
                        "required": true,
                        "schema": Object {
                          "system": "summary",
                          "type": "string",
                        },
                      },
                    },
                    "iconurl": "https://mmtest.atlassian.net/secure/viewavatar?size=medium&avatarId=10318&avatarType=issuetype",
                    "id": "10002",
                    "name": "Task",
                    "self": "https://mmtest.atlassian.net/rest/api/2/issuetype/10002",
                  },
                  Object {
                    "description": "The sub-task of the issue",
                    "expand": "fields",
                    "fields": Object {
                      "assignee": Object {
                        "autoCompleteUrl": "https://mmtest.atlassian.net/rest/api/2/user/assignable/search?project=KT&query=",
                        "hasDefaultValue": false,
                        "key": "assignee",
                        "name": "Assignee",
                        "operations": Array [
                          "set",
                        ],
                        "required": false,
                        "schema": Object {
                          "system": "assignee",
                          "type": "user",
                        },
                      },
                      "attachment": Object {
                        "hasDefaultValue": false,
                        "key": "attachment",
                        "name": "Attachment",
                        "operations": Array [],
                        "required": false,
                        "schema": Object {
                          "items": "attachment",
                          "system": "attachment",
                          "type": "array",
                        },
                      },
                      "components": Object {
                        "allowedValues": Array [],
                        "hasDefaultValue": false,
                        "key": "components",
                        "name": "Components",
                        "operations": Array [
                          "add",
                          "set",
                          "remove",
                        ],
                        "required": false,
                        "schema": Object {
                          "items": "component",
                          "system": "components",
                          "type": "array",
                        },
                      },
                      "customfield_10014": Object {
                        "hasDefaultValue": false,
                        "key": "customfield_10014",
                        "name": "Epic Link",
                        "operations": Array [
                          "set",
                        ],
                        "required": false,
                        "schema": Object {
                          "custom": "com.pyxis.greenhopper.jira:gh-epic-link",
                          "customId": 10014,
                          "type": "any",
                        },
                      },
                      "customfield_10021": Object {
                        "hasDefaultValue": false,
                        "key": "customfield_10021",
                        "name": "Sprint",
                        "operations": Array [
                          "set",
                        ],
                        "required": false,
                        "schema": Object {
                          "custom": "com.pyxis.greenhopper.jira:gh-sprint",
                          "customId": 10021,
                          "items": "string",
                          "type": "array",
                        },
                      },
                      "customfield_10067": Object {
                        "hasDefaultValue": false,
                        "key": "customfield_10067",
                        "name": "Favorite Food",
                        "operations": Array [
                          "set",
                        ],
                        "required": false,
                        "schema": Object {
                          "custom": "com.atlassian.jira.plugin.system.customfieldtypes:textfield",
                          "customId": 10067,
                          "type": "string",
                        },
                      },
                      "customfield_10068": Object {
                        "allowedValues": Array [
                          Object {
                            "id": "10033",
                            "self": "https://mmtest.atlassian.net/rest/api/2/customFieldOption/10033",
                            "value": "1",
                          },
                          Object {
                            "id": "10034",
                            "self": "https://mmtest.atlassian.net/rest/api/2/customFieldOption/10034",
                            "value": "2",
                          },
                        ],
                        "hasDefaultValue": false,
                        "key": "customfield_10068",
                        "name": "MJK - Checkbox",
                        "operations": Array [
                          "add",
                          "set",
                          "remove",
                        ],
                        "required": false,
                        "schema": Object {
                          "custom": "com.atlassian.jira.plugin.system.customfieldtypes:multicheckboxes",
                          "customId": 10068,
                          "items": "option",
                          "type": "array",
                        },
                      },
                      "customfield_10069": Object {
                        "hasDefaultValue": false,
                        "key": "customfield_10069",
                        "name": "MJK - Date Picker",
                        "operations": Array [
                          "set",
                        ],
                        "required": false,
                        "schema": Object {
                          "custom": "com.atlassian.jira.plugin.system.customfieldtypes:datepicker",
                          "customId": 10069,
                          "type": "date",
                        },
                      },
                      "customfield_10070": Object {
                        "hasDefaultValue": false,
                        "key": "customfield_10070",
                        "name": "MJK - Date Time Picker",
                        "operations": Array [
                          "set",
                        ],
                        "required": false,
                        "schema": Object {
                          "custom": "com.atlassian.jira.plugin.system.customfieldtypes:datetime",
                          "customId": 10070,
                          "type": "datetime",
                        },
                      },
                      "customfield_10071": Object {
                        "autoCompleteUrl": "https://mmtest.atlassian.net/rest/api/1.0/labels/suggest?customFieldId=10071&query=",
                        "hasDefaultValue": false,
                        "key": "customfield_10071",
                        "name": "MJK - Labels",
                        "operations": Array [
                          "add",
                          "set",
                          "remove",
                        ],
                        "required": false,
                        "schema": Object {
                          "custom": "com.atlassian.jira.plugin.system.customfieldtypes:labels",
                          "customId": 10071,
                          "items": "string",
                          "type": "array",
                        },
                      },
                      "customfield_10072": Object {
                        "hasDefaultValue": false,
                        "key": "customfield_10072",
                        "name": "MJK - Number Field",
                        "operations": Array [
                          "set",
                        ],
                        "required": false,
                        "schema": Object {
                          "custom": "com.atlassian.jira.plugin.system.customfieldtypes:float",
                          "customId": 10072,
                          "type": "number",
                        },
                      },
                      "customfield_10073": Object {
                        "allowedValues": Array [
                          Object {
                            "id": "10035",
                            "self": "https://mmtest.atlassian.net/rest/api/2/customFieldOption/10035",
                            "value": "1",
                          },
                          Object {
                            "id": "10036",
                            "self": "https://mmtest.atlassian.net/rest/api/2/customFieldOption/10036",
                            "value": "2",
                          },
                        ],
                        "hasDefaultValue": false,
                        "key": "customfield_10073",
                        "name": "MJK - Radio Buttons",
                        "operations": Array [
                          "set",
                        ],
                        "required": false,
                        "schema": Object {
                          "custom": "com.atlassian.jira.plugin.system.customfieldtypes:radiobuttons",
                          "customId": 10073,
                          "type": "option",
                        },
                      },
                      "customfield_10074": Object {
                        "allowedValues": Array [],
                        "hasDefaultValue": false,
                        "key": "customfield_10074",
                        "name": "MJK - Select List 1",
                        "operations": Array [
                          "set",
                        ],
                        "required": false,
                        "schema": Object {
                          "custom": "com.atlassian.jira.plugin.system.customfieldtypes:cascadingselect",
                          "customId": 10074,
                          "type": "option-with-child",
                        },
                      },
                      "customfield_10075": Object {
                        "allowedValues": Array [
                          Object {
                            "id": "10037",
                            "self": "https://mmtest.atlassian.net/rest/api/2/customFieldOption/10037",
                            "value": "1",
                          },
                          Object {
                            "id": "10038",
                            "self": "https://mmtest.atlassian.net/rest/api/2/customFieldOption/10038",
                            "value": "2",
                          },
                        ],
                        "hasDefaultValue": false,
                        "key": "customfield_10075",
                        "name": "MJK - Select List 2",
                        "operations": Array [
                          "add",
                          "set",
                          "remove",
                        ],
                        "required": false,
                        "schema": Object {
                          "custom": "com.atlassian.jira.plugin.system.customfieldtypes:multiselect",
                          "customId": 10075,
                          "items": "option",
                          "type": "array",
                        },
                      },
                      "customfield_10076": Object {
                        "allowedValues": Array [
                          Object {
                            "id": "10039",
                            "self": "https://mmtest.atlassian.net/rest/api/2/customFieldOption/10039",
                            "value": "1",
                          },
                          Object {
                            "id": "10040",
                            "self": "https://mmtest.atlassian.net/rest/api/2/customFieldOption/10040",
                            "value": "2",
                          },
                        ],
                        "hasDefaultValue": false,
                        "key": "customfield_10076",
                        "name": "MJK - Select List 3",
                        "operations": Array [
                          "set",
                        ],
                        "required": false,
                        "schema": Object {
                          "custom": "com.atlassian.jira.plugin.system.customfieldtypes:select",
                          "customId": 10076,
                          "type": "option",
                        },
                      },
                      "customfield_10077": Object {
                        "hasDefaultValue": false,
                        "key": "customfield_10077",
                        "name": "Text Field 1",
                        "operations": Array [
                          "set",
                        ],
                        "required": false,
                        "schema": Object {
                          "custom": "com.atlassian.jira.plugin.system.customfieldtypes:textarea",
                          "customId": 10077,
                          "type": "string",
                        },
                      },
                      "customfield_10078": Object {
                        "hasDefaultValue": false,
                        "key": "customfield_10078",
                        "name": "Text Field 2",
                        "operations": Array [
                          "set",
                        ],
                        "required": false,
                        "schema": Object {
                          "custom": "com.atlassian.jira.plugin.system.customfieldtypes:textfield",
                          "customId": 10078,
                          "type": "string",
                        },
                      },
                      "customfield_10079": Object {
                        "hasDefaultValue": false,
                        "key": "customfield_10079",
                        "name": "MJK - URL Field",
                        "operations": Array [
                          "set",
                        ],
                        "required": false,
                        "schema": Object {
                          "custom": "com.atlassian.jira.plugin.system.customfieldtypes:url",
                          "customId": 10079,
                          "type": "string",
                        },
                      },
                      "customfield_10080": Object {
                        "autoCompleteUrl": "https://mmtest.atlassian.net/rest/api/1.0/users/picker?fieldName=customfield_10080&fieldConfigId=10187&projectId=10008&showAvatar=true&query=",
                        "hasDefaultValue": false,
                        "key": "customfield_10080",
                        "name": "MJK - User Picker",
                        "operations": Array [
                          "set",
                        ],
                        "required": false,
                        "schema": Object {
                          "custom": "com.atlassian.jira.plugin.system.customfieldtypes:userpicker",
                          "customId": 10080,
                          "type": "user",
                        },
                      },
                      "description": Object {
                        "hasDefaultValue": false,
                        "key": "description",
                        "name": "Description",
                        "operations": Array [
                          "set",
                        ],
                        "required": true,
                        "schema": Object {
                          "system": "description",
                          "type": "string",
                        },
                      },
                      "fixVersions": Object {
                        "allowedValues": Array [
                          Object {
                            "archived": false,
                            "id": "10000",
                            "name": "d",
                            "projectId": 10008,
                            "released": false,
                            "self": "https://mmtest.atlassian.net/rest/api/2/version/10000",
                          },
                        ],
                        "hasDefaultValue": false,
                        "key": "fixVersions",
                        "name": "Fix versions",
                        "operations": Array [
                          "set",
                          "add",
                          "remove",
                        ],
                        "required": false,
                        "schema": Object {
                          "items": "version",
                          "system": "fixVersions",
                          "type": "array",
                        },
                      },
                      "issuelinks": Object {
                        "autoCompleteUrl": "https://mmtest.atlassian.net/rest/api/2/issue/picker?currentProjectId=&showSubTaskParent=true&showSubTasks=true&currentIssueKey=null&query=",
                        "hasDefaultValue": false,
                        "key": "issuelinks",
                        "name": "Linked Issues",
                        "operations": Array [
                          "add",
                        ],
                        "required": false,
                        "schema": Object {
                          "items": "issuelinks",
                          "system": "issuelinks",
                          "type": "array",
                        },
                      },
                      "issuetype": Object {
                        "allowedValues": Array [
                          Object {
                            "avatarId": 10316,
                            "description": "The sub-task of the issue",
                            "iconUrl": "https://mmtest.atlassian.net/secure/viewavatar?size=medium&avatarId=10316&avatarType=issuetype",
                            "id": "10003",
                            "name": "Sub-task",
                            "self": "https://mmtest.atlassian.net/rest/api/2/issuetype/10003",
                            "subtask": true,
                          },
                        ],
                        "hasDefaultValue": false,
                        "key": "issuetype",
                        "name": "Issue Type",
                        "operations": Array [],
                        "required": true,
                        "schema": Object {
                          "system": "issuetype",
                          "type": "issuetype",
                        },
                      },
                      "labels": Object {
                        "autoCompleteUrl": "https://mmtest.atlassian.net/rest/api/1.0/labels/suggest?query=",
                        "hasDefaultValue": false,
                        "key": "labels",
                        "name": "Labels",
                        "operations": Array [
                          "add",
                          "set",
                          "remove",
                        ],
                        "required": false,
                        "schema": Object {
                          "items": "string",
                          "system": "labels",
                          "type": "array",
                        },
                      },
                      "parent": Object {
                        "hasDefaultValue": false,
                        "key": "parent",
                        "name": "Parent",
                        "operations": Array [
                          "set",
                        ],
                        "required": true,
                        "schema": Object {
                          "system": "parent",
                          "type": "issuelink",
                        },
                      },
                      "priority": Object {
                        "allowedValues": Array [
                          Object {
                            "iconUrl": "https://mmtest.atlassian.net/images/icons/priorities/highest.svg",
                            "id": "1",
                            "name": "Highest",
                            "self": "https://mmtest.atlassian.net/rest/api/2/priority/1",
                          },
                          Object {
                            "iconUrl": "https://mmtest.atlassian.net/images/icons/priorities/high.svg",
                            "id": "2",
                            "name": "High",
                            "self": "https://mmtest.atlassian.net/rest/api/2/priority/2",
                          },
                          Object {
                            "iconUrl": "https://mmtest.atlassian.net/images/icons/priorities/medium.svg",
                            "id": "3",
                            "name": "Medium",
                            "self": "https://mmtest.atlassian.net/rest/api/2/priority/3",
                          },
                          Object {
                            "iconUrl": "https://mmtest.atlassian.net/images/icons/priorities/low.svg",
                            "id": "4",
                            "name": "Low",
                            "self": "https://mmtest.atlassian.net/rest/api/2/priority/4",
                          },
                          Object {
                            "iconUrl": "https://mmtest.atlassian.net/images/icons/priorities/lowest.svg",
                            "id": "5",
                            "name": "Lowest",
                            "self": "https://mmtest.atlassian.net/rest/api/2/priority/5",
                          },
                        ],
                        "defaultValue": Object {
                          "iconUrl": "https://mmtest.atlassian.net/images/icons/priorities/medium.svg",
                          "id": "3",
                          "name": "Medium",
                          "self": "https://mmtest.atlassian.net/rest/api/2/priority/3",
                        },
                        "hasDefaultValue": true,
                        "key": "priority",
                        "name": "Priority",
                        "operations": Array [
                          "set",
                        ],
                        "required": true,
                        "schema": Object {
                          "system": "priority",
                          "type": "priority",
                        },
                      },
                      "project": Object {
                        "allowedValues": Array [
                          Object {
                            "avatarUrls": Object {
                              "16x16": "https://mmtest.atlassian.net/secure/projectavatar?size=xsmall&s=xsmall&pid=10008&avatarId=10417",
                              "24x24": "https://mmtest.atlassian.net/secure/projectavatar?size=small&s=small&pid=10008&avatarId=10417",
                              "32x32": "https://mmtest.atlassian.net/secure/projectavatar?size=medium&s=medium&pid=10008&avatarId=10417",
                              "48x48": "https://mmtest.atlassian.net/secure/projectavatar?pid=10008&avatarId=10417",
                            },
                            "id": "10008",
                            "key": "KT",
                            "name": "Koch Testing",
                            "projectTypeKey": "software",
                            "self": "https://mmtest.atlassian.net/rest/api/2/project/10008",
                            "simplified": false,
                          },
                        ],
                        "hasDefaultValue": false,
                        "key": "project",
                        "name": "Project",
                        "operations": Array [
                          "set",
                        ],
                        "required": true,
                        "schema": Object {
                          "system": "project",
                          "type": "project",
                        },
                      },
                      "summary": Object {
                        "hasDefaultValue": false,
                        "key": "summary",
                        "name": "Summary",
                        "operations": Array [
                          "set",
                        ],
                        "required": true,
                        "schema": Object {
                          "system": "summary",
                          "type": "string",
                        },
                      },
                    },
                    "iconurl": "https://mmtest.atlassian.net/secure/viewavatar?size=medium&avatarId=10316&avatarType=issuetype",
                    "id": "10003",
                    "name": "Sub-task",
                    "self": "https://mmtest.atlassian.net/rest/api/2/issuetype/10003",
                    "subtask": true,
                  },
                  Object {
                    "description": "Stories track functionality or features expressed as user goals.",
                    "expand": "fields",
                    "fields": Object {
                      "assignee": Object {
                        "autoCompleteUrl": "https://mmtest.atlassian.net/rest/api/2/user/assignable/search?project=KT&query=",
                        "hasDefaultValue": false,
                        "key": "assignee",
                        "name": "Assignee",
                        "operations": Array [
                          "set",
                        ],
                        "required": false,
                        "schema": Object {
                          "system": "assignee",
                          "type": "user",
                        },
                      },
                      "attachment": Object {
                        "hasDefaultValue": false,
                        "key": "attachment",
                        "name": "Attachment",
                        "operations": Array [],
                        "required": false,
                        "schema": Object {
                          "items": "attachment",
                          "system": "attachment",
                          "type": "array",
                        },
                      },
                      "components": Object {
                        "allowedValues": Array [],
                        "hasDefaultValue": false,
                        "key": "components",
                        "name": "Components",
                        "operations": Array [
                          "add",
                          "set",
                          "remove",
                        ],
                        "required": false,
                        "schema": Object {
                          "items": "component",
                          "system": "components",
                          "type": "array",
                        },
                      },
                      "customfield_10014": Object {
                        "hasDefaultValue": false,
                        "key": "customfield_10014",
                        "name": "Epic Link",
                        "operations": Array [
                          "set",
                        ],
                        "required": false,
                        "schema": Object {
                          "custom": "com.pyxis.greenhopper.jira:gh-epic-link",
                          "customId": 10014,
                          "type": "any",
                        },
                      },
                      "customfield_10021": Object {
                        "hasDefaultValue": false,
                        "key": "customfield_10021",
                        "name": "Sprint",
                        "operations": Array [
                          "set",
                        ],
                        "required": false,
                        "schema": Object {
                          "custom": "com.pyxis.greenhopper.jira:gh-sprint",
                          "customId": 10021,
                          "items": "string",
                          "type": "array",
                        },
                      },
                      "customfield_10067": Object {
                        "hasDefaultValue": false,
                        "key": "customfield_10067",
                        "name": "Favorite Food",
                        "operations": Array [
                          "set",
                        ],
                        "required": false,
                        "schema": Object {
                          "custom": "com.atlassian.jira.plugin.system.customfieldtypes:textfield",
                          "customId": 10067,
                          "type": "string",
                        },
                      },
                      "customfield_10068": Object {
                        "allowedValues": Array [
                          Object {
                            "id": "10033",
                            "self": "https://mmtest.atlassian.net/rest/api/2/customFieldOption/10033",
                            "value": "1",
                          },
                          Object {
                            "id": "10034",
                            "self": "https://mmtest.atlassian.net/rest/api/2/customFieldOption/10034",
                            "value": "2",
                          },
                        ],
                        "hasDefaultValue": false,
                        "key": "customfield_10068",
                        "name": "MJK - Checkbox",
                        "operations": Array [
                          "add",
                          "set",
                          "remove",
                        ],
                        "required": false,
                        "schema": Object {
                          "custom": "com.atlassian.jira.plugin.system.customfieldtypes:multicheckboxes",
                          "customId": 10068,
                          "items": "option",
                          "type": "array",
                        },
                      },
                      "customfield_10069": Object {
                        "hasDefaultValue": false,
                        "key": "customfield_10069",
                        "name": "MJK - Date Picker",
                        "operations": Array [
                          "set",
                        ],
                        "required": false,
                        "schema": Object {
                          "custom": "com.atlassian.jira.plugin.system.customfieldtypes:datepicker",
                          "customId": 10069,
                          "type": "date",
                        },
                      },
                      "customfield_10070": Object {
                        "hasDefaultValue": false,
                        "key": "customfield_10070",
                        "name": "MJK - Date Time Picker",
                        "operations": Array [
                          "set",
                        ],
                        "required": false,
                        "schema": Object {
                          "custom": "com.atlassian.jira.plugin.system.customfieldtypes:datetime",
                          "customId": 10070,
                          "type": "datetime",
                        },
                      },
                      "customfield_10071": Object {
                        "autoCompleteUrl": "https://mmtest.atlassian.net/rest/api/1.0/labels/suggest?customFieldId=10071&query=",
                        "hasDefaultValue": false,
                        "key": "customfield_10071",
                        "name": "MJK - Labels",
                        "operations": Array [
                          "add",
                          "set",
                          "remove",
                        ],
                        "required": false,
                        "schema": Object {
                          "custom": "com.atlassian.jira.plugin.system.customfieldtypes:labels",
                          "customId": 10071,
                          "items": "string",
                          "type": "array",
                        },
                      },
                      "customfield_10072": Object {
                        "hasDefaultValue": false,
                        "key": "customfield_10072",
                        "name": "MJK - Number Field",
                        "operations": Array [
                          "set",
                        ],
                        "required": false,
                        "schema": Object {
                          "custom": "com.atlassian.jira.plugin.system.customfieldtypes:float",
                          "customId": 10072,
                          "type": "number",
                        },
                      },
                      "customfield_10073": Object {
                        "allowedValues": Array [
                          Object {
                            "id": "10035",
                            "self": "https://mmtest.atlassian.net/rest/api/2/customFieldOption/10035",
                            "value": "1",
                          },
                          Object {
                            "id": "10036",
                            "self": "https://mmtest.atlassian.net/rest/api/2/customFieldOption/10036",
                            "value": "2",
                          },
                        ],
                        "hasDefaultValue": false,
                        "key": "customfield_10073",
                        "name": "MJK - Radio Buttons",
                        "operations": Array [
                          "set",
                        ],
                        "required": false,
                        "schema": Object {
                          "custom": "com.atlassian.jira.plugin.system.customfieldtypes:radiobuttons",
                          "customId": 10073,
                          "type": "option",
                        },
                      },
                      "customfield_10074": Object {
                        "allowedValues": Array [],
                        "hasDefaultValue": false,
                        "key": "customfield_10074",
                        "name": "MJK - Select List 1",
                        "operations": Array [
                          "set",
                        ],
                        "required": false,
                        "schema": Object {
                          "custom": "com.atlassian.jira.plugin.system.customfieldtypes:cascadingselect",
                          "customId": 10074,
                          "type": "option-with-child",
                        },
                      },
                      "customfield_10075": Object {
                        "allowedValues": Array [
                          Object {
                            "id": "10037",
                            "self": "https://mmtest.atlassian.net/rest/api/2/customFieldOption/10037",
                            "value": "1",
                          },
                          Object {
                            "id": "10038",
                            "self": "https://mmtest.atlassian.net/rest/api/2/customFieldOption/10038",
                            "value": "2",
                          },
                        ],
                        "hasDefaultValue": false,
                        "key": "customfield_10075",
                        "name": "MJK - Select List 2",
                        "operations": Array [
                          "add",
                          "set",
                          "remove",
                        ],
                        "required": false,
                        "schema": Object {
                          "custom": "com.atlassian.jira.plugin.system.customfieldtypes:multiselect",
                          "customId": 10075,
                          "items": "option",
                          "type": "array",
                        },
                      },
                      "customfield_10076": Object {
                        "allowedValues": Array [
                          Object {
                            "id": "10039",
                            "self": "https://mmtest.atlassian.net/rest/api/2/customFieldOption/10039",
                            "value": "1",
                          },
                          Object {
                            "id": "10040",
                            "self": "https://mmtest.atlassian.net/rest/api/2/customFieldOption/10040",
                            "value": "2",
                          },
                        ],
                        "hasDefaultValue": false,
                        "key": "customfield_10076",
                        "name": "MJK - Select List 3",
                        "operations": Array [
                          "set",
                        ],
                        "required": false,
                        "schema": Object {
                          "custom": "com.atlassian.jira.plugin.system.customfieldtypes:select",
                          "customId": 10076,
                          "type": "option",
                        },
                      },
                      "customfield_10077": Object {
                        "hasDefaultValue": false,
                        "key": "customfield_10077",
                        "name": "Text Field 1",
                        "operations": Array [
                          "set",
                        ],
                        "required": false,
                        "schema": Object {
                          "custom": "com.atlassian.jira.plugin.system.customfieldtypes:textarea",
                          "customId": 10077,
                          "type": "string",
                        },
                      },
                      "customfield_10078": Object {
                        "hasDefaultValue": false,
                        "key": "customfield_10078",
                        "name": "Text Field 2",
                        "operations": Array [
                          "set",
                        ],
                        "required": false,
                        "schema": Object {
                          "custom": "com.atlassian.jira.plugin.system.customfieldtypes:textfield",
                          "customId": 10078,
                          "type": "string",
                        },
                      },
                      "customfield_10079": Object {
                        "hasDefaultValue": false,
                        "key": "customfield_10079",
                        "name": "MJK - URL Field",
                        "operations": Array [
                          "set",
                        ],
                        "required": false,
                        "schema": Object {
                          "custom": "com.atlassian.jira.plugin.system.customfieldtypes:url",
                          "customId": 10079,
                          "type": "string",
                        },
                      },
                      "customfield_10080": Object {
                        "autoCompleteUrl": "https://mmtest.atlassian.net/rest/api/1.0/users/picker?fieldName=customfield_10080&fieldConfigId=10187&projectId=10008&showAvatar=true&query=",
                        "hasDefaultValue": false,
                        "key": "customfield_10080",
                        "name": "MJK - User Picker",
                        "operations": Array [
                          "set",
                        ],
                        "required": false,
                        "schema": Object {
                          "custom": "com.atlassian.jira.plugin.system.customfieldtypes:userpicker",
                          "customId": 10080,
                          "type": "user",
                        },
                      },
                      "description": Object {
                        "hasDefaultValue": false,
                        "key": "description",
                        "name": "Description",
                        "operations": Array [
                          "set",
                        ],
                        "required": true,
                        "schema": Object {
                          "system": "description",
                          "type": "string",
                        },
                      },
                      "fixVersions": Object {
                        "allowedValues": Array [
                          Object {
                            "archived": false,
                            "id": "10000",
                            "name": "d",
                            "projectId": 10008,
                            "released": false,
                            "self": "https://mmtest.atlassian.net/rest/api/2/version/10000",
                          },
                        ],
                        "hasDefaultValue": false,
                        "key": "fixVersions",
                        "name": "Fix versions",
                        "operations": Array [
                          "set",
                          "add",
                          "remove",
                        ],
                        "required": false,
                        "schema": Object {
                          "items": "version",
                          "system": "fixVersions",
                          "type": "array",
                        },
                      },
                      "issuelinks": Object {
                        "autoCompleteUrl": "https://mmtest.atlassian.net/rest/api/2/issue/picker?currentProjectId=&showSubTaskParent=true&showSubTasks=true&currentIssueKey=null&query=",
                        "hasDefaultValue": false,
                        "key": "issuelinks",
                        "name": "Linked Issues",
                        "operations": Array [
                          "add",
                        ],
                        "required": false,
                        "schema": Object {
                          "items": "issuelinks",
                          "system": "issuelinks",
                          "type": "array",
                        },
                      },
                      "issuetype": Object {
                        "allowedValues": Array [
                          Object {
                            "avatarId": 10315,
                            "description": "Stories track functionality or features expressed as user goals.",
                            "iconUrl": "https://mmtest.atlassian.net/secure/viewavatar?size=medium&avatarId=10315&avatarType=issuetype",
                            "id": "10001",
                            "name": "Story",
                            "self": "https://mmtest.atlassian.net/rest/api/2/issuetype/10001",
                            "subtask": false,
                          },
                        ],
                        "hasDefaultValue": false,
                        "key": "issuetype",
                        "name": "Issue Type",
                        "operations": Array [],
                        "required": true,
                        "schema": Object {
                          "system": "issuetype",
                          "type": "issuetype",
                        },
                      },
                      "labels": Object {
                        "autoCompleteUrl": "https://mmtest.atlassian.net/rest/api/1.0/labels/suggest?query=",
                        "hasDefaultValue": false,
                        "key": "labels",
                        "name": "Labels",
                        "operations": Array [
                          "add",
                          "set",
                          "remove",
                        ],
                        "required": false,
                        "schema": Object {
                          "items": "string",
                          "system": "labels",
                          "type": "array",
                        },
                      },
                      "priority": Object {
                        "allowedValues": Array [
                          Object {
                            "iconUrl": "https://mmtest.atlassian.net/images/icons/priorities/highest.svg",
                            "id": "1",
                            "name": "Highest",
                            "self": "https://mmtest.atlassian.net/rest/api/2/priority/1",
                          },
                          Object {
                            "iconUrl": "https://mmtest.atlassian.net/images/icons/priorities/high.svg",
                            "id": "2",
                            "name": "High",
                            "self": "https://mmtest.atlassian.net/rest/api/2/priority/2",
                          },
                          Object {
                            "iconUrl": "https://mmtest.atlassian.net/images/icons/priorities/medium.svg",
                            "id": "3",
                            "name": "Medium",
                            "self": "https://mmtest.atlassian.net/rest/api/2/priority/3",
                          },
                          Object {
                            "iconUrl": "https://mmtest.atlassian.net/images/icons/priorities/low.svg",
                            "id": "4",
                            "name": "Low",
                            "self": "https://mmtest.atlassian.net/rest/api/2/priority/4",
                          },
                          Object {
                            "iconUrl": "https://mmtest.atlassian.net/images/icons/priorities/lowest.svg",
                            "id": "5",
                            "name": "Lowest",
                            "self": "https://mmtest.atlassian.net/rest/api/2/priority/5",
                          },
                        ],
                        "defaultValue": Object {
                          "iconUrl": "https://mmtest.atlassian.net/images/icons/priorities/medium.svg",
                          "id": "3",
                          "name": "Medium",
                          "self": "https://mmtest.atlassian.net/rest/api/2/priority/3",
                        },
                        "hasDefaultValue": true,
                        "key": "priority",
                        "name": "Priority",
                        "operations": Array [
                          "set",
                        ],
                        "required": true,
                        "schema": Object {
                          "system": "priority",
                          "type": "priority",
                        },
                      },
                      "project": Object {
                        "allowedValues": Array [
                          Object {
                            "avatarUrls": Object {
                              "16x16": "https://mmtest.atlassian.net/secure/projectavatar?size=xsmall&s=xsmall&pid=10008&avatarId=10417",
                              "24x24": "https://mmtest.atlassian.net/secure/projectavatar?size=small&s=small&pid=10008&avatarId=10417",
                              "32x32": "https://mmtest.atlassian.net/secure/projectavatar?size=medium&s=medium&pid=10008&avatarId=10417",
                              "48x48": "https://mmtest.atlassian.net/secure/projectavatar?pid=10008&avatarId=10417",
                            },
                            "id": "10008",
                            "key": "KT",
                            "name": "Koch Testing",
                            "projectTypeKey": "software",
                            "self": "https://mmtest.atlassian.net/rest/api/2/project/10008",
                            "simplified": false,
                          },
                        ],
                        "hasDefaultValue": false,
                        "key": "project",
                        "name": "Project",
                        "operations": Array [
                          "set",
                        ],
                        "required": true,
                        "schema": Object {
                          "system": "project",
                          "type": "project",
                        },
                      },
                      "summary": Object {
                        "hasDefaultValue": false,
                        "key": "summary",
                        "name": "Summary",
                        "operations": Array [
                          "set",
                        ],
                        "required": true,
                        "schema": Object {
                          "system": "summary",
                          "type": "string",
                        },
                      },
                    },
                    "iconurl": "https://mmtest.atlassian.net/secure/viewavatar?size=medium&avatarId=10315&avatarType=issuetype",
                    "id": "10001",
                    "name": "Story",
                    "self": "https://mmtest.atlassian.net/rest/api/2/issuetype/10001",
                  },
                  Object {
                    "description": "jira.translation.issuetype.bug.name.desc",
                    "expand": "fields",
                    "fields": Object {
                      "assignee": Object {
                        "autoCompleteUrl": "https://mmtest.atlassian.net/rest/api/2/user/assignable/search?project=KT&query=",
                        "hasDefaultValue": false,
                        "key": "assignee",
                        "name": "Assignee",
                        "operations": Array [
                          "set",
                        ],
                        "required": false,
                        "schema": Object {
                          "system": "assignee",
                          "type": "user",
                        },
                      },
                      "attachment": Object {
                        "hasDefaultValue": false,
                        "key": "attachment",
                        "name": "Attachment",
                        "operations": Array [],
                        "required": false,
                        "schema": Object {
                          "items": "attachment",
                          "system": "attachment",
                          "type": "array",
                        },
                      },
                      "components": Object {
                        "allowedValues": Array [],
                        "hasDefaultValue": false,
                        "key": "components",
                        "name": "Components",
                        "operations": Array [
                          "add",
                          "set",
                          "remove",
                        ],
                        "required": false,
                        "schema": Object {
                          "items": "component",
                          "system": "components",
                          "type": "array",
                        },
                      },
                      "customfield_10014": Object {
                        "hasDefaultValue": false,
                        "key": "customfield_10014",
                        "name": "Epic Link",
                        "operations": Array [
                          "set",
                        ],
                        "required": false,
                        "schema": Object {
                          "custom": "com.pyxis.greenhopper.jira:gh-epic-link",
                          "customId": 10014,
                          "type": "any",
                        },
                      },
                      "customfield_10021": Object {
                        "hasDefaultValue": false,
                        "key": "customfield_10021",
                        "name": "Sprint",
                        "operations": Array [
                          "set",
                        ],
                        "required": false,
                        "schema": Object {
                          "custom": "com.pyxis.greenhopper.jira:gh-sprint",
                          "customId": 10021,
                          "items": "string",
                          "type": "array",
                        },
                      },
                      "customfield_10067": Object {
                        "hasDefaultValue": false,
                        "key": "customfield_10067",
                        "name": "Favorite Food",
                        "operations": Array [
                          "set",
                        ],
                        "required": false,
                        "schema": Object {
                          "custom": "com.atlassian.jira.plugin.system.customfieldtypes:textfield",
                          "customId": 10067,
                          "type": "string",
                        },
                      },
                      "customfield_10068": Object {
                        "allowedValues": Array [
                          Object {
                            "id": "10033",
                            "self": "https://mmtest.atlassian.net/rest/api/2/customFieldOption/10033",
                            "value": "1",
                          },
                          Object {
                            "id": "10034",
                            "self": "https://mmtest.atlassian.net/rest/api/2/customFieldOption/10034",
                            "value": "2",
                          },
                        ],
                        "hasDefaultValue": false,
                        "key": "customfield_10068",
                        "name": "MJK - Checkbox",
                        "operations": Array [
                          "add",
                          "set",
                          "remove",
                        ],
                        "required": false,
                        "schema": Object {
                          "custom": "com.atlassian.jira.plugin.system.customfieldtypes:multicheckboxes",
                          "customId": 10068,
                          "items": "option",
                          "type": "array",
                        },
                      },
                      "customfield_10069": Object {
                        "hasDefaultValue": false,
                        "key": "customfield_10069",
                        "name": "MJK - Date Picker",
                        "operations": Array [
                          "set",
                        ],
                        "required": false,
                        "schema": Object {
                          "custom": "com.atlassian.jira.plugin.system.customfieldtypes:datepicker",
                          "customId": 10069,
                          "type": "date",
                        },
                      },
                      "customfield_10070": Object {
                        "hasDefaultValue": false,
                        "key": "customfield_10070",
                        "name": "MJK - Date Time Picker",
                        "operations": Array [
                          "set",
                        ],
                        "required": false,
                        "schema": Object {
                          "custom": "com.atlassian.jira.plugin.system.customfieldtypes:datetime",
                          "customId": 10070,
                          "type": "datetime",
                        },
                      },
                      "customfield_10071": Object {
                        "autoCompleteUrl": "https://mmtest.atlassian.net/rest/api/1.0/labels/suggest?customFieldId=10071&query=",
                        "hasDefaultValue": false,
                        "key": "customfield_10071",
                        "name": "MJK - Labels",
                        "operations": Array [
                          "add",
                          "set",
                          "remove",
                        ],
                        "required": false,
                        "schema": Object {
                          "custom": "com.atlassian.jira.plugin.system.customfieldtypes:labels",
                          "customId": 10071,
                          "items": "string",
                          "type": "array",
                        },
                      },
                      "customfield_10072": Object {
                        "hasDefaultValue": false,
                        "key": "customfield_10072",
                        "name": "MJK - Number Field",
                        "operations": Array [
                          "set",
                        ],
                        "required": false,
                        "schema": Object {
                          "custom": "com.atlassian.jira.plugin.system.customfieldtypes:float",
                          "customId": 10072,
                          "type": "number",
                        },
                      },
                      "customfield_10073": Object {
                        "allowedValues": Array [
                          Object {
                            "id": "10035",
                            "self": "https://mmtest.atlassian.net/rest/api/2/customFieldOption/10035",
                            "value": "1",
                          },
                          Object {
                            "id": "10036",
                            "self": "https://mmtest.atlassian.net/rest/api/2/customFieldOption/10036",
                            "value": "2",
                          },
                        ],
                        "hasDefaultValue": false,
                        "key": "customfield_10073",
                        "name": "MJK - Radio Buttons",
                        "operations": Array [
                          "set",
                        ],
                        "required": false,
                        "schema": Object {
                          "custom": "com.atlassian.jira.plugin.system.customfieldtypes:radiobuttons",
                          "customId": 10073,
                          "type": "option",
                        },
                      },
                      "customfield_10074": Object {
                        "allowedValues": Array [],
                        "hasDefaultValue": false,
                        "key": "customfield_10074",
                        "name": "MJK - Select List 1",
                        "operations": Array [
                          "set",
                        ],
                        "required": false,
                        "schema": Object {
                          "custom": "com.atlassian.jira.plugin.system.customfieldtypes:cascadingselect",
                          "customId": 10074,
                          "type": "option-with-child",
                        },
                      },
                      "customfield_10075": Object {
                        "allowedValues": Array [
                          Object {
                            "id": "10037",
                            "self": "https://mmtest.atlassian.net/rest/api/2/customFieldOption/10037",
                            "value": "1",
                          },
                          Object {
                            "id": "10038",
                            "self": "https://mmtest.atlassian.net/rest/api/2/customFieldOption/10038",
                            "value": "2",
                          },
                        ],
                        "hasDefaultValue": false,
                        "key": "customfield_10075",
                        "name": "MJK - Select List 2",
                        "operations": Array [
                          "add",
                          "set",
                          "remove",
                        ],
                        "required": false,
                        "schema": Object {
                          "custom": "com.atlassian.jira.plugin.system.customfieldtypes:multiselect",
                          "customId": 10075,
                          "items": "option",
                          "type": "array",
                        },
                      },
                      "customfield_10076": Object {
                        "allowedValues": Array [
                          Object {
                            "id": "10039",
                            "self": "https://mmtest.atlassian.net/rest/api/2/customFieldOption/10039",
                            "value": "1",
                          },
                          Object {
                            "id": "10040",
                            "self": "https://mmtest.atlassian.net/rest/api/2/customFieldOption/10040",
                            "value": "2",
                          },
                        ],
                        "hasDefaultValue": false,
                        "key": "customfield_10076",
                        "name": "MJK - Select List 3",
                        "operations": Array [
                          "set",
                        ],
                        "required": false,
                        "schema": Object {
                          "custom": "com.atlassian.jira.plugin.system.customfieldtypes:select",
                          "customId": 10076,
                          "type": "option",
                        },
                      },
                      "customfield_10077": Object {
                        "hasDefaultValue": false,
                        "key": "customfield_10077",
                        "name": "Text Field 1",
                        "operations": Array [
                          "set",
                        ],
                        "required": false,
                        "schema": Object {
                          "custom": "com.atlassian.jira.plugin.system.customfieldtypes:textarea",
                          "customId": 10077,
                          "type": "string",
                        },
                      },
                      "customfield_10078": Object {
                        "hasDefaultValue": false,
                        "key": "customfield_10078",
                        "name": "Text Field 2",
                        "operations": Array [
                          "set",
                        ],
                        "required": false,
                        "schema": Object {
                          "custom": "com.atlassian.jira.plugin.system.customfieldtypes:textfield",
                          "customId": 10078,
                          "type": "string",
                        },
                      },
                      "customfield_10079": Object {
                        "hasDefaultValue": false,
                        "key": "customfield_10079",
                        "name": "MJK - URL Field",
                        "operations": Array [
                          "set",
                        ],
                        "required": false,
                        "schema": Object {
                          "custom": "com.atlassian.jira.plugin.system.customfieldtypes:url",
                          "customId": 10079,
                          "type": "string",
                        },
                      },
                      "customfield_10080": Object {
                        "autoCompleteUrl": "https://mmtest.atlassian.net/rest/api/1.0/users/picker?fieldName=customfield_10080&fieldConfigId=10187&projectId=10008&showAvatar=true&query=",
                        "hasDefaultValue": false,
                        "key": "customfield_10080",
                        "name": "MJK - User Picker",
                        "operations": Array [
                          "set",
                        ],
                        "required": false,
                        "schema": Object {
                          "custom": "com.atlassian.jira.plugin.system.customfieldtypes:userpicker",
                          "customId": 10080,
                          "type": "user",
                        },
                      },
                      "description": Object {
                        "hasDefaultValue": false,
                        "key": "description",
                        "name": "Description",
                        "operations": Array [
                          "set",
                        ],
                        "required": true,
                        "schema": Object {
                          "system": "description",
                          "type": "string",
                        },
                      },
                      "environment": Object {
                        "hasDefaultValue": false,
                        "key": "environment",
                        "name": "Environment",
                        "operations": Array [
                          "set",
                        ],
                        "required": false,
                        "schema": Object {
                          "system": "environment",
                          "type": "string",
                        },
                      },
                      "fixVersions": Object {
                        "allowedValues": Array [
                          Object {
                            "archived": false,
                            "id": "10000",
                            "name": "d",
                            "projectId": 10008,
                            "released": false,
                            "self": "https://mmtest.atlassian.net/rest/api/2/version/10000",
                          },
                        ],
                        "hasDefaultValue": false,
                        "key": "fixVersions",
                        "name": "Fix versions",
                        "operations": Array [
                          "set",
                          "add",
                          "remove",
                        ],
                        "required": false,
                        "schema": Object {
                          "items": "version",
                          "system": "fixVersions",
                          "type": "array",
                        },
                      },
                      "issuelinks": Object {
                        "autoCompleteUrl": "https://mmtest.atlassian.net/rest/api/2/issue/picker?currentProjectId=&showSubTaskParent=true&showSubTasks=true&currentIssueKey=null&query=",
                        "hasDefaultValue": false,
                        "key": "issuelinks",
                        "name": "Linked Issues",
                        "operations": Array [
                          "add",
                        ],
                        "required": false,
                        "schema": Object {
                          "items": "issuelinks",
                          "system": "issuelinks",
                          "type": "array",
                        },
                      },
                      "issuetype": Object {
                        "allowedValues": Array [
                          Object {
                            "avatarId": 10303,
                            "description": "jira.translation.issuetype.bug.name.desc",
                            "iconUrl": "https://mmtest.atlassian.net/secure/viewavatar?size=medium&avatarId=10303&avatarType=issuetype",
                            "id": "10004",
                            "name": "Bug",
                            "self": "https://mmtest.atlassian.net/rest/api/2/issuetype/10004",
                            "subtask": false,
                          },
                        ],
                        "hasDefaultValue": false,
                        "key": "issuetype",
                        "name": "Issue Type",
                        "operations": Array [],
                        "required": true,
                        "schema": Object {
                          "system": "issuetype",
                          "type": "issuetype",
                        },
                      },
                      "labels": Object {
                        "autoCompleteUrl": "https://mmtest.atlassian.net/rest/api/1.0/labels/suggest?query=",
                        "hasDefaultValue": false,
                        "key": "labels",
                        "name": "Labels",
                        "operations": Array [
                          "add",
                          "set",
                          "remove",
                        ],
                        "required": false,
                        "schema": Object {
                          "items": "string",
                          "system": "labels",
                          "type": "array",
                        },
                      },
                      "priority": Object {
                        "allowedValues": Array [
                          Object {
                            "iconUrl": "https://mmtest.atlassian.net/images/icons/priorities/highest.svg",
                            "id": "1",
                            "name": "Highest",
                            "self": "https://mmtest.atlassian.net/rest/api/2/priority/1",
                          },
                          Object {
                            "iconUrl": "https://mmtest.atlassian.net/images/icons/priorities/high.svg",
                            "id": "2",
                            "name": "High",
                            "self": "https://mmtest.atlassian.net/rest/api/2/priority/2",
                          },
                          Object {
                            "iconUrl": "https://mmtest.atlassian.net/images/icons/priorities/medium.svg",
                            "id": "3",
                            "name": "Medium",
                            "self": "https://mmtest.atlassian.net/rest/api/2/priority/3",
                          },
                          Object {
                            "iconUrl": "https://mmtest.atlassian.net/images/icons/priorities/low.svg",
                            "id": "4",
                            "name": "Low",
                            "self": "https://mmtest.atlassian.net/rest/api/2/priority/4",
                          },
                          Object {
                            "iconUrl": "https://mmtest.atlassian.net/images/icons/priorities/lowest.svg",
                            "id": "5",
                            "name": "Lowest",
                            "self": "https://mmtest.atlassian.net/rest/api/2/priority/5",
                          },
                        ],
                        "defaultValue": Object {
                          "iconUrl": "https://mmtest.atlassian.net/images/icons/priorities/medium.svg",
                          "id": "3",
                          "name": "Medium",
                          "self": "https://mmtest.atlassian.net/rest/api/2/priority/3",
                        },
                        "hasDefaultValue": true,
                        "key": "priority",
                        "name": "Priority",
                        "operations": Array [
                          "set",
                        ],
                        "required": true,
                        "schema": Object {
                          "system": "priority",
                          "type": "priority",
                        },
                      },
                      "project": Object {
                        "allowedValues": Array [
                          Object {
                            "avatarUrls": Object {
                              "16x16": "https://mmtest.atlassian.net/secure/projectavatar?size=xsmall&s=xsmall&pid=10008&avatarId=10417",
                              "24x24": "https://mmtest.atlassian.net/secure/projectavatar?size=small&s=small&pid=10008&avatarId=10417",
                              "32x32": "https://mmtest.atlassian.net/secure/projectavatar?size=medium&s=medium&pid=10008&avatarId=10417",
                              "48x48": "https://mmtest.atlassian.net/secure/projectavatar?pid=10008&avatarId=10417",
                            },
                            "id": "10008",
                            "key": "KT",
                            "name": "Koch Testing",
                            "projectTypeKey": "software",
                            "self": "https://mmtest.atlassian.net/rest/api/2/project/10008",
                            "simplified": false,
                          },
                        ],
                        "hasDefaultValue": false,
                        "key": "project",
                        "name": "Project",
                        "operations": Array [
                          "set",
                        ],
                        "required": true,
                        "schema": Object {
                          "system": "project",
                          "type": "project",
                        },
                      },
                      "summary": Object {
                        "hasDefaultValue": false,
                        "key": "summary",
                        "name": "Summary",
                        "operations": Array [
                          "set",
                        ],
                        "required": true,
                        "schema": Object {
                          "system": "summary",
                          "type": "string",
                        },
                      },
                      "versions": Object {
                        "allowedValues": Array [
                          Object {
                            "archived": false,
                            "id": "10000",
                            "name": "d",
                            "projectId": 10008,
                            "released": false,
                            "self": "https://mmtest.atlassian.net/rest/api/2/version/10000",
                          },
                        ],
                        "hasDefaultValue": false,
                        "key": "versions",
                        "name": "Affects versions",
                        "operations": Array [
                          "set",
                          "add",
                          "remove",
                        ],
                        "required": false,
                        "schema": Object {
                          "items": "version",
                          "system": "versions",
                          "type": "array",
                        },
                      },
                    },
                    "iconurl": "https://mmtest.atlassian.net/secure/viewavatar?size=medium&avatarId=10303&avatarType=issuetype",
                    "id": "10004",
                    "name": "Bug",
                    "self": "https://mmtest.atlassian.net/rest/api/2/issuetype/10004",
                  },
                  Object {
                    "description": "A big user story that needs to be broken down. Created by Jira Software - do not edit or delete.",
                    "expand": "fields",
                    "fields": Object {
                      "assignee": Object {
                        "autoCompleteUrl": "https://mmtest.atlassian.net/rest/api/2/user/assignable/search?project=KT&query=",
                        "hasDefaultValue": false,
                        "key": "assignee",
                        "name": "Assignee",
                        "operations": Array [
                          "set",
                        ],
                        "required": false,
                        "schema": Object {
                          "system": "assignee",
                          "type": "user",
                        },
                      },
                      "attachment": Object {
                        "hasDefaultValue": false,
                        "key": "attachment",
                        "name": "Attachment",
                        "operations": Array [],
                        "required": false,
                        "schema": Object {
                          "items": "attachment",
                          "system": "attachment",
                          "type": "array",
                        },
                      },
                      "components": Object {
                        "allowedValues": Array [],
                        "hasDefaultValue": false,
                        "key": "components",
                        "name": "Components",
                        "operations": Array [
                          "add",
                          "set",
                          "remove",
                        ],
                        "required": false,
                        "schema": Object {
                          "items": "component",
                          "system": "components",
                          "type": "array",
                        },
                      },
                      "customfield_10011": Object {
                        "hasDefaultValue": false,
                        "key": "customfield_10011",
                        "name": "Epic Name",
                        "operations": Array [
                          "set",
                        ],
                        "required": true,
                        "schema": Object {
                          "custom": "com.pyxis.greenhopper.jira:gh-epic-label",
                          "customId": 10011,
                          "type": "string",
                        },
                      },
                      "customfield_10014": Object {
                        "hasDefaultValue": false,
                        "key": "customfield_10014",
                        "name": "Epic Link",
                        "operations": Array [
                          "set",
                        ],
                        "required": false,
                        "schema": Object {
                          "custom": "com.pyxis.greenhopper.jira:gh-epic-link",
                          "customId": 10014,
                          "type": "any",
                        },
                      },
                      "customfield_10021": Object {
                        "hasDefaultValue": false,
                        "key": "customfield_10021",
                        "name": "Sprint",
                        "operations": Array [
                          "set",
                        ],
                        "required": false,
                        "schema": Object {
                          "custom": "com.pyxis.greenhopper.jira:gh-sprint",
                          "customId": 10021,
                          "items": "string",
                          "type": "array",
                        },
                      },
                      "customfield_10067": Object {
                        "hasDefaultValue": false,
                        "key": "customfield_10067",
                        "name": "Favorite Food",
                        "operations": Array [
                          "set",
                        ],
                        "required": false,
                        "schema": Object {
                          "custom": "com.atlassian.jira.plugin.system.customfieldtypes:textfield",
                          "customId": 10067,
                          "type": "string",
                        },
                      },
                      "customfield_10068": Object {
                        "allowedValues": Array [
                          Object {
                            "id": "10033",
                            "self": "https://mmtest.atlassian.net/rest/api/2/customFieldOption/10033",
                            "value": "1",
                          },
                          Object {
                            "id": "10034",
                            "self": "https://mmtest.atlassian.net/rest/api/2/customFieldOption/10034",
                            "value": "2",
                          },
                        ],
                        "hasDefaultValue": false,
                        "key": "customfield_10068",
                        "name": "MJK - Checkbox",
                        "operations": Array [
                          "add",
                          "set",
                          "remove",
                        ],
                        "required": false,
                        "schema": Object {
                          "custom": "com.atlassian.jira.plugin.system.customfieldtypes:multicheckboxes",
                          "customId": 10068,
                          "items": "option",
                          "type": "array",
                        },
                      },
                      "customfield_10069": Object {
                        "hasDefaultValue": false,
                        "key": "customfield_10069",
                        "name": "MJK - Date Picker",
                        "operations": Array [
                          "set",
                        ],
                        "required": false,
                        "schema": Object {
                          "custom": "com.atlassian.jira.plugin.system.customfieldtypes:datepicker",
                          "customId": 10069,
                          "type": "date",
                        },
                      },
                      "customfield_10070": Object {
                        "hasDefaultValue": false,
                        "key": "customfield_10070",
                        "name": "MJK - Date Time Picker",
                        "operations": Array [
                          "set",
                        ],
                        "required": false,
                        "schema": Object {
                          "custom": "com.atlassian.jira.plugin.system.customfieldtypes:datetime",
                          "customId": 10070,
                          "type": "datetime",
                        },
                      },
                      "customfield_10071": Object {
                        "autoCompleteUrl": "https://mmtest.atlassian.net/rest/api/1.0/labels/suggest?customFieldId=10071&query=",
                        "hasDefaultValue": false,
                        "key": "customfield_10071",
                        "name": "MJK - Labels",
                        "operations": Array [
                          "add",
                          "set",
                          "remove",
                        ],
                        "required": false,
                        "schema": Object {
                          "custom": "com.atlassian.jira.plugin.system.customfieldtypes:labels",
                          "customId": 10071,
                          "items": "string",
                          "type": "array",
                        },
                      },
                      "customfield_10072": Object {
                        "hasDefaultValue": false,
                        "key": "customfield_10072",
                        "name": "MJK - Number Field",
                        "operations": Array [
                          "set",
                        ],
                        "required": false,
                        "schema": Object {
                          "custom": "com.atlassian.jira.plugin.system.customfieldtypes:float",
                          "customId": 10072,
                          "type": "number",
                        },
                      },
                      "customfield_10073": Object {
                        "allowedValues": Array [
                          Object {
                            "id": "10035",
                            "self": "https://mmtest.atlassian.net/rest/api/2/customFieldOption/10035",
                            "value": "1",
                          },
                          Object {
                            "id": "10036",
                            "self": "https://mmtest.atlassian.net/rest/api/2/customFieldOption/10036",
                            "value": "2",
                          },
                        ],
                        "hasDefaultValue": false,
                        "key": "customfield_10073",
                        "name": "MJK - Radio Buttons",
                        "operations": Array [
                          "set",
                        ],
                        "required": false,
                        "schema": Object {
                          "custom": "com.atlassian.jira.plugin.system.customfieldtypes:radiobuttons",
                          "customId": 10073,
                          "type": "option",
                        },
                      },
                      "customfield_10074": Object {
                        "allowedValues": Array [],
                        "hasDefaultValue": false,
                        "key": "customfield_10074",
                        "name": "MJK - Select List 1",
                        "operations": Array [
                          "set",
                        ],
                        "required": false,
                        "schema": Object {
                          "custom": "com.atlassian.jira.plugin.system.customfieldtypes:cascadingselect",
                          "customId": 10074,
                          "type": "option-with-child",
                        },
                      },
                      "customfield_10075": Object {
                        "allowedValues": Array [
                          Object {
                            "id": "10037",
                            "self": "https://mmtest.atlassian.net/rest/api/2/customFieldOption/10037",
                            "value": "1",
                          },
                          Object {
                            "id": "10038",
                            "self": "https://mmtest.atlassian.net/rest/api/2/customFieldOption/10038",
                            "value": "2",
                          },
                        ],
                        "hasDefaultValue": false,
                        "key": "customfield_10075",
                        "name": "MJK - Select List 2",
                        "operations": Array [
                          "add",
                          "set",
                          "remove",
                        ],
                        "required": false,
                        "schema": Object {
                          "custom": "com.atlassian.jira.plugin.system.customfieldtypes:multiselect",
                          "customId": 10075,
                          "items": "option",
                          "type": "array",
                        },
                      },
                      "customfield_10076": Object {
                        "allowedValues": Array [
                          Object {
                            "id": "10039",
                            "self": "https://mmtest.atlassian.net/rest/api/2/customFieldOption/10039",
                            "value": "1",
                          },
                          Object {
                            "id": "10040",
                            "self": "https://mmtest.atlassian.net/rest/api/2/customFieldOption/10040",
                            "value": "2",
                          },
                        ],
                        "hasDefaultValue": false,
                        "key": "customfield_10076",
                        "name": "MJK - Select List 3",
                        "operations": Array [
                          "set",
                        ],
                        "required": false,
                        "schema": Object {
                          "custom": "com.atlassian.jira.plugin.system.customfieldtypes:select",
                          "customId": 10076,
                          "type": "option",
                        },
                      },
                      "customfield_10077": Object {
                        "hasDefaultValue": false,
                        "key": "customfield_10077",
                        "name": "Text Field 1",
                        "operations": Array [
                          "set",
                        ],
                        "required": false,
                        "schema": Object {
                          "custom": "com.atlassian.jira.plugin.system.customfieldtypes:textarea",
                          "customId": 10077,
                          "type": "string",
                        },
                      },
                      "customfield_10078": Object {
                        "hasDefaultValue": false,
                        "key": "customfield_10078",
                        "name": "Text Field 2",
                        "operations": Array [
                          "set",
                        ],
                        "required": false,
                        "schema": Object {
                          "custom": "com.atlassian.jira.plugin.system.customfieldtypes:textfield",
                          "customId": 10078,
                          "type": "string",
                        },
                      },
                      "customfield_10079": Object {
                        "hasDefaultValue": false,
                        "key": "customfield_10079",
                        "name": "MJK - URL Field",
                        "operations": Array [
                          "set",
                        ],
                        "required": false,
                        "schema": Object {
                          "custom": "com.atlassian.jira.plugin.system.customfieldtypes:url",
                          "customId": 10079,
                          "type": "string",
                        },
                      },
                      "customfield_10080": Object {
                        "autoCompleteUrl": "https://mmtest.atlassian.net/rest/api/1.0/users/picker?fieldName=customfield_10080&fieldConfigId=10187&projectId=10008&showAvatar=true&query=",
                        "hasDefaultValue": false,
                        "key": "customfield_10080",
                        "name": "MJK - User Picker",
                        "operations": Array [
                          "set",
                        ],
                        "required": false,
                        "schema": Object {
                          "custom": "com.atlassian.jira.plugin.system.customfieldtypes:userpicker",
                          "customId": 10080,
                          "type": "user",
                        },
                      },
                      "description": Object {
                        "hasDefaultValue": false,
                        "key": "description",
                        "name": "Description",
                        "operations": Array [
                          "set",
                        ],
                        "required": true,
                        "schema": Object {
                          "system": "description",
                          "type": "string",
                        },
                      },
                      "fixVersions": Object {
                        "allowedValues": Array [
                          Object {
                            "archived": false,
                            "id": "10000",
                            "name": "d",
                            "projectId": 10008,
                            "released": false,
                            "self": "https://mmtest.atlassian.net/rest/api/2/version/10000",
                          },
                        ],
                        "hasDefaultValue": false,
                        "key": "fixVersions",
                        "name": "Fix versions",
                        "operations": Array [
                          "set",
                          "add",
                          "remove",
                        ],
                        "required": false,
                        "schema": Object {
                          "items": "version",
                          "system": "fixVersions",
                          "type": "array",
                        },
                      },
                      "issuelinks": Object {
                        "autoCompleteUrl": "https://mmtest.atlassian.net/rest/api/2/issue/picker?currentProjectId=&showSubTaskParent=true&showSubTasks=true&currentIssueKey=null&query=",
                        "hasDefaultValue": false,
                        "key": "issuelinks",
                        "name": "Linked Issues",
                        "operations": Array [
                          "add",
                        ],
                        "required": false,
                        "schema": Object {
                          "items": "issuelinks",
                          "system": "issuelinks",
                          "type": "array",
                        },
                      },
                      "issuetype": Object {
                        "allowedValues": Array [
                          Object {
                            "description": "A big user story that needs to be broken down. Created by Jira Software - do not edit or delete.",
                            "iconUrl": "https://mmtest.atlassian.net/images/icons/issuetypes/epic.svg",
                            "id": "10000",
                            "name": "Epic",
                            "self": "https://mmtest.atlassian.net/rest/api/2/issuetype/10000",
                            "subtask": false,
                          },
                        ],
                        "hasDefaultValue": false,
                        "key": "issuetype",
                        "name": "Issue Type",
                        "operations": Array [],
                        "required": true,
                        "schema": Object {
                          "system": "issuetype",
                          "type": "issuetype",
                        },
                      },
                      "labels": Object {
                        "autoCompleteUrl": "https://mmtest.atlassian.net/rest/api/1.0/labels/suggest?query=",
                        "hasDefaultValue": false,
                        "key": "labels",
                        "name": "Labels",
                        "operations": Array [
                          "add",
                          "set",
                          "remove",
                        ],
                        "required": false,
                        "schema": Object {
                          "items": "string",
                          "system": "labels",
                          "type": "array",
                        },
                      },
                      "priority": Object {
                        "allowedValues": Array [
                          Object {
                            "iconUrl": "https://mmtest.atlassian.net/images/icons/priorities/highest.svg",
                            "id": "1",
                            "name": "Highest",
                            "self": "https://mmtest.atlassian.net/rest/api/2/priority/1",
                          },
                          Object {
                            "iconUrl": "https://mmtest.atlassian.net/images/icons/priorities/high.svg",
                            "id": "2",
                            "name": "High",
                            "self": "https://mmtest.atlassian.net/rest/api/2/priority/2",
                          },
                          Object {
                            "iconUrl": "https://mmtest.atlassian.net/images/icons/priorities/medium.svg",
                            "id": "3",
                            "name": "Medium",
                            "self": "https://mmtest.atlassian.net/rest/api/2/priority/3",
                          },
                          Object {
                            "iconUrl": "https://mmtest.atlassian.net/images/icons/priorities/low.svg",
                            "id": "4",
                            "name": "Low",
                            "self": "https://mmtest.atlassian.net/rest/api/2/priority/4",
                          },
                          Object {
                            "iconUrl": "https://mmtest.atlassian.net/images/icons/priorities/lowest.svg",
                            "id": "5",
                            "name": "Lowest",
                            "self": "https://mmtest.atlassian.net/rest/api/2/priority/5",
                          },
                        ],
                        "defaultValue": Object {
                          "iconUrl": "https://mmtest.atlassian.net/images/icons/priorities/medium.svg",
                          "id": "3",
                          "name": "Medium",
                          "self": "https://mmtest.atlassian.net/rest/api/2/priority/3",
                        },
                        "hasDefaultValue": true,
                        "key": "priority",
                        "name": "Priority",
                        "operations": Array [
                          "set",
                        ],
                        "required": true,
                        "schema": Object {
                          "system": "priority",
                          "type": "priority",
                        },
                      },
                      "project": Object {
                        "allowedValues": Array [
                          Object {
                            "avatarUrls": Object {
                              "16x16": "https://mmtest.atlassian.net/secure/projectavatar?size=xsmall&s=xsmall&pid=10008&avatarId=10417",
                              "24x24": "https://mmtest.atlassian.net/secure/projectavatar?size=small&s=small&pid=10008&avatarId=10417",
                              "32x32": "https://mmtest.atlassian.net/secure/projectavatar?size=medium&s=medium&pid=10008&avatarId=10417",
                              "48x48": "https://mmtest.atlassian.net/secure/projectavatar?pid=10008&avatarId=10417",
                            },
                            "id": "10008",
                            "key": "KT",
                            "name": "Koch Testing",
                            "projectTypeKey": "software",
                            "self": "https://mmtest.atlassian.net/rest/api/2/project/10008",
                            "simplified": false,
                          },
                        ],
                        "hasDefaultValue": false,
                        "key": "project",
                        "name": "Project",
                        "operations": Array [
                          "set",
                        ],
                        "required": true,
                        "schema": Object {
                          "system": "project",
                          "type": "project",
                        },
                      },
                      "summary": Object {
                        "hasDefaultValue": false,
                        "key": "summary",
                        "name": "Summary",
                        "operations": Array [
                          "set",
                        ],
                        "required": true,
                        "schema": Object {
                          "system": "summary",
                          "type": "string",
                        },
                      },
                    },
                    "iconurl": "https://mmtest.atlassian.net/images/icons/issuetypes/epic.svg",
                    "id": "10000",
                    "name": "Epic",
                    "self": "https://mmtest.atlassian.net/rest/api/2/issuetype/10000",
                  },
                ],
                "key": "KT",
                "name": "Koch Testing",
                "self": "https://mmtest.atlassian.net/rest/api/2/project/10008",
              },
            ],
          }
        }
        onChange={[Function]}
        removeValidate={[Function]}
        securityLevelEmptyForJiraSubscriptions={true}
        theme={
          Object {
            "awayIndicator": "#ffbc42",
            "buttonBg": "#166de0",
            "buttonColor": "#ffffff",
            "centerChannelBg": "#ffffff",
            "centerChannelColor": "#3d3c40",
            "codeTheme": "github",
            "dndIndicator": "#f74343",
            "errorTextColor": "#fd5960",
            "linkColor": "#2389d7",
            "mentionBg": "#ffffff",
            "mentionBj": "#ffffff",
            "mentionColor": "#145dbf",
            "mentionHighlightBg": "#ffe577",
            "mentionHighlightLink": "#166de0",
            "newMessageSeparator": "#ff8800",
            "onlineIndicator": "#06d6a0",
            "sidebarBg": "#145dbf",
            "sidebarHeaderBg": "#1153ab",
            "sidebarHeaderTextColor": "#ffffff",
            "sidebarText": "#ffffff",
            "sidebarTextActiveBorder": "#579eff",
            "sidebarTextActiveColor": "#ffffff",
            "sidebarTextHoverBg": "#4578bf",
            "sidebarUnreadText": "#ffffff",
            "type": "Mattermost",
          }
        }
        values={
          Array [
            Object {
              "inclusion": "include_any",
              "key": "customfield_10073",
              "values": Array [
                "10035",
              ],
            },
            Object {
              "inclusion": "include_any",
              "key": "versions",
              "values": Array [
                "10000",
              ],
            },
            Object {
              "inclusion": "include_any",
              "key": "customfield_10014",
              "values": Array [
                "IDT-24",
              ],
            },
          ]
        }
      />
      <div>
        <label
          className="control-label margin-bottom"
        >
          Approximate JQL Output
        </label>
        <div
          style={
            Object {
              "background": "rgba(61,60,64,0.08)",
              "borderRadius": "4px",
              "fontSize": "13px",
              "marginBottom": "8px",
              "marginTop": "8px",
              "padding": "10px 12px",
            }
          }
        >
          <span>
            Project = KT AND IssueType IN (Bug) AND "MJK - Radio Buttons" IN (1) AND affectedVersion IN (d) AND "Epic Link" IN (IDT-24) AND "Security Level" IS EMPTY
          </span>
        </div>
        <div>
          <span>
            <strong>
              Note
            </strong>
             that since you have not selected a security level filter, the subscription will only allow issues that have no security level assigned.
          </span>
        </div>
        <div
          className="channel-subscriptions-modal__learnMore"
        >
          <a
            href="https://github.com/mattermost/mattermost-plugin-jira#create-a-channel-subscription"
            rel="noopener noreferrer"
            target="_blank"
          >
            Learn More
          </a>
        </div>
      </div>
    </div>
    <ConfirmModal
      cancelButtonText="Cancel"
      confirmButtonClass="btn btn-danger"
      confirmButtonText="Delete"
      hideCancel={false}
      message="Delete Subscription \\"SubTestName\\"?"
      onCancel={[Function]}
      onConfirm={[Function]}
      show={false}
      title="Subscription"
    />
  </div>
  <ModalFooter
    style={
      Object {
        "padding": "2rem 15px",
      }
    }
  >
    <FormButton
      btnClass="btn-danger pull-left"
      defaultMessage="Delete"
      disabled={false}
      extraClasses=""
      id="jira-delete-subscription"
      onClick={[Function]}
      savingMessage="Creating"
      type="button"
    />
    <FormButton
      btnClass="btn-link"
      defaultMessage="Cancel"
      disabled={false}
      extraClasses=""
      onClick={[Function]}
      savingMessage="Creating"
      type="button"
    />
    <FormButton
      btnClass="btn-primary"
      defaultMessage="Save Subscription"
      disabled={false}
      extraClasses=""
      onClick={[Function]}
      saving={false}
      savingMessage="Saving..."
      type="button"
    />
  </ModalFooter>
</form>
`;

exports[`components/EditChannelSubscription should match snapshot with no issue metadata 1`] = `
<form
  role="form"
>
  <div
    className="margin-bottom x3 text-center"
  >
    <h2>
      Edit Jira Subscription for 
      <strong>
        FGFG
      </strong>
    </h2>
  </div>
  <div
    style={
      Object {
        "backgroundColor": "#ffffff",
        "color": "#3d3c40",
        "padding": "2em 2em 3em",
      }
    }
  >
    <div
      className="container-fluid"
    >
      <Input
        addValidate={[Function]}
        label="Subscription Name"
        maxLength={100}
        onChange={[Function]}
        placeholder="Name"
        readOnly={false}
        removeValidate={[Function]}
        required={true}
        type="input"
        value="SubTestName"
      />
    </div>
    <div
      className="container-fluid"
    >
      <Connect(JiraInstanceAndProjectSelector)
        addValidate={[Function]}
        onError={[Function]}
        onInstanceChange={[Function]}
        onProjectChange={[Function]}
        removeValidate={[Function]}
        selectedInstanceID="https://something.atlassian.net"
        selectedProjectID="KT"
        theme={
          Object {
            "awayIndicator": "#ffbc42",
            "buttonBg": "#166de0",
            "buttonColor": "#ffffff",
            "centerChannelBg": "#ffffff",
            "centerChannelColor": "#3d3c40",
            "codeTheme": "github",
            "dndIndicator": "#f74343",
            "errorTextColor": "#fd5960",
            "linkColor": "#2389d7",
            "mentionBg": "#ffffff",
            "mentionBj": "#ffffff",
            "mentionColor": "#145dbf",
            "mentionHighlightBg": "#ffe577",
            "mentionHighlightLink": "#166de0",
            "newMessageSeparator": "#ff8800",
            "onlineIndicator": "#06d6a0",
            "sidebarBg": "#145dbf",
            "sidebarHeaderBg": "#1153ab",
            "sidebarHeaderTextColor": "#ffffff",
            "sidebarText": "#ffffff",
            "sidebarTextActiveBorder": "#579eff",
            "sidebarTextActiveColor": "#ffffff",
            "sidebarTextHoverBg": "#4578bf",
            "sidebarUnreadText": "#ffffff",
            "type": "Mattermost",
          }
        }
      />
      <Loading />
    </div>
    <ConfirmModal
      cancelButtonText="Cancel"
      confirmButtonClass="btn btn-danger"
      confirmButtonText="Delete"
      hideCancel={false}
      message="Delete Subscription \\"SubTestName\\"?"
      onCancel={[Function]}
      onConfirm={[Function]}
      show={false}
      title="Subscription"
    />
  </div>
  <ModalFooter
    style={
      Object {
        "padding": "2rem 15px",
      }
    }
  >
    <FormButton
      btnClass="btn-danger pull-left"
      defaultMessage="Delete"
      disabled={false}
      extraClasses=""
      id="jira-delete-subscription"
      onClick={[Function]}
      savingMessage="Creating"
      type="button"
    />
    <FormButton
      btnClass="btn-link"
      defaultMessage="Cancel"
      disabled={false}
      extraClasses=""
      onClick={[Function]}
      savingMessage="Creating"
      type="button"
    />
    <FormButton
      btnClass="btn-primary"
      defaultMessage="Save Subscription"
      disabled={false}
      extraClasses=""
      onClick={[Function]}
      saving={false}
      savingMessage="Saving..."
      type="button"
    />
  </ModalFooter>
</form>
`;

exports[`components/EditChannelSubscription should match snapshot with no subscriptions 1`] = `
<form
  role="form"
>
  <div
    className="margin-bottom x3 text-center"
  >
    <h2>
      Edit Jira Subscription for 
      <strong>
        FGFG
      </strong>
    </h2>
  </div>
  <div
    style={
      Object {
        "backgroundColor": "#ffffff",
        "color": "#3d3c40",
        "padding": "2em 2em 3em",
      }
    }
  >
    <div
      className="container-fluid"
    >
      <Input
        addValidate={[Function]}
        label="Subscription Name"
        maxLength={100}
        onChange={[Function]}
        placeholder="Name"
        readOnly={false}
        removeValidate={[Function]}
        required={true}
        type="input"
        value={null}
      />
    </div>
    <div
      className="container-fluid"
    >
      <Connect(JiraInstanceAndProjectSelector)
        addValidate={[Function]}
        onError={[Function]}
        onInstanceChange={[Function]}
        onProjectChange={[Function]}
        removeValidate={[Function]}
        selectedInstanceID="https://something.atlassian.net"
        theme={
          Object {
            "awayIndicator": "#ffbc42",
            "buttonBg": "#166de0",
            "buttonColor": "#ffffff",
            "centerChannelBg": "#ffffff",
            "centerChannelColor": "#3d3c40",
            "codeTheme": "github",
            "dndIndicator": "#f74343",
            "errorTextColor": "#fd5960",
            "linkColor": "#2389d7",
            "mentionBg": "#ffffff",
            "mentionBj": "#ffffff",
            "mentionColor": "#145dbf",
            "mentionHighlightBg": "#ffe577",
            "mentionHighlightLink": "#166de0",
            "newMessageSeparator": "#ff8800",
            "onlineIndicator": "#06d6a0",
            "sidebarBg": "#145dbf",
            "sidebarHeaderBg": "#1153ab",
            "sidebarHeaderTextColor": "#ffffff",
            "sidebarText": "#ffffff",
            "sidebarTextActiveBorder": "#579eff",
            "sidebarTextActiveColor": "#ffffff",
            "sidebarTextHoverBg": "#4578bf",
            "sidebarUnreadText": "#ffffff",
            "type": "Mattermost",
          }
        }
      />
    </div>
  </div>
  <ModalFooter
    style={
      Object {
        "padding": "2rem 15px",
      }
    }
  >
    <FormButton
      btnClass="btn-danger pull-left"
      defaultMessage="Delete"
      disabled={true}
      extraClasses=""
      id="jira-delete-subscription"
      onClick={[Function]}
      savingMessage="Creating"
      type="button"
    />
    <FormButton
      btnClass="btn-link"
      defaultMessage="Cancel"
      disabled={false}
      extraClasses=""
      onClick={[Function]}
      savingMessage="Creating"
      type="button"
    />
    <FormButton
      btnClass="btn-primary"
      defaultMessage="Save Subscription"
      disabled={true}
      extraClasses=""
      onClick={[Function]}
      saving={false}
      savingMessage="Saving..."
      type="button"
    />
  </ModalFooter>
</form>
`;

exports[`components/EditChannelSubscription should produce subscription error when add conflicting issue type 1`] = `
<form
  role="form"
>
  <div
    className="margin-bottom x3 text-center"
  >
    <h2>
      Edit Jira Subscription for 
      <strong>
        FGFG
      </strong>
    </h2>
  </div>
  <div
    style={
      Object {
        "backgroundColor": "#ffffff",
        "color": "#3d3c40",
        "padding": "2em 2em 3em",
      }
    }
  >
    <div
      className="container-fluid"
    >
      <Input
        addValidate={[Function]}
        label="Subscription Name"
        maxLength={100}
        onChange={[Function]}
        placeholder="Name"
        readOnly={false}
        removeValidate={[Function]}
        required={true}
        type="input"
        value="SubTestName"
      />
    </div>
    <div
      className="container-fluid"
    >
      <Connect(JiraInstanceAndProjectSelector)
        addValidate={[Function]}
        onError={[Function]}
        onInstanceChange={[Function]}
        onProjectChange={[Function]}
        removeValidate={[Function]}
        selectedInstanceID="https://something.atlassian.net"
        selectedProjectID="KT"
        theme={
          Object {
            "awayIndicator": "#ffbc42",
            "buttonBg": "#166de0",
            "buttonColor": "#ffffff",
            "centerChannelBg": "#ffffff",
            "centerChannelColor": "#3d3c40",
            "codeTheme": "github",
            "dndIndicator": "#f74343",
            "errorTextColor": "#fd5960",
            "linkColor": "#2389d7",
            "mentionBg": "#ffffff",
            "mentionBj": "#ffffff",
            "mentionColor": "#145dbf",
            "mentionHighlightBg": "#ffe577",
            "mentionHighlightLink": "#166de0",
            "newMessageSeparator": "#ff8800",
            "onlineIndicator": "#06d6a0",
            "sidebarBg": "#145dbf",
            "sidebarHeaderBg": "#1153ab",
            "sidebarHeaderTextColor": "#ffffff",
            "sidebarText": "#ffffff",
            "sidebarTextActiveBorder": "#579eff",
            "sidebarTextActiveColor": "#ffffff",
            "sidebarTextHoverBg": "#4578bf",
            "sidebarUnreadText": "#ffffff",
            "type": "Mattermost",
          }
        }
      />
      <Loading />
    </div>
    <ConfirmModal
      cancelButtonText="Cancel"
      confirmButtonClass="btn btn-danger"
      confirmButtonText="Delete"
      hideCancel={false}
      message="Delete Subscription \\"SubTestName\\"?"
      onCancel={[Function]}
      onConfirm={[Function]}
      show={false}
      title="Subscription"
    />
  </div>
  <ModalFooter
    style={
      Object {
        "padding": "2rem 15px",
      }
    }
  >
    <FormButton
      btnClass="btn-danger pull-left"
      defaultMessage="Delete"
      disabled={false}
      extraClasses=""
      id="jira-delete-subscription"
      onClick={[Function]}
      savingMessage="Creating"
      type="button"
    />
    <FormButton
      btnClass="btn-link"
      defaultMessage="Cancel"
      disabled={false}
      extraClasses=""
      onClick={[Function]}
      savingMessage="Creating"
      type="button"
    />
    <FormButton
      btnClass="btn-primary"
      defaultMessage="Save Subscription"
      disabled={false}
      extraClasses=""
      onClick={[Function]}
      saving={false}
      savingMessage="Saving..."
      type="button"
    />
  </ModalFooter>
</form>
`;<|MERGE_RESOLUTION|>--- conflicted
+++ resolved
@@ -543,21 +543,18 @@
                   "name": "Epic",
                 },
               ],
-<<<<<<< HEAD
               "key": "assignee",
               "name": "Assignee",
               "schema": Object {
                 "system": "assignee",
                 "type": "user",
               },
-=======
               "key": "commentVisibility",
               "name": "Comment Visibility",
               "schema": Object {
                 "type": "commentVisibility",
               },
               "values": Array [],
->>>>>>> 9cbeb4ed
             },
             Object {
               "issueTypes": Array [
