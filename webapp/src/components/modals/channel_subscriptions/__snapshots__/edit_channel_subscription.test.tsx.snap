// Jest Snapshot v1, https://goo.gl/fbAQLP

exports[`components/EditChannelSubscription should match snapshot 1`] = `
<form
  role="form"
>
  <div
    className="margin-bottom x3 text-center"
  >
    <h2>
      Edit Jira Subscription for 
      <strong>
        FGFG
      </strong>
    </h2>
  </div>
  <div
    style={
      Object {
        "backgroundColor": "#ffffff",
        "color": "#3d3c40",
        "padding": "2em 2em 3em",
      }
    }
  >
    <div
      className="container-fluid"
    >
      <Input
        addValidate={[Function]}
        label="Subscription Name"
        maxLength={100}
        onChange={[Function]}
        placeholder="Name"
        readOnly={false}
        removeValidate={[Function]}
        required={true}
        type="input"
        value="SubTestName"
      />
    </div>
    <div
      className="container-fluid"
    >
      <Connect(JiraInstanceAndProjectSelector)
        addValidate={[Function]}
        onError={[Function]}
        onInstanceChange={[Function]}
        onProjectChange={[Function]}
        removeValidate={[Function]}
        selectedInstanceID="https://something.atlassian.net"
        selectedProjectID="KT"
        theme={
          Object {
            "awayIndicator": "#ffbc42",
            "buttonBg": "#166de0",
            "buttonColor": "#ffffff",
            "centerChannelBg": "#ffffff",
            "centerChannelColor": "#3d3c40",
            "codeTheme": "github",
            "dndIndicator": "#f74343",
            "errorTextColor": "#fd5960",
            "linkColor": "#2389d7",
            "mentionBg": "#ffffff",
            "mentionBj": "#ffffff",
            "mentionColor": "#145dbf",
            "mentionHighlightBg": "#ffe577",
            "mentionHighlightLink": "#166de0",
            "newMessageSeparator": "#ff8800",
            "onlineIndicator": "#06d6a0",
            "sidebarBg": "#145dbf",
            "sidebarHeaderBg": "#1153ab",
            "sidebarHeaderTextColor": "#ffffff",
            "sidebarText": "#ffffff",
            "sidebarTextActiveBorder": "#579eff",
            "sidebarTextActiveColor": "#ffffff",
            "sidebarTextHoverBg": "#4578bf",
            "sidebarUnreadText": "#ffffff",
            "type": "Mattermost",
          }
        }
      />
      <Loading />
    </div>
    <ConfirmModal
      cancelButtonText="Cancel"
      confirmButtonClass="btn btn-danger"
      confirmButtonText="Delete"
      hideCancel={false}
      message="Delete Subscription \\"SubTestName\\"?"
      onCancel={[Function]}
      onConfirm={[Function]}
      show={false}
      title="Subscription"
    />
  </div>
  <ModalFooter
    style={
      Object {
        "padding": "2rem 15px",
      }
    }
  >
    <FormButton
      btnClass="btn-danger pull-left"
      defaultMessage="Delete"
      disabled={false}
      extraClasses=""
      id="jira-delete-subscription"
      onClick={[Function]}
      savingMessage="Creating"
      type="button"
    />
    <FormButton
      btnClass="btn-link"
      defaultMessage="Cancel"
      disabled={false}
      extraClasses=""
      onClick={[Function]}
      savingMessage="Creating"
      type="button"
    />
    <FormButton
      btnClass="btn-primary"
      defaultMessage="Save Subscription"
      disabled={false}
      extraClasses=""
      onClick={[Function]}
      saving={false}
      savingMessage="Saving..."
      type="button"
    />
  </ModalFooter>
</form>
`;

exports[`components/EditChannelSubscription should match snapshot after fetching issue metadata 1`] = `
<form
  role="form"
>
  <div
    className="margin-bottom x3 text-center"
  >
    <h2>
      Edit Jira Subscription for 
      <strong>
        FGFG
      </strong>
    </h2>
  </div>
  <div
    style={
      Object {
        "backgroundColor": "#ffffff",
        "color": "#3d3c40",
        "padding": "2em 2em 3em",
      }
    }
  >
    <div
      className="container-fluid"
    >
      <Input
        addValidate={[Function]}
        label="Subscription Name"
        maxLength={100}
        onChange={[Function]}
        placeholder="Name"
        readOnly={false}
        removeValidate={[Function]}
        required={true}
        type="input"
        value="SubTestName"
      />
    </div>
    <div
      className="container-fluid"
    >
      <Connect(JiraInstanceAndProjectSelector)
        addValidate={[Function]}
        onError={[Function]}
        onInstanceChange={[Function]}
        onProjectChange={[Function]}
        removeValidate={[Function]}
        selectedInstanceID="https://something.atlassian.net"
        selectedProjectID="KT"
        theme={
          Object {
            "awayIndicator": "#ffbc42",
            "buttonBg": "#166de0",
            "buttonColor": "#ffffff",
            "centerChannelBg": "#ffffff",
            "centerChannelColor": "#3d3c40",
            "codeTheme": "github",
            "dndIndicator": "#f74343",
            "errorTextColor": "#fd5960",
            "linkColor": "#2389d7",
            "mentionBg": "#ffffff",
            "mentionBj": "#ffffff",
            "mentionColor": "#145dbf",
            "mentionHighlightBg": "#ffe577",
            "mentionHighlightLink": "#166de0",
            "newMessageSeparator": "#ff8800",
            "onlineIndicator": "#06d6a0",
            "sidebarBg": "#145dbf",
            "sidebarHeaderBg": "#1153ab",
            "sidebarHeaderTextColor": "#ffffff",
            "sidebarText": "#ffffff",
            "sidebarTextActiveBorder": "#579eff",
            "sidebarTextActiveColor": "#ffffff",
            "sidebarTextHoverBg": "#4578bf",
            "sidebarUnreadText": "#ffffff",
            "type": "Mattermost",
          }
        }
      />
      <ReactSelectSetting
        addValidate={[Function]}
        isMulti={true}
        label="Events"
        name="events"
        onChange={[Function]}
        options={
          Array [
            Object {
              "label": "Issue Created",
              "value": "event_created",
            },
            Object {
              "label": "Issue Deleted",
              "value": "event_deleted",
            },
            Object {
              "label": "Issue Deleted, Unresolved",
              "value": "event_deleted_unresolved",
            },
            Object {
              "label": "Issue Reopened",
              "value": "event_updated_reopened",
            },
            Object {
              "label": "Issue Resolved",
              "value": "event_updated_resolved",
            },
            Object {
              "label": "Comment Created",
              "value": "event_created_comment",
            },
            Object {
              "label": "Comment Updated",
              "value": "event_updated_comment",
            },
            Object {
              "label": "Comment Deleted",
              "value": "event_deleted_comment",
            },
            Object {
              "label": "Issue Updated: Any",
              "value": "event_updated_any",
            },
            Object {
              "label": "Issue Updated: Affects Version",
              "value": "event_updated_affects_version",
            },
            Object {
              "label": "Issue Updated: Assignee",
              "value": "event_updated_assignee",
            },
            Object {
              "label": "Issue Updated: Attachment",
              "value": "event_updated_attachment",
            },
            Object {
              "label": "Issue Updated: Description",
              "value": "event_updated_description",
            },
            Object {
              "label": "Issue Updated: Fix Version",
              "value": "event_updated_fix_version",
            },
            Object {
              "label": "Issue Updated: Issue Type",
              "value": "event_updated_issue_type",
            },
            Object {
              "label": "Issue Updated: Labels",
              "value": "event_updated_labels",
            },
            Object {
              "label": "Issue Updated: Priority",
              "value": "event_updated_priority",
            },
            Object {
              "label": "Issue Updated: Rank",
              "value": "event_updated_rank",
            },
            Object {
              "label": "Issue Updated: Reporter",
              "value": "event_updated_reporter",
            },
            Object {
              "label": "Issue Updated: Sprint",
              "value": "event_updated_sprint",
            },
            Object {
              "label": "Issue Updated: Status",
              "value": "event_updated_status",
            },
            Object {
              "label": "Issue Updated: Summary",
              "value": "event_updated_summary",
            },
            Object {
              "label": "Issue Updated: Components",
              "value": "event_updated_components",
            },
            Object {
              "label": "Issue Updated: Custom - Epic Link",
              "value": "event_updated_customfield_10014",
            },
            Object {
              "label": "Issue Updated: Custom - Epic Name",
              "value": "event_updated_customfield_10011",
            },
            Object {
              "label": "Issue Updated: Custom - Favorite Food",
              "value": "event_updated_customfield_10067",
            },
            Object {
              "label": "Issue Updated: Custom - MJK - Checkbox",
              "value": "event_updated_customfield_10068",
            },
            Object {
              "label": "Issue Updated: Custom - MJK - Date Picker",
              "value": "event_updated_customfield_10069",
            },
            Object {
              "label": "Issue Updated: Custom - MJK - Date Time Picker",
              "value": "event_updated_customfield_10070",
            },
            Object {
              "label": "Issue Updated: Custom - MJK - Labels",
              "value": "event_updated_customfield_10071",
            },
            Object {
              "label": "Issue Updated: Custom - MJK - Number Field",
              "value": "event_updated_customfield_10072",
            },
            Object {
              "label": "Issue Updated: Custom - MJK - Radio Buttons",
              "value": "event_updated_customfield_10073",
            },
            Object {
              "label": "Issue Updated: Custom - MJK - Select List 1",
              "value": "event_updated_customfield_10074",
            },
            Object {
              "label": "Issue Updated: Custom - MJK - Select List 2",
              "value": "event_updated_customfield_10075",
            },
            Object {
              "label": "Issue Updated: Custom - MJK - Select List 3",
              "value": "event_updated_customfield_10076",
            },
            Object {
              "label": "Issue Updated: Custom - MJK - URL Field",
              "value": "event_updated_customfield_10079",
            },
            Object {
              "label": "Issue Updated: Custom - MJK - User Picker",
              "value": "event_updated_customfield_10080",
            },
            Object {
              "label": "Issue Updated: Custom - Text Field 1",
              "value": "event_updated_customfield_10077",
            },
            Object {
              "label": "Issue Updated: Custom - Text Field 2",
              "value": "event_updated_customfield_10078",
            },
          ]
        }
        removeValidate={[Function]}
        required={true}
        theme={
          Object {
            "awayIndicator": "#ffbc42",
            "buttonBg": "#166de0",
            "buttonColor": "#ffffff",
            "centerChannelBg": "#ffffff",
            "centerChannelColor": "#3d3c40",
            "codeTheme": "github",
            "dndIndicator": "#f74343",
            "errorTextColor": "#fd5960",
            "linkColor": "#2389d7",
            "mentionBg": "#ffffff",
            "mentionBj": "#ffffff",
            "mentionColor": "#145dbf",
            "mentionHighlightBg": "#ffe577",
            "mentionHighlightLink": "#166de0",
            "newMessageSeparator": "#ff8800",
            "onlineIndicator": "#06d6a0",
            "sidebarBg": "#145dbf",
            "sidebarHeaderBg": "#1153ab",
            "sidebarHeaderTextColor": "#ffffff",
            "sidebarText": "#ffffff",
            "sidebarTextActiveBorder": "#579eff",
            "sidebarTextActiveColor": "#ffffff",
            "sidebarTextHoverBg": "#4578bf",
            "sidebarUnreadText": "#ffffff",
            "type": "Mattermost",
          }
        }
        value={
          Array [
            Object {
              "label": "Issue Reopened",
              "value": "event_updated_reopened",
            },
          ]
        }
      />
      <ReactSelectSetting
        addValidate={[Function]}
        isMulti={true}
        label="Issue Type"
        name="issue_types"
        onChange={[Function]}
        options={
          Array [
            Object {
              "label": "Task",
              "value": "10002",
            },
            Object {
              "label": "Sub-task",
              "value": "10003",
            },
            Object {
              "label": "Story",
              "value": "10001",
            },
            Object {
              "label": "Bug",
              "value": "10004",
            },
            Object {
              "label": "Epic",
              "value": "10000",
            },
          ]
        }
        removeValidate={[Function]}
        required={true}
        theme={
          Object {
            "awayIndicator": "#ffbc42",
            "buttonBg": "#166de0",
            "buttonColor": "#ffffff",
            "centerChannelBg": "#ffffff",
            "centerChannelColor": "#3d3c40",
            "codeTheme": "github",
            "dndIndicator": "#f74343",
            "errorTextColor": "#fd5960",
            "linkColor": "#2389d7",
            "mentionBg": "#ffffff",
            "mentionBj": "#ffffff",
            "mentionColor": "#145dbf",
            "mentionHighlightBg": "#ffe577",
            "mentionHighlightLink": "#166de0",
            "newMessageSeparator": "#ff8800",
            "onlineIndicator": "#06d6a0",
            "sidebarBg": "#145dbf",
            "sidebarHeaderBg": "#1153ab",
            "sidebarHeaderTextColor": "#ffffff",
            "sidebarText": "#ffffff",
            "sidebarTextActiveBorder": "#579eff",
            "sidebarTextActiveColor": "#ffffff",
            "sidebarTextHoverBg": "#4578bf",
            "sidebarUnreadText": "#ffffff",
            "type": "Mattermost",
          }
        }
        value={
          Array [
            Object {
              "label": "Bug",
              "value": "10004",
            },
          ]
        }
      />
      <ChannelSubscriptionFilters
        addValidate={[Function]}
        chosenIssueTypes={
          Array [
            "10004",
          ]
        }
        fields={
          Array [
            Object {
              "issueTypes": Array [
                Object {
                  "id": "10004",
                  "name": "Bug",
                },
              ],
              "key": "versions",
              "name": "Affects versions",
              "schema": Object {
                "items": "version",
                "system": "versions",
                "type": "array",
              },
              "values": Array [
                Object {
                  "label": "d",
                  "value": "10000",
                },
              ],
            },
            Object {
              "issueTypes": Array [
                Object {
                  "id": "10002",
                  "name": "Task",
                },
                Object {
                  "id": "10003",
                  "name": "Sub-task",
                },
                Object {
<<<<<<< HEAD
                  "id": "10001",
                  "name": "Story",
                },
                Object {
                  "id": "10004",
                  "name": "Bug",
                },
                Object {
                  "id": "10000",
                  "name": "Epic",
                },
              ],
              "key": "commentVisibility",
              "name": "Comment Visibility",
              "schema": Object {
                "type": "commentVisibility",
              },
              "values": Array [],
            },
            Object {
              "issueTypes": Array [
                Object {
                  "id": "10002",
                  "name": "Task",
                },
                Object {
=======
>>>>>>> 8a261193
                  "id": "10001",
                  "name": "Story",
                },
                Object {
                  "id": "10004",
                  "name": "Bug",
                },
                Object {
                  "id": "10000",
                  "name": "Epic",
                },
              ],
              "key": "customfield_10014",
              "name": "Epic Link",
              "schema": Object {
                "custom": "com.pyxis.greenhopper.jira:gh-epic-link",
                "customId": 10014,
                "type": "any",
              },
              "values": Array [],
            },
            Object {
              "issueTypes": Array [
                Object {
                  "id": "10002",
                  "name": "Task",
                },
                Object {
                  "id": "10003",
                  "name": "Sub-task",
                },
                Object {
                  "id": "10001",
                  "name": "Story",
                },
                Object {
                  "id": "10004",
                  "name": "Bug",
                },
                Object {
                  "id": "10000",
                  "name": "Epic",
                },
              ],
              "key": "fixVersions",
              "name": "Fix versions",
              "schema": Object {
                "items": "version",
                "system": "fixVersions",
                "type": "array",
              },
              "values": Array [
                Object {
                  "label": "d",
                  "value": "10000",
                },
              ],
            },
            Object {
              "issueTypes": Array [
                Object {
                  "id": "10002",
                  "name": "Task",
                },
                Object {
                  "id": "10003",
                  "name": "Sub-task",
                },
                Object {
                  "id": "10001",
                  "name": "Story",
                },
                Object {
                  "id": "10004",
                  "name": "Bug",
                },
                Object {
                  "id": "10000",
                  "name": "Epic",
                },
              ],
              "key": "labels",
              "name": "Labels",
              "schema": Object {
                "items": "string",
                "system": "labels",
                "type": "array",
              },
              "userDefined": true,
            },
            Object {
              "issueTypes": Array [
                Object {
                  "id": "10002",
                  "name": "Task",
                },
                Object {
                  "id": "10003",
                  "name": "Sub-task",
                },
                Object {
                  "id": "10001",
                  "name": "Story",
                },
                Object {
                  "id": "10004",
                  "name": "Bug",
                },
                Object {
                  "id": "10000",
                  "name": "Epic",
                },
              ],
              "key": "customfield_10068",
              "name": "MJK - Checkbox",
              "schema": Object {
                "custom": "com.atlassian.jira.plugin.system.customfieldtypes:multicheckboxes",
                "customId": 10068,
                "items": "option",
                "type": "array",
              },
              "values": Array [
                Object {
                  "label": "1",
                  "value": "10033",
                },
                Object {
                  "label": "2",
                  "value": "10034",
                },
              ],
            },
            Object {
              "issueTypes": Array [
                Object {
                  "id": "10002",
                  "name": "Task",
                },
                Object {
                  "id": "10003",
                  "name": "Sub-task",
                },
                Object {
                  "id": "10001",
                  "name": "Story",
                },
                Object {
                  "id": "10004",
                  "name": "Bug",
                },
                Object {
                  "id": "10000",
                  "name": "Epic",
                },
              ],
              "key": "customfield_10071",
              "name": "MJK - Labels",
              "schema": Object {
                "custom": "com.atlassian.jira.plugin.system.customfieldtypes:labels",
                "customId": 10071,
                "items": "string",
                "type": "array",
              },
              "userDefined": true,
            },
            Object {
              "issueTypes": Array [
                Object {
                  "id": "10002",
                  "name": "Task",
                },
                Object {
                  "id": "10003",
                  "name": "Sub-task",
                },
                Object {
                  "id": "10001",
                  "name": "Story",
                },
                Object {
                  "id": "10004",
                  "name": "Bug",
                },
                Object {
                  "id": "10000",
                  "name": "Epic",
                },
              ],
              "key": "customfield_10073",
              "name": "MJK - Radio Buttons",
              "schema": Object {
                "custom": "com.atlassian.jira.plugin.system.customfieldtypes:radiobuttons",
                "customId": 10073,
                "type": "option",
              },
              "values": Array [
                Object {
                  "label": "1",
                  "value": "10035",
                },
                Object {
                  "label": "2",
                  "value": "10036",
                },
              ],
            },
            Object {
              "issueTypes": Array [
                Object {
                  "id": "10002",
                  "name": "Task",
                },
                Object {
                  "id": "10003",
                  "name": "Sub-task",
                },
                Object {
                  "id": "10001",
                  "name": "Story",
                },
                Object {
                  "id": "10004",
                  "name": "Bug",
                },
                Object {
                  "id": "10000",
                  "name": "Epic",
                },
              ],
              "key": "customfield_10075",
              "name": "MJK - Select List 2",
              "schema": Object {
                "custom": "com.atlassian.jira.plugin.system.customfieldtypes:multiselect",
                "customId": 10075,
                "items": "option",
                "type": "array",
              },
              "values": Array [
                Object {
                  "label": "1",
                  "value": "10037",
                },
                Object {
                  "label": "2",
                  "value": "10038",
                },
              ],
            },
            Object {
              "issueTypes": Array [
                Object {
                  "id": "10002",
                  "name": "Task",
                },
                Object {
                  "id": "10003",
                  "name": "Sub-task",
                },
                Object {
                  "id": "10001",
                  "name": "Story",
                },
                Object {
                  "id": "10004",
                  "name": "Bug",
                },
                Object {
                  "id": "10000",
                  "name": "Epic",
                },
              ],
              "key": "customfield_10076",
              "name": "MJK - Select List 3",
              "schema": Object {
                "custom": "com.atlassian.jira.plugin.system.customfieldtypes:select",
                "customId": 10076,
                "type": "option",
              },
              "values": Array [
                Object {
                  "label": "1",
                  "value": "10039",
                },
                Object {
                  "label": "2",
                  "value": "10040",
                },
              ],
            },
            Object {
              "issueTypes": Array [
                Object {
                  "id": "10002",
                  "name": "Task",
                },
                Object {
                  "id": "10003",
                  "name": "Sub-task",
                },
                Object {
                  "id": "10001",
                  "name": "Story",
                },
                Object {
                  "id": "10004",
                  "name": "Bug",
                },
                Object {
                  "id": "10000",
                  "name": "Epic",
                },
              ],
              "key": "priority",
              "name": "Priority",
              "schema": Object {
                "system": "priority",
                "type": "priority",
              },
              "values": Array [
                Object {
                  "label": "Highest",
                  "value": "1",
                },
                Object {
                  "label": "High",
                  "value": "2",
                },
                Object {
                  "label": "Medium",
                  "value": "3",
                },
                Object {
                  "label": "Low",
                  "value": "4",
                },
                Object {
                  "label": "Lowest",
                  "value": "5",
                },
              ],
            },
            Object {
              "issueTypes": Array [
                Object {
                  "id": "10002",
                  "name": "Task",
                },
                Object {
                  "id": "10003",
                  "name": "Sub-task",
                },
                Object {
                  "id": "10001",
                  "name": "Story",
                },
                Object {
                  "id": "10004",
                  "name": "Bug",
                },
                Object {
                  "id": "10000",
                  "name": "Epic",
                },
              ],
              "key": "status",
              "name": "Status",
              "schema": Object {
                "type": "array",
              },
              "values": Array [
                Object {
                  "label": "TODO",
                  "value": "1001",
                },
                Object {
                  "label": "In Progress",
                  "value": "1002",
                },
              ],
            },
          ]
        }
        instanceID="https://something.atlassian.net"
        issueMetadata={
          Object {
            "expand": "projects",
            "issue_types_with_statuses": Array [
              Object {
                "id": "10002",
                "name": "Task",
                "statuses": Array [
                  Object {
                    "id": "1001",
                    "name": "TODO",
                  },
                ],
              },
              Object {
                "id": "10003",
                "name": "Sub-task",
                "statuses": Array [
                  Object {
                    "id": "1001",
                    "name": "TODO",
                  },
                  Object {
                    "id": "1002",
                    "name": "In Progress",
                  },
                ],
              },
              Object {
                "id": "10001",
                "name": "Story",
                "statuses": Array [
                  Object {
                    "id": "1001",
                    "name": "TODO",
                  },
                  Object {
                    "id": "1002",
                    "name": "In Progress",
                  },
                ],
              },
              Object {
                "id": "10004",
                "name": "Bug",
                "statuses": Array [
                  Object {
                    "id": "1001",
                    "name": "TODO",
                  },
                  Object {
                    "id": "1002",
                    "name": "In Progress",
                  },
                ],
              },
              Object {
                "id": "10000",
                "name": "Epic",
                "statuses": Array [
                  Object {
                    "id": "1001",
                    "name": "TODO",
                  },
                  Object {
                    "id": "1002",
                    "name": "In Progress",
                  },
                  Object {
                    "id": "1003",
                    "name": "Bug",
                  },
                ],
              },
            ],
            "projects": Array [
              Object {
                "expand": "issuetypes",
                "id": "10008",
                "issuetypes": Array [
                  Object {
                    "description": "A task that needs to be done.",
                    "expand": "fields",
                    "fields": Object {
                      "assignee": Object {
                        "autoCompleteUrl": "https://mmtest.atlassian.net/rest/api/2/user/assignable/search?project=KT&query=",
                        "hasDefaultValue": false,
                        "key": "assignee",
                        "name": "Assignee",
                        "operations": Array [
                          "set",
                        ],
                        "required": false,
                        "schema": Object {
                          "system": "assignee",
                          "type": "user",
                        },
                      },
                      "attachment": Object {
                        "hasDefaultValue": false,
                        "key": "attachment",
                        "name": "Attachment",
                        "operations": Array [],
                        "required": false,
                        "schema": Object {
                          "items": "attachment",
                          "system": "attachment",
                          "type": "array",
                        },
                      },
                      "components": Object {
                        "allowedValues": Array [],
                        "hasDefaultValue": false,
                        "key": "components",
                        "name": "Components",
                        "operations": Array [
                          "add",
                          "set",
                          "remove",
                        ],
                        "required": false,
                        "schema": Object {
                          "items": "component",
                          "system": "components",
                          "type": "array",
                        },
                      },
                      "customfield_10014": Object {
                        "hasDefaultValue": false,
                        "key": "customfield_10014",
                        "name": "Epic Link",
                        "operations": Array [
                          "set",
                        ],
                        "required": false,
                        "schema": Object {
                          "custom": "com.pyxis.greenhopper.jira:gh-epic-link",
                          "customId": 10014,
                          "type": "any",
                        },
                      },
                      "customfield_10021": Object {
                        "hasDefaultValue": false,
                        "key": "customfield_10021",
                        "name": "Sprint",
                        "operations": Array [
                          "set",
                        ],
                        "required": false,
                        "schema": Object {
                          "custom": "com.pyxis.greenhopper.jira:gh-sprint",
                          "customId": 10021,
                          "items": "string",
                          "type": "array",
                        },
                      },
                      "customfield_10067": Object {
                        "hasDefaultValue": false,
                        "key": "customfield_10067",
                        "name": "Favorite Food",
                        "operations": Array [
                          "set",
                        ],
                        "required": false,
                        "schema": Object {
                          "custom": "com.atlassian.jira.plugin.system.customfieldtypes:textfield",
                          "customId": 10067,
                          "type": "string",
                        },
                      },
                      "customfield_10068": Object {
                        "allowedValues": Array [
                          Object {
                            "id": "10033",
                            "self": "https://mmtest.atlassian.net/rest/api/2/customFieldOption/10033",
                            "value": "1",
                          },
                          Object {
                            "id": "10034",
                            "self": "https://mmtest.atlassian.net/rest/api/2/customFieldOption/10034",
                            "value": "2",
                          },
                        ],
                        "hasDefaultValue": false,
                        "key": "customfield_10068",
                        "name": "MJK - Checkbox",
                        "operations": Array [
                          "add",
                          "set",
                          "remove",
                        ],
                        "required": false,
                        "schema": Object {
                          "custom": "com.atlassian.jira.plugin.system.customfieldtypes:multicheckboxes",
                          "customId": 10068,
                          "items": "option",
                          "type": "array",
                        },
                      },
                      "customfield_10069": Object {
                        "hasDefaultValue": false,
                        "key": "customfield_10069",
                        "name": "MJK - Date Picker",
                        "operations": Array [
                          "set",
                        ],
                        "required": false,
                        "schema": Object {
                          "custom": "com.atlassian.jira.plugin.system.customfieldtypes:datepicker",
                          "customId": 10069,
                          "type": "date",
                        },
                      },
                      "customfield_10070": Object {
                        "hasDefaultValue": false,
                        "key": "customfield_10070",
                        "name": "MJK - Date Time Picker",
                        "operations": Array [
                          "set",
                        ],
                        "required": false,
                        "schema": Object {
                          "custom": "com.atlassian.jira.plugin.system.customfieldtypes:datetime",
                          "customId": 10070,
                          "type": "datetime",
                        },
                      },
                      "customfield_10071": Object {
                        "autoCompleteUrl": "https://mmtest.atlassian.net/rest/api/1.0/labels/suggest?customFieldId=10071&query=",
                        "hasDefaultValue": false,
                        "key": "customfield_10071",
                        "name": "MJK - Labels",
                        "operations": Array [
                          "add",
                          "set",
                          "remove",
                        ],
                        "required": false,
                        "schema": Object {
                          "custom": "com.atlassian.jira.plugin.system.customfieldtypes:labels",
                          "customId": 10071,
                          "items": "string",
                          "type": "array",
                        },
                      },
                      "customfield_10072": Object {
                        "hasDefaultValue": false,
                        "key": "customfield_10072",
                        "name": "MJK - Number Field",
                        "operations": Array [
                          "set",
                        ],
                        "required": false,
                        "schema": Object {
                          "custom": "com.atlassian.jira.plugin.system.customfieldtypes:float",
                          "customId": 10072,
                          "type": "number",
                        },
                      },
                      "customfield_10073": Object {
                        "allowedValues": Array [
                          Object {
                            "id": "10035",
                            "self": "https://mmtest.atlassian.net/rest/api/2/customFieldOption/10035",
                            "value": "1",
                          },
                          Object {
                            "id": "10036",
                            "self": "https://mmtest.atlassian.net/rest/api/2/customFieldOption/10036",
                            "value": "2",
                          },
                        ],
                        "hasDefaultValue": false,
                        "key": "customfield_10073",
                        "name": "MJK - Radio Buttons",
                        "operations": Array [
                          "set",
                        ],
                        "required": false,
                        "schema": Object {
                          "custom": "com.atlassian.jira.plugin.system.customfieldtypes:radiobuttons",
                          "customId": 10073,
                          "type": "option",
                        },
                      },
                      "customfield_10074": Object {
                        "allowedValues": Array [],
                        "hasDefaultValue": false,
                        "key": "customfield_10074",
                        "name": "MJK - Select List 1",
                        "operations": Array [
                          "set",
                        ],
                        "required": false,
                        "schema": Object {
                          "custom": "com.atlassian.jira.plugin.system.customfieldtypes:cascadingselect",
                          "customId": 10074,
                          "type": "option-with-child",
                        },
                      },
                      "customfield_10075": Object {
                        "allowedValues": Array [
                          Object {
                            "id": "10037",
                            "self": "https://mmtest.atlassian.net/rest/api/2/customFieldOption/10037",
                            "value": "1",
                          },
                          Object {
                            "id": "10038",
                            "self": "https://mmtest.atlassian.net/rest/api/2/customFieldOption/10038",
                            "value": "2",
                          },
                        ],
                        "hasDefaultValue": false,
                        "key": "customfield_10075",
                        "name": "MJK - Select List 2",
                        "operations": Array [
                          "add",
                          "set",
                          "remove",
                        ],
                        "required": false,
                        "schema": Object {
                          "custom": "com.atlassian.jira.plugin.system.customfieldtypes:multiselect",
                          "customId": 10075,
                          "items": "option",
                          "type": "array",
                        },
                      },
                      "customfield_10076": Object {
                        "allowedValues": Array [
                          Object {
                            "id": "10039",
                            "self": "https://mmtest.atlassian.net/rest/api/2/customFieldOption/10039",
                            "value": "1",
                          },
                          Object {
                            "id": "10040",
                            "self": "https://mmtest.atlassian.net/rest/api/2/customFieldOption/10040",
                            "value": "2",
                          },
                        ],
                        "hasDefaultValue": false,
                        "key": "customfield_10076",
                        "name": "MJK - Select List 3",
                        "operations": Array [
                          "set",
                        ],
                        "required": false,
                        "schema": Object {
                          "custom": "com.atlassian.jira.plugin.system.customfieldtypes:select",
                          "customId": 10076,
                          "type": "option",
                        },
                      },
                      "customfield_10077": Object {
                        "hasDefaultValue": false,
                        "key": "customfield_10077",
                        "name": "Text Field 1",
                        "operations": Array [
                          "set",
                        ],
                        "required": false,
                        "schema": Object {
                          "custom": "com.atlassian.jira.plugin.system.customfieldtypes:textarea",
                          "customId": 10077,
                          "type": "string",
                        },
                      },
                      "customfield_10078": Object {
                        "hasDefaultValue": false,
                        "key": "customfield_10078",
                        "name": "Text Field 2",
                        "operations": Array [
                          "set",
                        ],
                        "required": false,
                        "schema": Object {
                          "custom": "com.atlassian.jira.plugin.system.customfieldtypes:textfield",
                          "customId": 10078,
                          "type": "string",
                        },
                      },
                      "customfield_10079": Object {
                        "hasDefaultValue": false,
                        "key": "customfield_10079",
                        "name": "MJK - URL Field",
                        "operations": Array [
                          "set",
                        ],
                        "required": false,
                        "schema": Object {
                          "custom": "com.atlassian.jira.plugin.system.customfieldtypes:url",
                          "customId": 10079,
                          "type": "string",
                        },
                      },
                      "customfield_10080": Object {
                        "autoCompleteUrl": "https://mmtest.atlassian.net/rest/api/1.0/users/picker?fieldName=customfield_10080&fieldConfigId=10187&projectId=10008&showAvatar=true&query=",
                        "hasDefaultValue": false,
                        "key": "customfield_10080",
                        "name": "MJK - User Picker",
                        "operations": Array [
                          "set",
                        ],
                        "required": false,
                        "schema": Object {
                          "custom": "com.atlassian.jira.plugin.system.customfieldtypes:userpicker",
                          "customId": 10080,
                          "type": "user",
                        },
                      },
                      "description": Object {
                        "hasDefaultValue": false,
                        "key": "description",
                        "name": "Description",
                        "operations": Array [
                          "set",
                        ],
                        "required": true,
                        "schema": Object {
                          "system": "description",
                          "type": "string",
                        },
                      },
                      "fixVersions": Object {
                        "allowedValues": Array [
                          Object {
                            "archived": false,
                            "id": "10000",
                            "name": "d",
                            "projectId": 10008,
                            "released": false,
                            "self": "https://mmtest.atlassian.net/rest/api/2/version/10000",
                          },
                        ],
                        "hasDefaultValue": false,
                        "key": "fixVersions",
                        "name": "Fix versions",
                        "operations": Array [
                          "set",
                          "add",
                          "remove",
                        ],
                        "required": false,
                        "schema": Object {
                          "items": "version",
                          "system": "fixVersions",
                          "type": "array",
                        },
                      },
                      "issuelinks": Object {
                        "autoCompleteUrl": "https://mmtest.atlassian.net/rest/api/2/issue/picker?currentProjectId=&showSubTaskParent=true&showSubTasks=true&currentIssueKey=null&query=",
                        "hasDefaultValue": false,
                        "key": "issuelinks",
                        "name": "Linked Issues",
                        "operations": Array [
                          "add",
                        ],
                        "required": false,
                        "schema": Object {
                          "items": "issuelinks",
                          "system": "issuelinks",
                          "type": "array",
                        },
                      },
                      "issuetype": Object {
                        "allowedValues": Array [
                          Object {
                            "avatarId": 10318,
                            "description": "A task that needs to be done.",
                            "iconUrl": "https://mmtest.atlassian.net/secure/viewavatar?size=medium&avatarId=10318&avatarType=issuetype",
                            "id": "10002",
                            "name": "Task",
                            "self": "https://mmtest.atlassian.net/rest/api/2/issuetype/10002",
                            "subtask": false,
                          },
                        ],
                        "hasDefaultValue": false,
                        "key": "issuetype",
                        "name": "Issue Type",
                        "operations": Array [],
                        "required": true,
                        "schema": Object {
                          "system": "issuetype",
                          "type": "issuetype",
                        },
                      },
                      "labels": Object {
                        "autoCompleteUrl": "https://mmtest.atlassian.net/rest/api/1.0/labels/suggest?query=",
                        "hasDefaultValue": false,
                        "key": "labels",
                        "name": "Labels",
                        "operations": Array [
                          "add",
                          "set",
                          "remove",
                        ],
                        "required": false,
                        "schema": Object {
                          "items": "string",
                          "system": "labels",
                          "type": "array",
                        },
                      },
                      "priority": Object {
                        "allowedValues": Array [
                          Object {
                            "iconUrl": "https://mmtest.atlassian.net/images/icons/priorities/highest.svg",
                            "id": "1",
                            "name": "Highest",
                            "self": "https://mmtest.atlassian.net/rest/api/2/priority/1",
                          },
                          Object {
                            "iconUrl": "https://mmtest.atlassian.net/images/icons/priorities/high.svg",
                            "id": "2",
                            "name": "High",
                            "self": "https://mmtest.atlassian.net/rest/api/2/priority/2",
                          },
                          Object {
                            "iconUrl": "https://mmtest.atlassian.net/images/icons/priorities/medium.svg",
                            "id": "3",
                            "name": "Medium",
                            "self": "https://mmtest.atlassian.net/rest/api/2/priority/3",
                          },
                          Object {
                            "iconUrl": "https://mmtest.atlassian.net/images/icons/priorities/low.svg",
                            "id": "4",
                            "name": "Low",
                            "self": "https://mmtest.atlassian.net/rest/api/2/priority/4",
                          },
                          Object {
                            "iconUrl": "https://mmtest.atlassian.net/images/icons/priorities/lowest.svg",
                            "id": "5",
                            "name": "Lowest",
                            "self": "https://mmtest.atlassian.net/rest/api/2/priority/5",
                          },
                        ],
                        "defaultValue": Object {
                          "iconUrl": "https://mmtest.atlassian.net/images/icons/priorities/medium.svg",
                          "id": "3",
                          "name": "Medium",
                          "self": "https://mmtest.atlassian.net/rest/api/2/priority/3",
                        },
                        "hasDefaultValue": true,
                        "key": "priority",
                        "name": "Priority",
                        "operations": Array [
                          "set",
                        ],
                        "required": true,
                        "schema": Object {
                          "system": "priority",
                          "type": "priority",
                        },
                      },
                      "project": Object {
                        "allowedValues": Array [
                          Object {
                            "avatarUrls": Object {
                              "16x16": "https://mmtest.atlassian.net/secure/projectavatar?size=xsmall&s=xsmall&pid=10008&avatarId=10417",
                              "24x24": "https://mmtest.atlassian.net/secure/projectavatar?size=small&s=small&pid=10008&avatarId=10417",
                              "32x32": "https://mmtest.atlassian.net/secure/projectavatar?size=medium&s=medium&pid=10008&avatarId=10417",
                              "48x48": "https://mmtest.atlassian.net/secure/projectavatar?pid=10008&avatarId=10417",
                            },
                            "id": "10008",
                            "key": "KT",
                            "name": "Koch Testing",
                            "projectTypeKey": "software",
                            "self": "https://mmtest.atlassian.net/rest/api/2/project/10008",
                            "simplified": false,
                          },
                        ],
                        "hasDefaultValue": false,
                        "key": "project",
                        "name": "Project",
                        "operations": Array [
                          "set",
                        ],
                        "required": true,
                        "schema": Object {
                          "system": "project",
                          "type": "project",
                        },
                      },
                      "summary": Object {
                        "hasDefaultValue": false,
                        "key": "summary",
                        "name": "Summary",
                        "operations": Array [
                          "set",
                        ],
                        "required": true,
                        "schema": Object {
                          "system": "summary",
                          "type": "string",
                        },
                      },
                    },
                    "iconurl": "https://mmtest.atlassian.net/secure/viewavatar?size=medium&avatarId=10318&avatarType=issuetype",
                    "id": "10002",
                    "name": "Task",
                    "self": "https://mmtest.atlassian.net/rest/api/2/issuetype/10002",
                  },
                  Object {
                    "description": "The sub-task of the issue",
                    "expand": "fields",
                    "fields": Object {
                      "assignee": Object {
                        "autoCompleteUrl": "https://mmtest.atlassian.net/rest/api/2/user/assignable/search?project=KT&query=",
                        "hasDefaultValue": false,
                        "key": "assignee",
                        "name": "Assignee",
                        "operations": Array [
                          "set",
                        ],
                        "required": false,
                        "schema": Object {
                          "system": "assignee",
                          "type": "user",
                        },
                      },
                      "attachment": Object {
                        "hasDefaultValue": false,
                        "key": "attachment",
                        "name": "Attachment",
                        "operations": Array [],
                        "required": false,
                        "schema": Object {
                          "items": "attachment",
                          "system": "attachment",
                          "type": "array",
                        },
                      },
                      "components": Object {
                        "allowedValues": Array [],
                        "hasDefaultValue": false,
                        "key": "components",
                        "name": "Components",
                        "operations": Array [
                          "add",
                          "set",
                          "remove",
                        ],
                        "required": false,
                        "schema": Object {
                          "items": "component",
                          "system": "components",
                          "type": "array",
                        },
                      },
                      "customfield_10014": Object {
                        "hasDefaultValue": false,
                        "key": "customfield_10014",
                        "name": "Epic Link",
                        "operations": Array [
                          "set",
                        ],
                        "required": false,
                        "schema": Object {
                          "custom": "com.pyxis.greenhopper.jira:gh-epic-link",
                          "customId": 10014,
                          "type": "any",
                        },
                      },
                      "customfield_10021": Object {
                        "hasDefaultValue": false,
                        "key": "customfield_10021",
                        "name": "Sprint",
                        "operations": Array [
                          "set",
                        ],
                        "required": false,
                        "schema": Object {
                          "custom": "com.pyxis.greenhopper.jira:gh-sprint",
                          "customId": 10021,
                          "items": "string",
                          "type": "array",
                        },
                      },
                      "customfield_10067": Object {
                        "hasDefaultValue": false,
                        "key": "customfield_10067",
                        "name": "Favorite Food",
                        "operations": Array [
                          "set",
                        ],
                        "required": false,
                        "schema": Object {
                          "custom": "com.atlassian.jira.plugin.system.customfieldtypes:textfield",
                          "customId": 10067,
                          "type": "string",
                        },
                      },
                      "customfield_10068": Object {
                        "allowedValues": Array [
                          Object {
                            "id": "10033",
                            "self": "https://mmtest.atlassian.net/rest/api/2/customFieldOption/10033",
                            "value": "1",
                          },
                          Object {
                            "id": "10034",
                            "self": "https://mmtest.atlassian.net/rest/api/2/customFieldOption/10034",
                            "value": "2",
                          },
                        ],
                        "hasDefaultValue": false,
                        "key": "customfield_10068",
                        "name": "MJK - Checkbox",
                        "operations": Array [
                          "add",
                          "set",
                          "remove",
                        ],
                        "required": false,
                        "schema": Object {
                          "custom": "com.atlassian.jira.plugin.system.customfieldtypes:multicheckboxes",
                          "customId": 10068,
                          "items": "option",
                          "type": "array",
                        },
                      },
                      "customfield_10069": Object {
                        "hasDefaultValue": false,
                        "key": "customfield_10069",
                        "name": "MJK - Date Picker",
                        "operations": Array [
                          "set",
                        ],
                        "required": false,
                        "schema": Object {
                          "custom": "com.atlassian.jira.plugin.system.customfieldtypes:datepicker",
                          "customId": 10069,
                          "type": "date",
                        },
                      },
                      "customfield_10070": Object {
                        "hasDefaultValue": false,
                        "key": "customfield_10070",
                        "name": "MJK - Date Time Picker",
                        "operations": Array [
                          "set",
                        ],
                        "required": false,
                        "schema": Object {
                          "custom": "com.atlassian.jira.plugin.system.customfieldtypes:datetime",
                          "customId": 10070,
                          "type": "datetime",
                        },
                      },
                      "customfield_10071": Object {
                        "autoCompleteUrl": "https://mmtest.atlassian.net/rest/api/1.0/labels/suggest?customFieldId=10071&query=",
                        "hasDefaultValue": false,
                        "key": "customfield_10071",
                        "name": "MJK - Labels",
                        "operations": Array [
                          "add",
                          "set",
                          "remove",
                        ],
                        "required": false,
                        "schema": Object {
                          "custom": "com.atlassian.jira.plugin.system.customfieldtypes:labels",
                          "customId": 10071,
                          "items": "string",
                          "type": "array",
                        },
                      },
                      "customfield_10072": Object {
                        "hasDefaultValue": false,
                        "key": "customfield_10072",
                        "name": "MJK - Number Field",
                        "operations": Array [
                          "set",
                        ],
                        "required": false,
                        "schema": Object {
                          "custom": "com.atlassian.jira.plugin.system.customfieldtypes:float",
                          "customId": 10072,
                          "type": "number",
                        },
                      },
                      "customfield_10073": Object {
                        "allowedValues": Array [
                          Object {
                            "id": "10035",
                            "self": "https://mmtest.atlassian.net/rest/api/2/customFieldOption/10035",
                            "value": "1",
                          },
                          Object {
                            "id": "10036",
                            "self": "https://mmtest.atlassian.net/rest/api/2/customFieldOption/10036",
                            "value": "2",
                          },
                        ],
                        "hasDefaultValue": false,
                        "key": "customfield_10073",
                        "name": "MJK - Radio Buttons",
                        "operations": Array [
                          "set",
                        ],
                        "required": false,
                        "schema": Object {
                          "custom": "com.atlassian.jira.plugin.system.customfieldtypes:radiobuttons",
                          "customId": 10073,
                          "type": "option",
                        },
                      },
                      "customfield_10074": Object {
                        "allowedValues": Array [],
                        "hasDefaultValue": false,
                        "key": "customfield_10074",
                        "name": "MJK - Select List 1",
                        "operations": Array [
                          "set",
                        ],
                        "required": false,
                        "schema": Object {
                          "custom": "com.atlassian.jira.plugin.system.customfieldtypes:cascadingselect",
                          "customId": 10074,
                          "type": "option-with-child",
                        },
                      },
                      "customfield_10075": Object {
                        "allowedValues": Array [
                          Object {
                            "id": "10037",
                            "self": "https://mmtest.atlassian.net/rest/api/2/customFieldOption/10037",
                            "value": "1",
                          },
                          Object {
                            "id": "10038",
                            "self": "https://mmtest.atlassian.net/rest/api/2/customFieldOption/10038",
                            "value": "2",
                          },
                        ],
                        "hasDefaultValue": false,
                        "key": "customfield_10075",
                        "name": "MJK - Select List 2",
                        "operations": Array [
                          "add",
                          "set",
                          "remove",
                        ],
                        "required": false,
                        "schema": Object {
                          "custom": "com.atlassian.jira.plugin.system.customfieldtypes:multiselect",
                          "customId": 10075,
                          "items": "option",
                          "type": "array",
                        },
                      },
                      "customfield_10076": Object {
                        "allowedValues": Array [
                          Object {
                            "id": "10039",
                            "self": "https://mmtest.atlassian.net/rest/api/2/customFieldOption/10039",
                            "value": "1",
                          },
                          Object {
                            "id": "10040",
                            "self": "https://mmtest.atlassian.net/rest/api/2/customFieldOption/10040",
                            "value": "2",
                          },
                        ],
                        "hasDefaultValue": false,
                        "key": "customfield_10076",
                        "name": "MJK - Select List 3",
                        "operations": Array [
                          "set",
                        ],
                        "required": false,
                        "schema": Object {
                          "custom": "com.atlassian.jira.plugin.system.customfieldtypes:select",
                          "customId": 10076,
                          "type": "option",
                        },
                      },
                      "customfield_10077": Object {
                        "hasDefaultValue": false,
                        "key": "customfield_10077",
                        "name": "Text Field 1",
                        "operations": Array [
                          "set",
                        ],
                        "required": false,
                        "schema": Object {
                          "custom": "com.atlassian.jira.plugin.system.customfieldtypes:textarea",
                          "customId": 10077,
                          "type": "string",
                        },
                      },
                      "customfield_10078": Object {
                        "hasDefaultValue": false,
                        "key": "customfield_10078",
                        "name": "Text Field 2",
                        "operations": Array [
                          "set",
                        ],
                        "required": false,
                        "schema": Object {
                          "custom": "com.atlassian.jira.plugin.system.customfieldtypes:textfield",
                          "customId": 10078,
                          "type": "string",
                        },
                      },
                      "customfield_10079": Object {
                        "hasDefaultValue": false,
                        "key": "customfield_10079",
                        "name": "MJK - URL Field",
                        "operations": Array [
                          "set",
                        ],
                        "required": false,
                        "schema": Object {
                          "custom": "com.atlassian.jira.plugin.system.customfieldtypes:url",
                          "customId": 10079,
                          "type": "string",
                        },
                      },
                      "customfield_10080": Object {
                        "autoCompleteUrl": "https://mmtest.atlassian.net/rest/api/1.0/users/picker?fieldName=customfield_10080&fieldConfigId=10187&projectId=10008&showAvatar=true&query=",
                        "hasDefaultValue": false,
                        "key": "customfield_10080",
                        "name": "MJK - User Picker",
                        "operations": Array [
                          "set",
                        ],
                        "required": false,
                        "schema": Object {
                          "custom": "com.atlassian.jira.plugin.system.customfieldtypes:userpicker",
                          "customId": 10080,
                          "type": "user",
                        },
                      },
                      "description": Object {
                        "hasDefaultValue": false,
                        "key": "description",
                        "name": "Description",
                        "operations": Array [
                          "set",
                        ],
                        "required": true,
                        "schema": Object {
                          "system": "description",
                          "type": "string",
                        },
                      },
                      "fixVersions": Object {
                        "allowedValues": Array [
                          Object {
                            "archived": false,
                            "id": "10000",
                            "name": "d",
                            "projectId": 10008,
                            "released": false,
                            "self": "https://mmtest.atlassian.net/rest/api/2/version/10000",
                          },
                        ],
                        "hasDefaultValue": false,
                        "key": "fixVersions",
                        "name": "Fix versions",
                        "operations": Array [
                          "set",
                          "add",
                          "remove",
                        ],
                        "required": false,
                        "schema": Object {
                          "items": "version",
                          "system": "fixVersions",
                          "type": "array",
                        },
                      },
                      "issuelinks": Object {
                        "autoCompleteUrl": "https://mmtest.atlassian.net/rest/api/2/issue/picker?currentProjectId=&showSubTaskParent=true&showSubTasks=true&currentIssueKey=null&query=",
                        "hasDefaultValue": false,
                        "key": "issuelinks",
                        "name": "Linked Issues",
                        "operations": Array [
                          "add",
                        ],
                        "required": false,
                        "schema": Object {
                          "items": "issuelinks",
                          "system": "issuelinks",
                          "type": "array",
                        },
                      },
                      "issuetype": Object {
                        "allowedValues": Array [
                          Object {
                            "avatarId": 10316,
                            "description": "The sub-task of the issue",
                            "iconUrl": "https://mmtest.atlassian.net/secure/viewavatar?size=medium&avatarId=10316&avatarType=issuetype",
                            "id": "10003",
                            "name": "Sub-task",
                            "self": "https://mmtest.atlassian.net/rest/api/2/issuetype/10003",
                            "subtask": true,
                          },
                        ],
                        "hasDefaultValue": false,
                        "key": "issuetype",
                        "name": "Issue Type",
                        "operations": Array [],
                        "required": true,
                        "schema": Object {
                          "system": "issuetype",
                          "type": "issuetype",
                        },
                      },
                      "labels": Object {
                        "autoCompleteUrl": "https://mmtest.atlassian.net/rest/api/1.0/labels/suggest?query=",
                        "hasDefaultValue": false,
                        "key": "labels",
                        "name": "Labels",
                        "operations": Array [
                          "add",
                          "set",
                          "remove",
                        ],
                        "required": false,
                        "schema": Object {
                          "items": "string",
                          "system": "labels",
                          "type": "array",
                        },
                      },
                      "parent": Object {
                        "hasDefaultValue": false,
                        "key": "parent",
                        "name": "Parent",
                        "operations": Array [
                          "set",
                        ],
                        "required": true,
                        "schema": Object {
                          "system": "parent",
                          "type": "issuelink",
                        },
                      },
                      "priority": Object {
                        "allowedValues": Array [
                          Object {
                            "iconUrl": "https://mmtest.atlassian.net/images/icons/priorities/highest.svg",
                            "id": "1",
                            "name": "Highest",
                            "self": "https://mmtest.atlassian.net/rest/api/2/priority/1",
                          },
                          Object {
                            "iconUrl": "https://mmtest.atlassian.net/images/icons/priorities/high.svg",
                            "id": "2",
                            "name": "High",
                            "self": "https://mmtest.atlassian.net/rest/api/2/priority/2",
                          },
                          Object {
                            "iconUrl": "https://mmtest.atlassian.net/images/icons/priorities/medium.svg",
                            "id": "3",
                            "name": "Medium",
                            "self": "https://mmtest.atlassian.net/rest/api/2/priority/3",
                          },
                          Object {
                            "iconUrl": "https://mmtest.atlassian.net/images/icons/priorities/low.svg",
                            "id": "4",
                            "name": "Low",
                            "self": "https://mmtest.atlassian.net/rest/api/2/priority/4",
                          },
                          Object {
                            "iconUrl": "https://mmtest.atlassian.net/images/icons/priorities/lowest.svg",
                            "id": "5",
                            "name": "Lowest",
                            "self": "https://mmtest.atlassian.net/rest/api/2/priority/5",
                          },
                        ],
                        "defaultValue": Object {
                          "iconUrl": "https://mmtest.atlassian.net/images/icons/priorities/medium.svg",
                          "id": "3",
                          "name": "Medium",
                          "self": "https://mmtest.atlassian.net/rest/api/2/priority/3",
                        },
                        "hasDefaultValue": true,
                        "key": "priority",
                        "name": "Priority",
                        "operations": Array [
                          "set",
                        ],
                        "required": true,
                        "schema": Object {
                          "system": "priority",
                          "type": "priority",
                        },
                      },
                      "project": Object {
                        "allowedValues": Array [
                          Object {
                            "avatarUrls": Object {
                              "16x16": "https://mmtest.atlassian.net/secure/projectavatar?size=xsmall&s=xsmall&pid=10008&avatarId=10417",
                              "24x24": "https://mmtest.atlassian.net/secure/projectavatar?size=small&s=small&pid=10008&avatarId=10417",
                              "32x32": "https://mmtest.atlassian.net/secure/projectavatar?size=medium&s=medium&pid=10008&avatarId=10417",
                              "48x48": "https://mmtest.atlassian.net/secure/projectavatar?pid=10008&avatarId=10417",
                            },
                            "id": "10008",
                            "key": "KT",
                            "name": "Koch Testing",
                            "projectTypeKey": "software",
                            "self": "https://mmtest.atlassian.net/rest/api/2/project/10008",
                            "simplified": false,
                          },
                        ],
                        "hasDefaultValue": false,
                        "key": "project",
                        "name": "Project",
                        "operations": Array [
                          "set",
                        ],
                        "required": true,
                        "schema": Object {
                          "system": "project",
                          "type": "project",
                        },
                      },
                      "summary": Object {
                        "hasDefaultValue": false,
                        "key": "summary",
                        "name": "Summary",
                        "operations": Array [
                          "set",
                        ],
                        "required": true,
                        "schema": Object {
                          "system": "summary",
                          "type": "string",
                        },
                      },
                    },
                    "iconurl": "https://mmtest.atlassian.net/secure/viewavatar?size=medium&avatarId=10316&avatarType=issuetype",
                    "id": "10003",
                    "name": "Sub-task",
                    "self": "https://mmtest.atlassian.net/rest/api/2/issuetype/10003",
                    "subtask": true,
                  },
                  Object {
                    "description": "Stories track functionality or features expressed as user goals.",
                    "expand": "fields",
                    "fields": Object {
                      "assignee": Object {
                        "autoCompleteUrl": "https://mmtest.atlassian.net/rest/api/2/user/assignable/search?project=KT&query=",
                        "hasDefaultValue": false,
                        "key": "assignee",
                        "name": "Assignee",
                        "operations": Array [
                          "set",
                        ],
                        "required": false,
                        "schema": Object {
                          "system": "assignee",
                          "type": "user",
                        },
                      },
                      "attachment": Object {
                        "hasDefaultValue": false,
                        "key": "attachment",
                        "name": "Attachment",
                        "operations": Array [],
                        "required": false,
                        "schema": Object {
                          "items": "attachment",
                          "system": "attachment",
                          "type": "array",
                        },
                      },
                      "components": Object {
                        "allowedValues": Array [],
                        "hasDefaultValue": false,
                        "key": "components",
                        "name": "Components",
                        "operations": Array [
                          "add",
                          "set",
                          "remove",
                        ],
                        "required": false,
                        "schema": Object {
                          "items": "component",
                          "system": "components",
                          "type": "array",
                        },
                      },
                      "customfield_10014": Object {
                        "hasDefaultValue": false,
                        "key": "customfield_10014",
                        "name": "Epic Link",
                        "operations": Array [
                          "set",
                        ],
                        "required": false,
                        "schema": Object {
                          "custom": "com.pyxis.greenhopper.jira:gh-epic-link",
                          "customId": 10014,
                          "type": "any",
                        },
                      },
                      "customfield_10021": Object {
                        "hasDefaultValue": false,
                        "key": "customfield_10021",
                        "name": "Sprint",
                        "operations": Array [
                          "set",
                        ],
                        "required": false,
                        "schema": Object {
                          "custom": "com.pyxis.greenhopper.jira:gh-sprint",
                          "customId": 10021,
                          "items": "string",
                          "type": "array",
                        },
                      },
                      "customfield_10067": Object {
                        "hasDefaultValue": false,
                        "key": "customfield_10067",
                        "name": "Favorite Food",
                        "operations": Array [
                          "set",
                        ],
                        "required": false,
                        "schema": Object {
                          "custom": "com.atlassian.jira.plugin.system.customfieldtypes:textfield",
                          "customId": 10067,
                          "type": "string",
                        },
                      },
                      "customfield_10068": Object {
                        "allowedValues": Array [
                          Object {
                            "id": "10033",
                            "self": "https://mmtest.atlassian.net/rest/api/2/customFieldOption/10033",
                            "value": "1",
                          },
                          Object {
                            "id": "10034",
                            "self": "https://mmtest.atlassian.net/rest/api/2/customFieldOption/10034",
                            "value": "2",
                          },
                        ],
                        "hasDefaultValue": false,
                        "key": "customfield_10068",
                        "name": "MJK - Checkbox",
                        "operations": Array [
                          "add",
                          "set",
                          "remove",
                        ],
                        "required": false,
                        "schema": Object {
                          "custom": "com.atlassian.jira.plugin.system.customfieldtypes:multicheckboxes",
                          "customId": 10068,
                          "items": "option",
                          "type": "array",
                        },
                      },
                      "customfield_10069": Object {
                        "hasDefaultValue": false,
                        "key": "customfield_10069",
                        "name": "MJK - Date Picker",
                        "operations": Array [
                          "set",
                        ],
                        "required": false,
                        "schema": Object {
                          "custom": "com.atlassian.jira.plugin.system.customfieldtypes:datepicker",
                          "customId": 10069,
                          "type": "date",
                        },
                      },
                      "customfield_10070": Object {
                        "hasDefaultValue": false,
                        "key": "customfield_10070",
                        "name": "MJK - Date Time Picker",
                        "operations": Array [
                          "set",
                        ],
                        "required": false,
                        "schema": Object {
                          "custom": "com.atlassian.jira.plugin.system.customfieldtypes:datetime",
                          "customId": 10070,
                          "type": "datetime",
                        },
                      },
                      "customfield_10071": Object {
                        "autoCompleteUrl": "https://mmtest.atlassian.net/rest/api/1.0/labels/suggest?customFieldId=10071&query=",
                        "hasDefaultValue": false,
                        "key": "customfield_10071",
                        "name": "MJK - Labels",
                        "operations": Array [
                          "add",
                          "set",
                          "remove",
                        ],
                        "required": false,
                        "schema": Object {
                          "custom": "com.atlassian.jira.plugin.system.customfieldtypes:labels",
                          "customId": 10071,
                          "items": "string",
                          "type": "array",
                        },
                      },
                      "customfield_10072": Object {
                        "hasDefaultValue": false,
                        "key": "customfield_10072",
                        "name": "MJK - Number Field",
                        "operations": Array [
                          "set",
                        ],
                        "required": false,
                        "schema": Object {
                          "custom": "com.atlassian.jira.plugin.system.customfieldtypes:float",
                          "customId": 10072,
                          "type": "number",
                        },
                      },
                      "customfield_10073": Object {
                        "allowedValues": Array [
                          Object {
                            "id": "10035",
                            "self": "https://mmtest.atlassian.net/rest/api/2/customFieldOption/10035",
                            "value": "1",
                          },
                          Object {
                            "id": "10036",
                            "self": "https://mmtest.atlassian.net/rest/api/2/customFieldOption/10036",
                            "value": "2",
                          },
                        ],
                        "hasDefaultValue": false,
                        "key": "customfield_10073",
                        "name": "MJK - Radio Buttons",
                        "operations": Array [
                          "set",
                        ],
                        "required": false,
                        "schema": Object {
                          "custom": "com.atlassian.jira.plugin.system.customfieldtypes:radiobuttons",
                          "customId": 10073,
                          "type": "option",
                        },
                      },
                      "customfield_10074": Object {
                        "allowedValues": Array [],
                        "hasDefaultValue": false,
                        "key": "customfield_10074",
                        "name": "MJK - Select List 1",
                        "operations": Array [
                          "set",
                        ],
                        "required": false,
                        "schema": Object {
                          "custom": "com.atlassian.jira.plugin.system.customfieldtypes:cascadingselect",
                          "customId": 10074,
                          "type": "option-with-child",
                        },
                      },
                      "customfield_10075": Object {
                        "allowedValues": Array [
                          Object {
                            "id": "10037",
                            "self": "https://mmtest.atlassian.net/rest/api/2/customFieldOption/10037",
                            "value": "1",
                          },
                          Object {
                            "id": "10038",
                            "self": "https://mmtest.atlassian.net/rest/api/2/customFieldOption/10038",
                            "value": "2",
                          },
                        ],
                        "hasDefaultValue": false,
                        "key": "customfield_10075",
                        "name": "MJK - Select List 2",
                        "operations": Array [
                          "add",
                          "set",
                          "remove",
                        ],
                        "required": false,
                        "schema": Object {
                          "custom": "com.atlassian.jira.plugin.system.customfieldtypes:multiselect",
                          "customId": 10075,
                          "items": "option",
                          "type": "array",
                        },
                      },
                      "customfield_10076": Object {
                        "allowedValues": Array [
                          Object {
                            "id": "10039",
                            "self": "https://mmtest.atlassian.net/rest/api/2/customFieldOption/10039",
                            "value": "1",
                          },
                          Object {
                            "id": "10040",
                            "self": "https://mmtest.atlassian.net/rest/api/2/customFieldOption/10040",
                            "value": "2",
                          },
                        ],
                        "hasDefaultValue": false,
                        "key": "customfield_10076",
                        "name": "MJK - Select List 3",
                        "operations": Array [
                          "set",
                        ],
                        "required": false,
                        "schema": Object {
                          "custom": "com.atlassian.jira.plugin.system.customfieldtypes:select",
                          "customId": 10076,
                          "type": "option",
                        },
                      },
                      "customfield_10077": Object {
                        "hasDefaultValue": false,
                        "key": "customfield_10077",
                        "name": "Text Field 1",
                        "operations": Array [
                          "set",
                        ],
                        "required": false,
                        "schema": Object {
                          "custom": "com.atlassian.jira.plugin.system.customfieldtypes:textarea",
                          "customId": 10077,
                          "type": "string",
                        },
                      },
                      "customfield_10078": Object {
                        "hasDefaultValue": false,
                        "key": "customfield_10078",
                        "name": "Text Field 2",
                        "operations": Array [
                          "set",
                        ],
                        "required": false,
                        "schema": Object {
                          "custom": "com.atlassian.jira.plugin.system.customfieldtypes:textfield",
                          "customId": 10078,
                          "type": "string",
                        },
                      },
                      "customfield_10079": Object {
                        "hasDefaultValue": false,
                        "key": "customfield_10079",
                        "name": "MJK - URL Field",
                        "operations": Array [
                          "set",
                        ],
                        "required": false,
                        "schema": Object {
                          "custom": "com.atlassian.jira.plugin.system.customfieldtypes:url",
                          "customId": 10079,
                          "type": "string",
                        },
                      },
                      "customfield_10080": Object {
                        "autoCompleteUrl": "https://mmtest.atlassian.net/rest/api/1.0/users/picker?fieldName=customfield_10080&fieldConfigId=10187&projectId=10008&showAvatar=true&query=",
                        "hasDefaultValue": false,
                        "key": "customfield_10080",
                        "name": "MJK - User Picker",
                        "operations": Array [
                          "set",
                        ],
                        "required": false,
                        "schema": Object {
                          "custom": "com.atlassian.jira.plugin.system.customfieldtypes:userpicker",
                          "customId": 10080,
                          "type": "user",
                        },
                      },
                      "description": Object {
                        "hasDefaultValue": false,
                        "key": "description",
                        "name": "Description",
                        "operations": Array [
                          "set",
                        ],
                        "required": true,
                        "schema": Object {
                          "system": "description",
                          "type": "string",
                        },
                      },
                      "fixVersions": Object {
                        "allowedValues": Array [
                          Object {
                            "archived": false,
                            "id": "10000",
                            "name": "d",
                            "projectId": 10008,
                            "released": false,
                            "self": "https://mmtest.atlassian.net/rest/api/2/version/10000",
                          },
                        ],
                        "hasDefaultValue": false,
                        "key": "fixVersions",
                        "name": "Fix versions",
                        "operations": Array [
                          "set",
                          "add",
                          "remove",
                        ],
                        "required": false,
                        "schema": Object {
                          "items": "version",
                          "system": "fixVersions",
                          "type": "array",
                        },
                      },
                      "issuelinks": Object {
                        "autoCompleteUrl": "https://mmtest.atlassian.net/rest/api/2/issue/picker?currentProjectId=&showSubTaskParent=true&showSubTasks=true&currentIssueKey=null&query=",
                        "hasDefaultValue": false,
                        "key": "issuelinks",
                        "name": "Linked Issues",
                        "operations": Array [
                          "add",
                        ],
                        "required": false,
                        "schema": Object {
                          "items": "issuelinks",
                          "system": "issuelinks",
                          "type": "array",
                        },
                      },
                      "issuetype": Object {
                        "allowedValues": Array [
                          Object {
                            "avatarId": 10315,
                            "description": "Stories track functionality or features expressed as user goals.",
                            "iconUrl": "https://mmtest.atlassian.net/secure/viewavatar?size=medium&avatarId=10315&avatarType=issuetype",
                            "id": "10001",
                            "name": "Story",
                            "self": "https://mmtest.atlassian.net/rest/api/2/issuetype/10001",
                            "subtask": false,
                          },
                        ],
                        "hasDefaultValue": false,
                        "key": "issuetype",
                        "name": "Issue Type",
                        "operations": Array [],
                        "required": true,
                        "schema": Object {
                          "system": "issuetype",
                          "type": "issuetype",
                        },
                      },
                      "labels": Object {
                        "autoCompleteUrl": "https://mmtest.atlassian.net/rest/api/1.0/labels/suggest?query=",
                        "hasDefaultValue": false,
                        "key": "labels",
                        "name": "Labels",
                        "operations": Array [
                          "add",
                          "set",
                          "remove",
                        ],
                        "required": false,
                        "schema": Object {
                          "items": "string",
                          "system": "labels",
                          "type": "array",
                        },
                      },
                      "priority": Object {
                        "allowedValues": Array [
                          Object {
                            "iconUrl": "https://mmtest.atlassian.net/images/icons/priorities/highest.svg",
                            "id": "1",
                            "name": "Highest",
                            "self": "https://mmtest.atlassian.net/rest/api/2/priority/1",
                          },
                          Object {
                            "iconUrl": "https://mmtest.atlassian.net/images/icons/priorities/high.svg",
                            "id": "2",
                            "name": "High",
                            "self": "https://mmtest.atlassian.net/rest/api/2/priority/2",
                          },
                          Object {
                            "iconUrl": "https://mmtest.atlassian.net/images/icons/priorities/medium.svg",
                            "id": "3",
                            "name": "Medium",
                            "self": "https://mmtest.atlassian.net/rest/api/2/priority/3",
                          },
                          Object {
                            "iconUrl": "https://mmtest.atlassian.net/images/icons/priorities/low.svg",
                            "id": "4",
                            "name": "Low",
                            "self": "https://mmtest.atlassian.net/rest/api/2/priority/4",
                          },
                          Object {
                            "iconUrl": "https://mmtest.atlassian.net/images/icons/priorities/lowest.svg",
                            "id": "5",
                            "name": "Lowest",
                            "self": "https://mmtest.atlassian.net/rest/api/2/priority/5",
                          },
                        ],
                        "defaultValue": Object {
                          "iconUrl": "https://mmtest.atlassian.net/images/icons/priorities/medium.svg",
                          "id": "3",
                          "name": "Medium",
                          "self": "https://mmtest.atlassian.net/rest/api/2/priority/3",
                        },
                        "hasDefaultValue": true,
                        "key": "priority",
                        "name": "Priority",
                        "operations": Array [
                          "set",
                        ],
                        "required": true,
                        "schema": Object {
                          "system": "priority",
                          "type": "priority",
                        },
                      },
                      "project": Object {
                        "allowedValues": Array [
                          Object {
                            "avatarUrls": Object {
                              "16x16": "https://mmtest.atlassian.net/secure/projectavatar?size=xsmall&s=xsmall&pid=10008&avatarId=10417",
                              "24x24": "https://mmtest.atlassian.net/secure/projectavatar?size=small&s=small&pid=10008&avatarId=10417",
                              "32x32": "https://mmtest.atlassian.net/secure/projectavatar?size=medium&s=medium&pid=10008&avatarId=10417",
                              "48x48": "https://mmtest.atlassian.net/secure/projectavatar?pid=10008&avatarId=10417",
                            },
                            "id": "10008",
                            "key": "KT",
                            "name": "Koch Testing",
                            "projectTypeKey": "software",
                            "self": "https://mmtest.atlassian.net/rest/api/2/project/10008",
                            "simplified": false,
                          },
                        ],
                        "hasDefaultValue": false,
                        "key": "project",
                        "name": "Project",
                        "operations": Array [
                          "set",
                        ],
                        "required": true,
                        "schema": Object {
                          "system": "project",
                          "type": "project",
                        },
                      },
                      "summary": Object {
                        "hasDefaultValue": false,
                        "key": "summary",
                        "name": "Summary",
                        "operations": Array [
                          "set",
                        ],
                        "required": true,
                        "schema": Object {
                          "system": "summary",
                          "type": "string",
                        },
                      },
                    },
                    "iconurl": "https://mmtest.atlassian.net/secure/viewavatar?size=medium&avatarId=10315&avatarType=issuetype",
                    "id": "10001",
                    "name": "Story",
                    "self": "https://mmtest.atlassian.net/rest/api/2/issuetype/10001",
                  },
                  Object {
                    "description": "jira.translation.issuetype.bug.name.desc",
                    "expand": "fields",
                    "fields": Object {
                      "assignee": Object {
                        "autoCompleteUrl": "https://mmtest.atlassian.net/rest/api/2/user/assignable/search?project=KT&query=",
                        "hasDefaultValue": false,
                        "key": "assignee",
                        "name": "Assignee",
                        "operations": Array [
                          "set",
                        ],
                        "required": false,
                        "schema": Object {
                          "system": "assignee",
                          "type": "user",
                        },
                      },
                      "attachment": Object {
                        "hasDefaultValue": false,
                        "key": "attachment",
                        "name": "Attachment",
                        "operations": Array [],
                        "required": false,
                        "schema": Object {
                          "items": "attachment",
                          "system": "attachment",
                          "type": "array",
                        },
                      },
                      "components": Object {
                        "allowedValues": Array [],
                        "hasDefaultValue": false,
                        "key": "components",
                        "name": "Components",
                        "operations": Array [
                          "add",
                          "set",
                          "remove",
                        ],
                        "required": false,
                        "schema": Object {
                          "items": "component",
                          "system": "components",
                          "type": "array",
                        },
                      },
                      "customfield_10014": Object {
                        "hasDefaultValue": false,
                        "key": "customfield_10014",
                        "name": "Epic Link",
                        "operations": Array [
                          "set",
                        ],
                        "required": false,
                        "schema": Object {
                          "custom": "com.pyxis.greenhopper.jira:gh-epic-link",
                          "customId": 10014,
                          "type": "any",
                        },
                      },
                      "customfield_10021": Object {
                        "hasDefaultValue": false,
                        "key": "customfield_10021",
                        "name": "Sprint",
                        "operations": Array [
                          "set",
                        ],
                        "required": false,
                        "schema": Object {
                          "custom": "com.pyxis.greenhopper.jira:gh-sprint",
                          "customId": 10021,
                          "items": "string",
                          "type": "array",
                        },
                      },
                      "customfield_10067": Object {
                        "hasDefaultValue": false,
                        "key": "customfield_10067",
                        "name": "Favorite Food",
                        "operations": Array [
                          "set",
                        ],
                        "required": false,
                        "schema": Object {
                          "custom": "com.atlassian.jira.plugin.system.customfieldtypes:textfield",
                          "customId": 10067,
                          "type": "string",
                        },
                      },
                      "customfield_10068": Object {
                        "allowedValues": Array [
                          Object {
                            "id": "10033",
                            "self": "https://mmtest.atlassian.net/rest/api/2/customFieldOption/10033",
                            "value": "1",
                          },
                          Object {
                            "id": "10034",
                            "self": "https://mmtest.atlassian.net/rest/api/2/customFieldOption/10034",
                            "value": "2",
                          },
                        ],
                        "hasDefaultValue": false,
                        "key": "customfield_10068",
                        "name": "MJK - Checkbox",
                        "operations": Array [
                          "add",
                          "set",
                          "remove",
                        ],
                        "required": false,
                        "schema": Object {
                          "custom": "com.atlassian.jira.plugin.system.customfieldtypes:multicheckboxes",
                          "customId": 10068,
                          "items": "option",
                          "type": "array",
                        },
                      },
                      "customfield_10069": Object {
                        "hasDefaultValue": false,
                        "key": "customfield_10069",
                        "name": "MJK - Date Picker",
                        "operations": Array [
                          "set",
                        ],
                        "required": false,
                        "schema": Object {
                          "custom": "com.atlassian.jira.plugin.system.customfieldtypes:datepicker",
                          "customId": 10069,
                          "type": "date",
                        },
                      },
                      "customfield_10070": Object {
                        "hasDefaultValue": false,
                        "key": "customfield_10070",
                        "name": "MJK - Date Time Picker",
                        "operations": Array [
                          "set",
                        ],
                        "required": false,
                        "schema": Object {
                          "custom": "com.atlassian.jira.plugin.system.customfieldtypes:datetime",
                          "customId": 10070,
                          "type": "datetime",
                        },
                      },
                      "customfield_10071": Object {
                        "autoCompleteUrl": "https://mmtest.atlassian.net/rest/api/1.0/labels/suggest?customFieldId=10071&query=",
                        "hasDefaultValue": false,
                        "key": "customfield_10071",
                        "name": "MJK - Labels",
                        "operations": Array [
                          "add",
                          "set",
                          "remove",
                        ],
                        "required": false,
                        "schema": Object {
                          "custom": "com.atlassian.jira.plugin.system.customfieldtypes:labels",
                          "customId": 10071,
                          "items": "string",
                          "type": "array",
                        },
                      },
                      "customfield_10072": Object {
                        "hasDefaultValue": false,
                        "key": "customfield_10072",
                        "name": "MJK - Number Field",
                        "operations": Array [
                          "set",
                        ],
                        "required": false,
                        "schema": Object {
                          "custom": "com.atlassian.jira.plugin.system.customfieldtypes:float",
                          "customId": 10072,
                          "type": "number",
                        },
                      },
                      "customfield_10073": Object {
                        "allowedValues": Array [
                          Object {
                            "id": "10035",
                            "self": "https://mmtest.atlassian.net/rest/api/2/customFieldOption/10035",
                            "value": "1",
                          },
                          Object {
                            "id": "10036",
                            "self": "https://mmtest.atlassian.net/rest/api/2/customFieldOption/10036",
                            "value": "2",
                          },
                        ],
                        "hasDefaultValue": false,
                        "key": "customfield_10073",
                        "name": "MJK - Radio Buttons",
                        "operations": Array [
                          "set",
                        ],
                        "required": false,
                        "schema": Object {
                          "custom": "com.atlassian.jira.plugin.system.customfieldtypes:radiobuttons",
                          "customId": 10073,
                          "type": "option",
                        },
                      },
                      "customfield_10074": Object {
                        "allowedValues": Array [],
                        "hasDefaultValue": false,
                        "key": "customfield_10074",
                        "name": "MJK - Select List 1",
                        "operations": Array [
                          "set",
                        ],
                        "required": false,
                        "schema": Object {
                          "custom": "com.atlassian.jira.plugin.system.customfieldtypes:cascadingselect",
                          "customId": 10074,
                          "type": "option-with-child",
                        },
                      },
                      "customfield_10075": Object {
                        "allowedValues": Array [
                          Object {
                            "id": "10037",
                            "self": "https://mmtest.atlassian.net/rest/api/2/customFieldOption/10037",
                            "value": "1",
                          },
                          Object {
                            "id": "10038",
                            "self": "https://mmtest.atlassian.net/rest/api/2/customFieldOption/10038",
                            "value": "2",
                          },
                        ],
                        "hasDefaultValue": false,
                        "key": "customfield_10075",
                        "name": "MJK - Select List 2",
                        "operations": Array [
                          "add",
                          "set",
                          "remove",
                        ],
                        "required": false,
                        "schema": Object {
                          "custom": "com.atlassian.jira.plugin.system.customfieldtypes:multiselect",
                          "customId": 10075,
                          "items": "option",
                          "type": "array",
                        },
                      },
                      "customfield_10076": Object {
                        "allowedValues": Array [
                          Object {
                            "id": "10039",
                            "self": "https://mmtest.atlassian.net/rest/api/2/customFieldOption/10039",
                            "value": "1",
                          },
                          Object {
                            "id": "10040",
                            "self": "https://mmtest.atlassian.net/rest/api/2/customFieldOption/10040",
                            "value": "2",
                          },
                        ],
                        "hasDefaultValue": false,
                        "key": "customfield_10076",
                        "name": "MJK - Select List 3",
                        "operations": Array [
                          "set",
                        ],
                        "required": false,
                        "schema": Object {
                          "custom": "com.atlassian.jira.plugin.system.customfieldtypes:select",
                          "customId": 10076,
                          "type": "option",
                        },
                      },
                      "customfield_10077": Object {
                        "hasDefaultValue": false,
                        "key": "customfield_10077",
                        "name": "Text Field 1",
                        "operations": Array [
                          "set",
                        ],
                        "required": false,
                        "schema": Object {
                          "custom": "com.atlassian.jira.plugin.system.customfieldtypes:textarea",
                          "customId": 10077,
                          "type": "string",
                        },
                      },
                      "customfield_10078": Object {
                        "hasDefaultValue": false,
                        "key": "customfield_10078",
                        "name": "Text Field 2",
                        "operations": Array [
                          "set",
                        ],
                        "required": false,
                        "schema": Object {
                          "custom": "com.atlassian.jira.plugin.system.customfieldtypes:textfield",
                          "customId": 10078,
                          "type": "string",
                        },
                      },
                      "customfield_10079": Object {
                        "hasDefaultValue": false,
                        "key": "customfield_10079",
                        "name": "MJK - URL Field",
                        "operations": Array [
                          "set",
                        ],
                        "required": false,
                        "schema": Object {
                          "custom": "com.atlassian.jira.plugin.system.customfieldtypes:url",
                          "customId": 10079,
                          "type": "string",
                        },
                      },
                      "customfield_10080": Object {
                        "autoCompleteUrl": "https://mmtest.atlassian.net/rest/api/1.0/users/picker?fieldName=customfield_10080&fieldConfigId=10187&projectId=10008&showAvatar=true&query=",
                        "hasDefaultValue": false,
                        "key": "customfield_10080",
                        "name": "MJK - User Picker",
                        "operations": Array [
                          "set",
                        ],
                        "required": false,
                        "schema": Object {
                          "custom": "com.atlassian.jira.plugin.system.customfieldtypes:userpicker",
                          "customId": 10080,
                          "type": "user",
                        },
                      },
                      "description": Object {
                        "hasDefaultValue": false,
                        "key": "description",
                        "name": "Description",
                        "operations": Array [
                          "set",
                        ],
                        "required": true,
                        "schema": Object {
                          "system": "description",
                          "type": "string",
                        },
                      },
                      "environment": Object {
                        "hasDefaultValue": false,
                        "key": "environment",
                        "name": "Environment",
                        "operations": Array [
                          "set",
                        ],
                        "required": false,
                        "schema": Object {
                          "system": "environment",
                          "type": "string",
                        },
                      },
                      "fixVersions": Object {
                        "allowedValues": Array [
                          Object {
                            "archived": false,
                            "id": "10000",
                            "name": "d",
                            "projectId": 10008,
                            "released": false,
                            "self": "https://mmtest.atlassian.net/rest/api/2/version/10000",
                          },
                        ],
                        "hasDefaultValue": false,
                        "key": "fixVersions",
                        "name": "Fix versions",
                        "operations": Array [
                          "set",
                          "add",
                          "remove",
                        ],
                        "required": false,
                        "schema": Object {
                          "items": "version",
                          "system": "fixVersions",
                          "type": "array",
                        },
                      },
                      "issuelinks": Object {
                        "autoCompleteUrl": "https://mmtest.atlassian.net/rest/api/2/issue/picker?currentProjectId=&showSubTaskParent=true&showSubTasks=true&currentIssueKey=null&query=",
                        "hasDefaultValue": false,
                        "key": "issuelinks",
                        "name": "Linked Issues",
                        "operations": Array [
                          "add",
                        ],
                        "required": false,
                        "schema": Object {
                          "items": "issuelinks",
                          "system": "issuelinks",
                          "type": "array",
                        },
                      },
                      "issuetype": Object {
                        "allowedValues": Array [
                          Object {
                            "avatarId": 10303,
                            "description": "jira.translation.issuetype.bug.name.desc",
                            "iconUrl": "https://mmtest.atlassian.net/secure/viewavatar?size=medium&avatarId=10303&avatarType=issuetype",
                            "id": "10004",
                            "name": "Bug",
                            "self": "https://mmtest.atlassian.net/rest/api/2/issuetype/10004",
                            "subtask": false,
                          },
                        ],
                        "hasDefaultValue": false,
                        "key": "issuetype",
                        "name": "Issue Type",
                        "operations": Array [],
                        "required": true,
                        "schema": Object {
                          "system": "issuetype",
                          "type": "issuetype",
                        },
                      },
                      "labels": Object {
                        "autoCompleteUrl": "https://mmtest.atlassian.net/rest/api/1.0/labels/suggest?query=",
                        "hasDefaultValue": false,
                        "key": "labels",
                        "name": "Labels",
                        "operations": Array [
                          "add",
                          "set",
                          "remove",
                        ],
                        "required": false,
                        "schema": Object {
                          "items": "string",
                          "system": "labels",
                          "type": "array",
                        },
                      },
                      "priority": Object {
                        "allowedValues": Array [
                          Object {
                            "iconUrl": "https://mmtest.atlassian.net/images/icons/priorities/highest.svg",
                            "id": "1",
                            "name": "Highest",
                            "self": "https://mmtest.atlassian.net/rest/api/2/priority/1",
                          },
                          Object {
                            "iconUrl": "https://mmtest.atlassian.net/images/icons/priorities/high.svg",
                            "id": "2",
                            "name": "High",
                            "self": "https://mmtest.atlassian.net/rest/api/2/priority/2",
                          },
                          Object {
                            "iconUrl": "https://mmtest.atlassian.net/images/icons/priorities/medium.svg",
                            "id": "3",
                            "name": "Medium",
                            "self": "https://mmtest.atlassian.net/rest/api/2/priority/3",
                          },
                          Object {
                            "iconUrl": "https://mmtest.atlassian.net/images/icons/priorities/low.svg",
                            "id": "4",
                            "name": "Low",
                            "self": "https://mmtest.atlassian.net/rest/api/2/priority/4",
                          },
                          Object {
                            "iconUrl": "https://mmtest.atlassian.net/images/icons/priorities/lowest.svg",
                            "id": "5",
                            "name": "Lowest",
                            "self": "https://mmtest.atlassian.net/rest/api/2/priority/5",
                          },
                        ],
                        "defaultValue": Object {
                          "iconUrl": "https://mmtest.atlassian.net/images/icons/priorities/medium.svg",
                          "id": "3",
                          "name": "Medium",
                          "self": "https://mmtest.atlassian.net/rest/api/2/priority/3",
                        },
                        "hasDefaultValue": true,
                        "key": "priority",
                        "name": "Priority",
                        "operations": Array [
                          "set",
                        ],
                        "required": true,
                        "schema": Object {
                          "system": "priority",
                          "type": "priority",
                        },
                      },
                      "project": Object {
                        "allowedValues": Array [
                          Object {
                            "avatarUrls": Object {
                              "16x16": "https://mmtest.atlassian.net/secure/projectavatar?size=xsmall&s=xsmall&pid=10008&avatarId=10417",
                              "24x24": "https://mmtest.atlassian.net/secure/projectavatar?size=small&s=small&pid=10008&avatarId=10417",
                              "32x32": "https://mmtest.atlassian.net/secure/projectavatar?size=medium&s=medium&pid=10008&avatarId=10417",
                              "48x48": "https://mmtest.atlassian.net/secure/projectavatar?pid=10008&avatarId=10417",
                            },
                            "id": "10008",
                            "key": "KT",
                            "name": "Koch Testing",
                            "projectTypeKey": "software",
                            "self": "https://mmtest.atlassian.net/rest/api/2/project/10008",
                            "simplified": false,
                          },
                        ],
                        "hasDefaultValue": false,
                        "key": "project",
                        "name": "Project",
                        "operations": Array [
                          "set",
                        ],
                        "required": true,
                        "schema": Object {
                          "system": "project",
                          "type": "project",
                        },
                      },
                      "summary": Object {
                        "hasDefaultValue": false,
                        "key": "summary",
                        "name": "Summary",
                        "operations": Array [
                          "set",
                        ],
                        "required": true,
                        "schema": Object {
                          "system": "summary",
                          "type": "string",
                        },
                      },
                      "versions": Object {
                        "allowedValues": Array [
                          Object {
                            "archived": false,
                            "id": "10000",
                            "name": "d",
                            "projectId": 10008,
                            "released": false,
                            "self": "https://mmtest.atlassian.net/rest/api/2/version/10000",
                          },
                        ],
                        "hasDefaultValue": false,
                        "key": "versions",
                        "name": "Affects versions",
                        "operations": Array [
                          "set",
                          "add",
                          "remove",
                        ],
                        "required": false,
                        "schema": Object {
                          "items": "version",
                          "system": "versions",
                          "type": "array",
                        },
                      },
                    },
                    "iconurl": "https://mmtest.atlassian.net/secure/viewavatar?size=medium&avatarId=10303&avatarType=issuetype",
                    "id": "10004",
                    "name": "Bug",
                    "self": "https://mmtest.atlassian.net/rest/api/2/issuetype/10004",
                  },
                  Object {
                    "description": "A big user story that needs to be broken down. Created by Jira Software - do not edit or delete.",
                    "expand": "fields",
                    "fields": Object {
                      "assignee": Object {
                        "autoCompleteUrl": "https://mmtest.atlassian.net/rest/api/2/user/assignable/search?project=KT&query=",
                        "hasDefaultValue": false,
                        "key": "assignee",
                        "name": "Assignee",
                        "operations": Array [
                          "set",
                        ],
                        "required": false,
                        "schema": Object {
                          "system": "assignee",
                          "type": "user",
                        },
                      },
                      "attachment": Object {
                        "hasDefaultValue": false,
                        "key": "attachment",
                        "name": "Attachment",
                        "operations": Array [],
                        "required": false,
                        "schema": Object {
                          "items": "attachment",
                          "system": "attachment",
                          "type": "array",
                        },
                      },
                      "components": Object {
                        "allowedValues": Array [],
                        "hasDefaultValue": false,
                        "key": "components",
                        "name": "Components",
                        "operations": Array [
                          "add",
                          "set",
                          "remove",
                        ],
                        "required": false,
                        "schema": Object {
                          "items": "component",
                          "system": "components",
                          "type": "array",
                        },
                      },
                      "customfield_10011": Object {
                        "hasDefaultValue": false,
                        "key": "customfield_10011",
                        "name": "Epic Name",
                        "operations": Array [
                          "set",
                        ],
                        "required": true,
                        "schema": Object {
                          "custom": "com.pyxis.greenhopper.jira:gh-epic-label",
                          "customId": 10011,
                          "type": "string",
                        },
                      },
                      "customfield_10014": Object {
                        "hasDefaultValue": false,
                        "key": "customfield_10014",
                        "name": "Epic Link",
                        "operations": Array [
                          "set",
                        ],
                        "required": false,
                        "schema": Object {
                          "custom": "com.pyxis.greenhopper.jira:gh-epic-link",
                          "customId": 10014,
                          "type": "any",
                        },
                      },
                      "customfield_10021": Object {
                        "hasDefaultValue": false,
                        "key": "customfield_10021",
                        "name": "Sprint",
                        "operations": Array [
                          "set",
                        ],
                        "required": false,
                        "schema": Object {
                          "custom": "com.pyxis.greenhopper.jira:gh-sprint",
                          "customId": 10021,
                          "items": "string",
                          "type": "array",
                        },
                      },
                      "customfield_10067": Object {
                        "hasDefaultValue": false,
                        "key": "customfield_10067",
                        "name": "Favorite Food",
                        "operations": Array [
                          "set",
                        ],
                        "required": false,
                        "schema": Object {
                          "custom": "com.atlassian.jira.plugin.system.customfieldtypes:textfield",
                          "customId": 10067,
                          "type": "string",
                        },
                      },
                      "customfield_10068": Object {
                        "allowedValues": Array [
                          Object {
                            "id": "10033",
                            "self": "https://mmtest.atlassian.net/rest/api/2/customFieldOption/10033",
                            "value": "1",
                          },
                          Object {
                            "id": "10034",
                            "self": "https://mmtest.atlassian.net/rest/api/2/customFieldOption/10034",
                            "value": "2",
                          },
                        ],
                        "hasDefaultValue": false,
                        "key": "customfield_10068",
                        "name": "MJK - Checkbox",
                        "operations": Array [
                          "add",
                          "set",
                          "remove",
                        ],
                        "required": false,
                        "schema": Object {
                          "custom": "com.atlassian.jira.plugin.system.customfieldtypes:multicheckboxes",
                          "customId": 10068,
                          "items": "option",
                          "type": "array",
                        },
                      },
                      "customfield_10069": Object {
                        "hasDefaultValue": false,
                        "key": "customfield_10069",
                        "name": "MJK - Date Picker",
                        "operations": Array [
                          "set",
                        ],
                        "required": false,
                        "schema": Object {
                          "custom": "com.atlassian.jira.plugin.system.customfieldtypes:datepicker",
                          "customId": 10069,
                          "type": "date",
                        },
                      },
                      "customfield_10070": Object {
                        "hasDefaultValue": false,
                        "key": "customfield_10070",
                        "name": "MJK - Date Time Picker",
                        "operations": Array [
                          "set",
                        ],
                        "required": false,
                        "schema": Object {
                          "custom": "com.atlassian.jira.plugin.system.customfieldtypes:datetime",
                          "customId": 10070,
                          "type": "datetime",
                        },
                      },
                      "customfield_10071": Object {
                        "autoCompleteUrl": "https://mmtest.atlassian.net/rest/api/1.0/labels/suggest?customFieldId=10071&query=",
                        "hasDefaultValue": false,
                        "key": "customfield_10071",
                        "name": "MJK - Labels",
                        "operations": Array [
                          "add",
                          "set",
                          "remove",
                        ],
                        "required": false,
                        "schema": Object {
                          "custom": "com.atlassian.jira.plugin.system.customfieldtypes:labels",
                          "customId": 10071,
                          "items": "string",
                          "type": "array",
                        },
                      },
                      "customfield_10072": Object {
                        "hasDefaultValue": false,
                        "key": "customfield_10072",
                        "name": "MJK - Number Field",
                        "operations": Array [
                          "set",
                        ],
                        "required": false,
                        "schema": Object {
                          "custom": "com.atlassian.jira.plugin.system.customfieldtypes:float",
                          "customId": 10072,
                          "type": "number",
                        },
                      },
                      "customfield_10073": Object {
                        "allowedValues": Array [
                          Object {
                            "id": "10035",
                            "self": "https://mmtest.atlassian.net/rest/api/2/customFieldOption/10035",
                            "value": "1",
                          },
                          Object {
                            "id": "10036",
                            "self": "https://mmtest.atlassian.net/rest/api/2/customFieldOption/10036",
                            "value": "2",
                          },
                        ],
                        "hasDefaultValue": false,
                        "key": "customfield_10073",
                        "name": "MJK - Radio Buttons",
                        "operations": Array [
                          "set",
                        ],
                        "required": false,
                        "schema": Object {
                          "custom": "com.atlassian.jira.plugin.system.customfieldtypes:radiobuttons",
                          "customId": 10073,
                          "type": "option",
                        },
                      },
                      "customfield_10074": Object {
                        "allowedValues": Array [],
                        "hasDefaultValue": false,
                        "key": "customfield_10074",
                        "name": "MJK - Select List 1",
                        "operations": Array [
                          "set",
                        ],
                        "required": false,
                        "schema": Object {
                          "custom": "com.atlassian.jira.plugin.system.customfieldtypes:cascadingselect",
                          "customId": 10074,
                          "type": "option-with-child",
                        },
                      },
                      "customfield_10075": Object {
                        "allowedValues": Array [
                          Object {
                            "id": "10037",
                            "self": "https://mmtest.atlassian.net/rest/api/2/customFieldOption/10037",
                            "value": "1",
                          },
                          Object {
                            "id": "10038",
                            "self": "https://mmtest.atlassian.net/rest/api/2/customFieldOption/10038",
                            "value": "2",
                          },
                        ],
                        "hasDefaultValue": false,
                        "key": "customfield_10075",
                        "name": "MJK - Select List 2",
                        "operations": Array [
                          "add",
                          "set",
                          "remove",
                        ],
                        "required": false,
                        "schema": Object {
                          "custom": "com.atlassian.jira.plugin.system.customfieldtypes:multiselect",
                          "customId": 10075,
                          "items": "option",
                          "type": "array",
                        },
                      },
                      "customfield_10076": Object {
                        "allowedValues": Array [
                          Object {
                            "id": "10039",
                            "self": "https://mmtest.atlassian.net/rest/api/2/customFieldOption/10039",
                            "value": "1",
                          },
                          Object {
                            "id": "10040",
                            "self": "https://mmtest.atlassian.net/rest/api/2/customFieldOption/10040",
                            "value": "2",
                          },
                        ],
                        "hasDefaultValue": false,
                        "key": "customfield_10076",
                        "name": "MJK - Select List 3",
                        "operations": Array [
                          "set",
                        ],
                        "required": false,
                        "schema": Object {
                          "custom": "com.atlassian.jira.plugin.system.customfieldtypes:select",
                          "customId": 10076,
                          "type": "option",
                        },
                      },
                      "customfield_10077": Object {
                        "hasDefaultValue": false,
                        "key": "customfield_10077",
                        "name": "Text Field 1",
                        "operations": Array [
                          "set",
                        ],
                        "required": false,
                        "schema": Object {
                          "custom": "com.atlassian.jira.plugin.system.customfieldtypes:textarea",
                          "customId": 10077,
                          "type": "string",
                        },
                      },
                      "customfield_10078": Object {
                        "hasDefaultValue": false,
                        "key": "customfield_10078",
                        "name": "Text Field 2",
                        "operations": Array [
                          "set",
                        ],
                        "required": false,
                        "schema": Object {
                          "custom": "com.atlassian.jira.plugin.system.customfieldtypes:textfield",
                          "customId": 10078,
                          "type": "string",
                        },
                      },
                      "customfield_10079": Object {
                        "hasDefaultValue": false,
                        "key": "customfield_10079",
                        "name": "MJK - URL Field",
                        "operations": Array [
                          "set",
                        ],
                        "required": false,
                        "schema": Object {
                          "custom": "com.atlassian.jira.plugin.system.customfieldtypes:url",
                          "customId": 10079,
                          "type": "string",
                        },
                      },
                      "customfield_10080": Object {
                        "autoCompleteUrl": "https://mmtest.atlassian.net/rest/api/1.0/users/picker?fieldName=customfield_10080&fieldConfigId=10187&projectId=10008&showAvatar=true&query=",
                        "hasDefaultValue": false,
                        "key": "customfield_10080",
                        "name": "MJK - User Picker",
                        "operations": Array [
                          "set",
                        ],
                        "required": false,
                        "schema": Object {
                          "custom": "com.atlassian.jira.plugin.system.customfieldtypes:userpicker",
                          "customId": 10080,
                          "type": "user",
                        },
                      },
                      "description": Object {
                        "hasDefaultValue": false,
                        "key": "description",
                        "name": "Description",
                        "operations": Array [
                          "set",
                        ],
                        "required": true,
                        "schema": Object {
                          "system": "description",
                          "type": "string",
                        },
                      },
                      "fixVersions": Object {
                        "allowedValues": Array [
                          Object {
                            "archived": false,
                            "id": "10000",
                            "name": "d",
                            "projectId": 10008,
                            "released": false,
                            "self": "https://mmtest.atlassian.net/rest/api/2/version/10000",
                          },
                        ],
                        "hasDefaultValue": false,
                        "key": "fixVersions",
                        "name": "Fix versions",
                        "operations": Array [
                          "set",
                          "add",
                          "remove",
                        ],
                        "required": false,
                        "schema": Object {
                          "items": "version",
                          "system": "fixVersions",
                          "type": "array",
                        },
                      },
                      "issuelinks": Object {
                        "autoCompleteUrl": "https://mmtest.atlassian.net/rest/api/2/issue/picker?currentProjectId=&showSubTaskParent=true&showSubTasks=true&currentIssueKey=null&query=",
                        "hasDefaultValue": false,
                        "key": "issuelinks",
                        "name": "Linked Issues",
                        "operations": Array [
                          "add",
                        ],
                        "required": false,
                        "schema": Object {
                          "items": "issuelinks",
                          "system": "issuelinks",
                          "type": "array",
                        },
                      },
                      "issuetype": Object {
                        "allowedValues": Array [
                          Object {
                            "description": "A big user story that needs to be broken down. Created by Jira Software - do not edit or delete.",
                            "iconUrl": "https://mmtest.atlassian.net/images/icons/issuetypes/epic.svg",
                            "id": "10000",
                            "name": "Epic",
                            "self": "https://mmtest.atlassian.net/rest/api/2/issuetype/10000",
                            "subtask": false,
                          },
                        ],
                        "hasDefaultValue": false,
                        "key": "issuetype",
                        "name": "Issue Type",
                        "operations": Array [],
                        "required": true,
                        "schema": Object {
                          "system": "issuetype",
                          "type": "issuetype",
                        },
                      },
                      "labels": Object {
                        "autoCompleteUrl": "https://mmtest.atlassian.net/rest/api/1.0/labels/suggest?query=",
                        "hasDefaultValue": false,
                        "key": "labels",
                        "name": "Labels",
                        "operations": Array [
                          "add",
                          "set",
                          "remove",
                        ],
                        "required": false,
                        "schema": Object {
                          "items": "string",
                          "system": "labels",
                          "type": "array",
                        },
                      },
                      "priority": Object {
                        "allowedValues": Array [
                          Object {
                            "iconUrl": "https://mmtest.atlassian.net/images/icons/priorities/highest.svg",
                            "id": "1",
                            "name": "Highest",
                            "self": "https://mmtest.atlassian.net/rest/api/2/priority/1",
                          },
                          Object {
                            "iconUrl": "https://mmtest.atlassian.net/images/icons/priorities/high.svg",
                            "id": "2",
                            "name": "High",
                            "self": "https://mmtest.atlassian.net/rest/api/2/priority/2",
                          },
                          Object {
                            "iconUrl": "https://mmtest.atlassian.net/images/icons/priorities/medium.svg",
                            "id": "3",
                            "name": "Medium",
                            "self": "https://mmtest.atlassian.net/rest/api/2/priority/3",
                          },
                          Object {
                            "iconUrl": "https://mmtest.atlassian.net/images/icons/priorities/low.svg",
                            "id": "4",
                            "name": "Low",
                            "self": "https://mmtest.atlassian.net/rest/api/2/priority/4",
                          },
                          Object {
                            "iconUrl": "https://mmtest.atlassian.net/images/icons/priorities/lowest.svg",
                            "id": "5",
                            "name": "Lowest",
                            "self": "https://mmtest.atlassian.net/rest/api/2/priority/5",
                          },
                        ],
                        "defaultValue": Object {
                          "iconUrl": "https://mmtest.atlassian.net/images/icons/priorities/medium.svg",
                          "id": "3",
                          "name": "Medium",
                          "self": "https://mmtest.atlassian.net/rest/api/2/priority/3",
                        },
                        "hasDefaultValue": true,
                        "key": "priority",
                        "name": "Priority",
                        "operations": Array [
                          "set",
                        ],
                        "required": true,
                        "schema": Object {
                          "system": "priority",
                          "type": "priority",
                        },
                      },
                      "project": Object {
                        "allowedValues": Array [
                          Object {
                            "avatarUrls": Object {
                              "16x16": "https://mmtest.atlassian.net/secure/projectavatar?size=xsmall&s=xsmall&pid=10008&avatarId=10417",
                              "24x24": "https://mmtest.atlassian.net/secure/projectavatar?size=small&s=small&pid=10008&avatarId=10417",
                              "32x32": "https://mmtest.atlassian.net/secure/projectavatar?size=medium&s=medium&pid=10008&avatarId=10417",
                              "48x48": "https://mmtest.atlassian.net/secure/projectavatar?pid=10008&avatarId=10417",
                            },
                            "id": "10008",
                            "key": "KT",
                            "name": "Koch Testing",
                            "projectTypeKey": "software",
                            "self": "https://mmtest.atlassian.net/rest/api/2/project/10008",
                            "simplified": false,
                          },
                        ],
                        "hasDefaultValue": false,
                        "key": "project",
                        "name": "Project",
                        "operations": Array [
                          "set",
                        ],
                        "required": true,
                        "schema": Object {
                          "system": "project",
                          "type": "project",
                        },
                      },
                      "summary": Object {
                        "hasDefaultValue": false,
                        "key": "summary",
                        "name": "Summary",
                        "operations": Array [
                          "set",
                        ],
                        "required": true,
                        "schema": Object {
                          "system": "summary",
                          "type": "string",
                        },
                      },
                    },
                    "iconurl": "https://mmtest.atlassian.net/images/icons/issuetypes/epic.svg",
                    "id": "10000",
                    "name": "Epic",
                    "self": "https://mmtest.atlassian.net/rest/api/2/issuetype/10000",
                  },
                ],
                "key": "KT",
                "name": "Koch Testing",
                "self": "https://mmtest.atlassian.net/rest/api/2/project/10008",
              },
            ],
          }
        }
        onChange={[Function]}
        removeValidate={[Function]}
        securityLevelEmptyForJiraSubscriptions={true}
        theme={
          Object {
            "awayIndicator": "#ffbc42",
            "buttonBg": "#166de0",
            "buttonColor": "#ffffff",
            "centerChannelBg": "#ffffff",
            "centerChannelColor": "#3d3c40",
            "codeTheme": "github",
            "dndIndicator": "#f74343",
            "errorTextColor": "#fd5960",
            "linkColor": "#2389d7",
            "mentionBg": "#ffffff",
            "mentionBj": "#ffffff",
            "mentionColor": "#145dbf",
            "mentionHighlightBg": "#ffe577",
            "mentionHighlightLink": "#166de0",
            "newMessageSeparator": "#ff8800",
            "onlineIndicator": "#06d6a0",
            "sidebarBg": "#145dbf",
            "sidebarHeaderBg": "#1153ab",
            "sidebarHeaderTextColor": "#ffffff",
            "sidebarText": "#ffffff",
            "sidebarTextActiveBorder": "#579eff",
            "sidebarTextActiveColor": "#ffffff",
            "sidebarTextHoverBg": "#4578bf",
            "sidebarUnreadText": "#ffffff",
            "type": "Mattermost",
          }
        }
        values={
          Array [
            Object {
              "inclusion": "include_any",
              "key": "customfield_10073",
              "values": Array [
                "10035",
              ],
            },
            Object {
              "inclusion": "include_any",
              "key": "versions",
              "values": Array [
                "10000",
              ],
            },
            Object {
              "inclusion": "include_any",
              "key": "customfield_10014",
              "values": Array [
                "IDT-24",
              ],
            },
          ]
        }
      />
      <div>
        <label
          className="control-label margin-bottom"
        >
          Approximate JQL Output
        </label>
        <div
          style={
            Object {
              "background": "rgba(61,60,64,0.08)",
              "borderRadius": "4px",
              "fontSize": "13px",
              "marginBottom": "8px",
              "marginTop": "8px",
              "padding": "10px 12px",
            }
          }
        >
          <span>
            Project = KT AND IssueType IN (Bug) AND "MJK - Radio Buttons" IN (1) AND affectedVersion IN (d) AND "Epic Link" IN (IDT-24) AND "Security Level" IS EMPTY
          </span>
        </div>
        <div>
          <span>
            <strong>
              Note
            </strong>
             that since you have not selected a security level filter, the subscription will only allow issues that have no security level assigned.
          </span>
        </div>
        <div
          className="channel-subscriptions-modal__learnMore"
        >
          <a
            href="https://github.com/mattermost/mattermost-plugin-jira#create-a-channel-subscription"
            rel="noopener noreferrer"
            target="_blank"
          >
            Learn More
          </a>
        </div>
      </div>
    </div>
    <ConfirmModal
      cancelButtonText="Cancel"
      confirmButtonClass="btn btn-danger"
      confirmButtonText="Delete"
      hideCancel={false}
      message="Delete Subscription \\"SubTestName\\"?"
      onCancel={[Function]}
      onConfirm={[Function]}
      show={false}
      title="Subscription"
    />
  </div>
  <ModalFooter
    style={
      Object {
        "padding": "2rem 15px",
      }
    }
  >
    <FormButton
      btnClass="btn-danger pull-left"
      defaultMessage="Delete"
      disabled={false}
      extraClasses=""
      id="jira-delete-subscription"
      onClick={[Function]}
      savingMessage="Creating"
      type="button"
    />
    <FormButton
      btnClass="btn-link"
      defaultMessage="Cancel"
      disabled={false}
      extraClasses=""
      onClick={[Function]}
      savingMessage="Creating"
      type="button"
    />
    <FormButton
      btnClass="btn-primary"
      defaultMessage="Save Subscription"
      disabled={false}
      extraClasses=""
      onClick={[Function]}
      saving={false}
      savingMessage="Saving..."
      type="button"
    />
  </ModalFooter>
</form>
`;

exports[`components/EditChannelSubscription should match snapshot with no issue metadata 1`] = `
<form
  role="form"
>
  <div
    className="margin-bottom x3 text-center"
  >
    <h2>
      Edit Jira Subscription for 
      <strong>
        FGFG
      </strong>
    </h2>
  </div>
  <div
    style={
      Object {
        "backgroundColor": "#ffffff",
        "color": "#3d3c40",
        "padding": "2em 2em 3em",
      }
    }
  >
    <div
      className="container-fluid"
    >
      <Input
        addValidate={[Function]}
        label="Subscription Name"
        maxLength={100}
        onChange={[Function]}
        placeholder="Name"
        readOnly={false}
        removeValidate={[Function]}
        required={true}
        type="input"
        value="SubTestName"
      />
    </div>
    <div
      className="container-fluid"
    >
      <Connect(JiraInstanceAndProjectSelector)
        addValidate={[Function]}
        onError={[Function]}
        onInstanceChange={[Function]}
        onProjectChange={[Function]}
        removeValidate={[Function]}
        selectedInstanceID="https://something.atlassian.net"
        selectedProjectID="KT"
        theme={
          Object {
            "awayIndicator": "#ffbc42",
            "buttonBg": "#166de0",
            "buttonColor": "#ffffff",
            "centerChannelBg": "#ffffff",
            "centerChannelColor": "#3d3c40",
            "codeTheme": "github",
            "dndIndicator": "#f74343",
            "errorTextColor": "#fd5960",
            "linkColor": "#2389d7",
            "mentionBg": "#ffffff",
            "mentionBj": "#ffffff",
            "mentionColor": "#145dbf",
            "mentionHighlightBg": "#ffe577",
            "mentionHighlightLink": "#166de0",
            "newMessageSeparator": "#ff8800",
            "onlineIndicator": "#06d6a0",
            "sidebarBg": "#145dbf",
            "sidebarHeaderBg": "#1153ab",
            "sidebarHeaderTextColor": "#ffffff",
            "sidebarText": "#ffffff",
            "sidebarTextActiveBorder": "#579eff",
            "sidebarTextActiveColor": "#ffffff",
            "sidebarTextHoverBg": "#4578bf",
            "sidebarUnreadText": "#ffffff",
            "type": "Mattermost",
          }
        }
      />
      <Loading />
    </div>
    <ConfirmModal
      cancelButtonText="Cancel"
      confirmButtonClass="btn btn-danger"
      confirmButtonText="Delete"
      hideCancel={false}
      message="Delete Subscription \\"SubTestName\\"?"
      onCancel={[Function]}
      onConfirm={[Function]}
      show={false}
      title="Subscription"
    />
  </div>
  <ModalFooter
    style={
      Object {
        "padding": "2rem 15px",
      }
    }
  >
    <FormButton
      btnClass="btn-danger pull-left"
      defaultMessage="Delete"
      disabled={false}
      extraClasses=""
      id="jira-delete-subscription"
      onClick={[Function]}
      savingMessage="Creating"
      type="button"
    />
    <FormButton
      btnClass="btn-link"
      defaultMessage="Cancel"
      disabled={false}
      extraClasses=""
      onClick={[Function]}
      savingMessage="Creating"
      type="button"
    />
    <FormButton
      btnClass="btn-primary"
      defaultMessage="Save Subscription"
      disabled={false}
      extraClasses=""
      onClick={[Function]}
      saving={false}
      savingMessage="Saving..."
      type="button"
    />
  </ModalFooter>
</form>
`;

exports[`components/EditChannelSubscription should match snapshot with no subscriptions 1`] = `
<form
  role="form"
>
  <div
    className="margin-bottom x3 text-center"
  >
    <h2>
      Edit Jira Subscription for 
      <strong>
        FGFG
      </strong>
    </h2>
  </div>
  <div
    style={
      Object {
        "backgroundColor": "#ffffff",
        "color": "#3d3c40",
        "padding": "2em 2em 3em",
      }
    }
  >
    <div
      className="container-fluid"
    >
      <Input
        addValidate={[Function]}
        label="Subscription Name"
        maxLength={100}
        onChange={[Function]}
        placeholder="Name"
        readOnly={false}
        removeValidate={[Function]}
        required={true}
        type="input"
        value={null}
      />
    </div>
    <div
      className="container-fluid"
    >
      <Connect(JiraInstanceAndProjectSelector)
        addValidate={[Function]}
        onError={[Function]}
        onInstanceChange={[Function]}
        onProjectChange={[Function]}
        removeValidate={[Function]}
        selectedInstanceID="https://something.atlassian.net"
        theme={
          Object {
            "awayIndicator": "#ffbc42",
            "buttonBg": "#166de0",
            "buttonColor": "#ffffff",
            "centerChannelBg": "#ffffff",
            "centerChannelColor": "#3d3c40",
            "codeTheme": "github",
            "dndIndicator": "#f74343",
            "errorTextColor": "#fd5960",
            "linkColor": "#2389d7",
            "mentionBg": "#ffffff",
            "mentionBj": "#ffffff",
            "mentionColor": "#145dbf",
            "mentionHighlightBg": "#ffe577",
            "mentionHighlightLink": "#166de0",
            "newMessageSeparator": "#ff8800",
            "onlineIndicator": "#06d6a0",
            "sidebarBg": "#145dbf",
            "sidebarHeaderBg": "#1153ab",
            "sidebarHeaderTextColor": "#ffffff",
            "sidebarText": "#ffffff",
            "sidebarTextActiveBorder": "#579eff",
            "sidebarTextActiveColor": "#ffffff",
            "sidebarTextHoverBg": "#4578bf",
            "sidebarUnreadText": "#ffffff",
            "type": "Mattermost",
          }
        }
      />
    </div>
  </div>
  <ModalFooter
    style={
      Object {
        "padding": "2rem 15px",
      }
    }
  >
    <FormButton
      btnClass="btn-danger pull-left"
      defaultMessage="Delete"
      disabled={true}
      extraClasses=""
      id="jira-delete-subscription"
      onClick={[Function]}
      savingMessage="Creating"
      type="button"
    />
    <FormButton
      btnClass="btn-link"
      defaultMessage="Cancel"
      disabled={false}
      extraClasses=""
      onClick={[Function]}
      savingMessage="Creating"
      type="button"
    />
    <FormButton
      btnClass="btn-primary"
      defaultMessage="Save Subscription"
      disabled={true}
      extraClasses=""
      onClick={[Function]}
      saving={false}
      savingMessage="Saving..."
      type="button"
    />
  </ModalFooter>
</form>
`;

exports[`components/EditChannelSubscription should produce subscription error when add conflicting issue type 1`] = `
<form
  role="form"
>
  <div
    className="margin-bottom x3 text-center"
  >
    <h2>
      Edit Jira Subscription for 
      <strong>
        FGFG
      </strong>
    </h2>
  </div>
  <div
    style={
      Object {
        "backgroundColor": "#ffffff",
        "color": "#3d3c40",
        "padding": "2em 2em 3em",
      }
    }
  >
    <div
      className="container-fluid"
    >
      <Input
        addValidate={[Function]}
        label="Subscription Name"
        maxLength={100}
        onChange={[Function]}
        placeholder="Name"
        readOnly={false}
        removeValidate={[Function]}
        required={true}
        type="input"
        value="SubTestName"
      />
    </div>
    <div
      className="container-fluid"
    >
      <Connect(JiraInstanceAndProjectSelector)
        addValidate={[Function]}
        onError={[Function]}
        onInstanceChange={[Function]}
        onProjectChange={[Function]}
        removeValidate={[Function]}
        selectedInstanceID="https://something.atlassian.net"
        selectedProjectID="KT"
        theme={
          Object {
            "awayIndicator": "#ffbc42",
            "buttonBg": "#166de0",
            "buttonColor": "#ffffff",
            "centerChannelBg": "#ffffff",
            "centerChannelColor": "#3d3c40",
            "codeTheme": "github",
            "dndIndicator": "#f74343",
            "errorTextColor": "#fd5960",
            "linkColor": "#2389d7",
            "mentionBg": "#ffffff",
            "mentionBj": "#ffffff",
            "mentionColor": "#145dbf",
            "mentionHighlightBg": "#ffe577",
            "mentionHighlightLink": "#166de0",
            "newMessageSeparator": "#ff8800",
            "onlineIndicator": "#06d6a0",
            "sidebarBg": "#145dbf",
            "sidebarHeaderBg": "#1153ab",
            "sidebarHeaderTextColor": "#ffffff",
            "sidebarText": "#ffffff",
            "sidebarTextActiveBorder": "#579eff",
            "sidebarTextActiveColor": "#ffffff",
            "sidebarTextHoverBg": "#4578bf",
            "sidebarUnreadText": "#ffffff",
            "type": "Mattermost",
          }
        }
      />
      <Loading />
    </div>
    <ConfirmModal
      cancelButtonText="Cancel"
      confirmButtonClass="btn btn-danger"
      confirmButtonText="Delete"
      hideCancel={false}
      message="Delete Subscription \\"SubTestName\\"?"
      onCancel={[Function]}
      onConfirm={[Function]}
      show={false}
      title="Subscription"
    />
  </div>
  <ModalFooter
    style={
      Object {
        "padding": "2rem 15px",
      }
    }
  >
    <FormButton
      btnClass="btn-danger pull-left"
      defaultMessage="Delete"
      disabled={false}
      extraClasses=""
      id="jira-delete-subscription"
      onClick={[Function]}
      savingMessage="Creating"
      type="button"
    />
    <FormButton
      btnClass="btn-link"
      defaultMessage="Cancel"
      disabled={false}
      extraClasses=""
      onClick={[Function]}
      savingMessage="Creating"
      type="button"
    />
    <FormButton
      btnClass="btn-primary"
      defaultMessage="Save Subscription"
      disabled={false}
      extraClasses=""
      onClick={[Function]}
      saving={false}
      savingMessage="Saving..."
      type="button"
    />
  </ModalFooter>
</form>
`;<|MERGE_RESOLUTION|>--- conflicted
+++ resolved
@@ -531,7 +531,6 @@
                   "name": "Sub-task",
                 },
                 Object {
-<<<<<<< HEAD
                   "id": "10001",
                   "name": "Story",
                 },
@@ -558,8 +557,10 @@
                   "name": "Task",
                 },
                 Object {
-=======
->>>>>>> 8a261193
+                  "id": "10003",
+                  "name": "Sub-task",
+                },
+                Object {
                   "id": "10001",
                   "name": "Story",
                 },
