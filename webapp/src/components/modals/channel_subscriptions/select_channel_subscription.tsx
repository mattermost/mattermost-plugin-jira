--- conflicted
+++ resolved
@@ -35,17 +35,12 @@
 
     handleConfirmDelete = (): void => {
         this.setState({showConfirmModal: false});
-<<<<<<< HEAD
         if (this.state.isTemplate) {
             this.deleteSubscriptionTemplate(this.state.subscriptionToDelete);
         } else {
             this.deleteChannelSubscription(this.state.subscriptionToDelete);
         }
     }
-=======
-        this.deleteChannelSubscription(this.state.subscriptionToDelete);
-    };
->>>>>>> 8ff19475
 
     handleDeleteChannelSubscription = (sub: ChannelSubscription, isTemplate = false): void => {
         this.setState({
