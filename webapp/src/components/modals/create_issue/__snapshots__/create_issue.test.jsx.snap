--- conflicted
+++ resolved
@@ -270,7 +270,7 @@
             title="Warning Icon"
           />
           <span>
-             
+
             Some error
           </span>
         </p>
@@ -439,7 +439,6 @@
               "com.atlassian.jira.plugin.system.customfieldtypes:textfield",
               "com.atlassian.jira.plugin.system.customfieldtypes:select",
               "com.atlassian.jira.plugin.system.customfieldtypes:project",
-<<<<<<< HEAD
               "com.atlassian.jira.plugin.system.customfieldtypes:cascadingselect",
               "com.atlassian.jira.plugin.system.customfieldtypes:multiselect",
               "com.atlassian.jira.plugin.system.customfieldtypes:radiobuttons",
@@ -448,9 +447,6 @@
               "com.pyxis.greenhopper.jira:gh-epic-link",
               "com.atlassian.jira.plugin.system.customfieldtypes:labels",
               "com.atlassian.jira.plugin.system.customfieldtypes:userpicker",
-=======
-              "com.pyxis.greenhopper.jira:gh-epic-link",
->>>>>>> c11df529
               "com.pyxis.greenhopper.jira:gh-epic-label",
             ]
           }
@@ -3995,7 +3991,6 @@
               "com.atlassian.jira.plugin.system.customfieldtypes:textfield",
               "com.atlassian.jira.plugin.system.customfieldtypes:select",
               "com.atlassian.jira.plugin.system.customfieldtypes:project",
-<<<<<<< HEAD
               "com.atlassian.jira.plugin.system.customfieldtypes:cascadingselect",
               "com.atlassian.jira.plugin.system.customfieldtypes:multiselect",
               "com.atlassian.jira.plugin.system.customfieldtypes:radiobuttons",
@@ -4004,9 +3999,6 @@
               "com.pyxis.greenhopper.jira:gh-epic-link",
               "com.atlassian.jira.plugin.system.customfieldtypes:labels",
               "com.atlassian.jira.plugin.system.customfieldtypes:userpicker",
-=======
-              "com.pyxis.greenhopper.jira:gh-epic-link",
->>>>>>> c11df529
               "com.pyxis.greenhopper.jira:gh-epic-label",
             ]
           }
@@ -7393,7 +7385,7 @@
           title="Warning Icon"
         />
         <span>
-           
+
           Some error
         </span>
       </p>
