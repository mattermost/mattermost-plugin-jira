// Copyright (c) 2015-present Mattermost, Inc. All Rights Reserved.
// See LICENSE.txt for license information.

import React, {PureComponent} from 'react';
import PropTypes from 'prop-types';
import {Modal} from 'react-bootstrap';

import JiraFields from 'components/jira_fields';
import FormButton from 'components/form_button';
import Loading from 'components/loading';
import ReactSelectSetting from 'components/react_select_setting';

import {getProjectValues, getIssueTypes, getIssueValues, getFields} from 'utils/jira_issue_metadata';

const initialState = {
    submitting: false,
    projectKey: null,
    issueType: null,
    fields: {
        description: '',
        project: {
            key: '',
        },
        issuetype: {
            name: '',
        },
    },
    error: null,
};

export default class CreateIssueModal extends PureComponent {
    static propTypes = {
        close: PropTypes.func.isRequired,
        create: PropTypes.func.isRequired,
        post: PropTypes.object,
        description: PropTypes.string,
        channelId: PropTypes.string,
        currentTeam: PropTypes.object.isRequired,
        theme: PropTypes.object.isRequired,
        visible: PropTypes.bool.isRequired,
        jiraIssueMetadata: PropTypes.object,
        fetchJiraIssueMetadata: PropTypes.func.isRequired,
    };

    constructor(props) {
        super(props);

        this.state = initialState;
    }

    componentDidUpdate(prevProps) {
        if (this.props.post && (!prevProps.post || this.props.post.id !== prevProps.post.id)) {
            this.props.fetchJiraIssueMetadata();
            const fields = {...this.state.fields};
            fields.description = this.props.post.message;
            this.setState({fields}); //eslint-disable-line react/no-did-update-set-state
        } else if (this.props.channelId && (this.props.channelId !== prevProps.channelId || this.props.description !== prevProps.description)) {
            this.props.fetchJiraIssueMetadata();
            const fields = {...this.state.fields};
            fields.description = this.props.description;
            this.setState({fields}); //eslint-disable-line react/no-did-update-set-state
        }
    }

    allowedFields = [
        'project',
        'issuetype',
        'priority',
        'description',
        'summary',
    ]

    allowedSchemaCustom = [
        'com.atlassian.jira.plugin.system.customfieldtypes:textarea',
        'com.atlassian.jira.plugin.system.customfieldtypes:textfield',
        'com.atlassian.jira.plugin.system.customfieldtypes:select',
        'com.atlassian.jira.plugin.system.customfieldtypes:project',

        // 'com.pyxis.greenhopper.jira:gh-epic-link',

        // epic label is 'Epic Name' for cloud instance
        'com.pyxis.greenhopper.jira:gh-epic-label',
    ];

    getFieldsNotCovered() {
        const {jiraIssueMetadata} = this.props;
        const myfields = getFields(jiraIssueMetadata, this.state.projectKey, this.state.issueType);

        const fieldsNotCovered = [];

        Object.keys(myfields).forEach((key) => {
            if (myfields[key].required) {
                if ((!myfields[key].schema.custom && !this.allowedFields.includes(key)) ||
                     (myfields[key].schema.custom && !this.allowedSchemaCustom.includes(myfields[key].schema.custom))
                ) {
                    if (!fieldsNotCovered.includes(key)) {
                        // fieldsNotCovered.push([key, myfields[key].name]);
                        fieldsNotCovered.push(myfields[key].name);
                    }
                }
            }
        });
        return fieldsNotCovered;
    }

    handleCreate = (e) => {
        const requiredFieldsNotCovered = this.getFieldsNotCovered();

        if (e && e.preventDefault) {
            e.preventDefault();
        }

        const {post, channelId} = this.props;
        const postId = (post) ? post.id : '';

        const issue = {
            post_id: postId,
            current_team: this.props.currentTeam.name,
            fields: this.state.fields,
            channel_id: channelId,
            required_fields_not_covered: requiredFieldsNotCovered,
        };

        this.setState({submitting: true});

        this.props.create(issue).then((created) => {
            if (created.error) {
                this.setState({error: created.error.message, submitting: false});
                return;
            }
            this.handleClose(e);
        });
    };

    handleClose = (e) => {
        if (e && e.preventDefault) {
            e.preventDefault();
        }
        const {close} = this.props;
        this.setState(initialState, close);
    };

    handleDescriptionChange = (e) => {
        const description = e.target.value;
        const {fields} = this.state;
        const nFields = {
            ...fields,
            description,
        };

        this.setState({fields: nFields});
    };

    handleProjectChange = (id, value) => {
        const fields = {...this.state.fields};
        const issueTypes = getIssueTypes(this.props.jiraIssueMetadata, value);
        const issueType = issueTypes.length && issueTypes[0].id;
        const projectKey = value;
        fields.project = {
            key: value,
        };
        fields.issuetype = {
            id: issueType,
        };
        this.setState({
            projectKey,
            issueType,
            fields,
        });
    };

    handleIssueTypeChange = (id, value) => {
        const fields = {...this.state.fields};
        const issueType = value;
        fields.issuetype = {
            id: issueType,
        };
        this.setState({
            issueType,
            fields,
        });
    };

    handleFieldChange = (id, value) => {
        const fields = {...this.state.fields};
        fields[id] = value;
        this.setState({
            fields,
        });
    };

    render() {
        const {visible, theme, jiraIssueMetadata} = this.props;
        const {error, submitting} = this.state;
        const style = getStyle(theme);

        if (!visible) {
            return null;
        }

<<<<<<< HEAD
=======
        let component;
        let issueError = null;
>>>>>>> 6bf0d1ea
        if (error) {
            issueError = (
                <React.Fragment>
                    <p className='alert alert-danger'>
                        <i
                            className='fa fa-warning'
                            title='Warning Icon'
                        />
                        <span> {error}</span>
                    </p>
                </React.Fragment>
            );
        }
<<<<<<< HEAD

        let component;
        let footer = (
            <React.Fragment>
                <FormButton
                    type='button'
                    btnClass='btn-link'
                    defaultMessage='Cancel'
                    onClick={this.handleClose}
                />
                <FormButton
                    type='submit'
                    btnClass='btn btn-primary'
                    saving={submitting}
                >
                    {'Create'}
                </FormButton>
            </React.Fragment>
        );

        if (jiraIssueMetadata && jiraIssueMetadata.error) {
            component = (
                <div style={style.modal}>
                    {jiraIssueMetadata.error}
                </div>
            );

            footer = (
                <React.Fragment>
                    <FormButton
                        type='submit'
                        btnClass='btn btn-primary'
                        defaultMessage='Close'
                        onClick={this.handleClose}
                    />
                </React.Fragment>
            );
        } else if (!jiraIssueMetadata || !jiraIssueMetadata.projects) {
=======
        if (!jiraIssueMetadata || !jiraIssueMetadata.projects) {
>>>>>>> 6bf0d1ea
            component = <Loading/>;
        } else {
            const issueOptions = getIssueValues(jiraIssueMetadata, this.state.projectKey);
            const projectOptions = getProjectValues(jiraIssueMetadata);
            component = (
                <div style={style.modal}>
                    {issueError}
                    <ReactSelectSetting
                        name={'project'}
                        label={'Project'}
                        required={true}
                        onChange={this.handleProjectChange}
                        options={projectOptions}
                        isMuli={false}
                        key={'LT'}
                        theme={theme}
                        value={projectOptions.filter((option) => option.value === this.state.projectKey)}
                    />
                    <ReactSelectSetting
                        name={'issue_type'}
                        label={'Issue Type'}
                        required={true}
                        onChange={this.handleIssueTypeChange}
                        options={issueOptions}
                        isMuli={false}
                        theme={theme}
                        value={issueOptions.filter((option) => option.value === this.state.issueType)}
                    />
                    <JiraFields
                        fields={getFields(jiraIssueMetadata, this.state.projectKey, this.state.issueType)}
                        onChange={this.handleFieldChange}
                        values={this.state.fields}
                        allowedFields={this.allowedFields}
                        allowedSchemaCustom={this.allowedSchemaCustom}
                        theme={theme}
                    />
                    <br/>
                </div>
            );
        }

        return (
            <Modal
                dialogClassName='modal--scroll'
                show={visible}
                onHide={this.handleClose}
                onExited={this.handleClose}
                bsSize='large'
                backdrop='static'
                keyboard={false}
            >
                <Modal.Header closeButton={true}>
                    <Modal.Title>
                        {'Create Jira Issue'}
                    </Modal.Title>
                </Modal.Header>
                <form
                    role='form'
                    onSubmit={this.handleCreate}
                >
                    <Modal.Body ref='modalBody'>
                        {component}
                    </Modal.Body>
                    <Modal.Footer>
                        {footer}
                    </Modal.Footer>
                </form>
            </Modal>
        );
    }
}

const getStyle = (theme) => ({
    modal: {
        padding: '1em 1em 0',
        color: theme.centerChannelColor,
        backgroundColor: theme.centerChannelBg,
    },
    descriptionArea: {
        height: 'auto',
        width: '100%',
        color: '#000',
    },
});<|MERGE_RESOLUTION|>--- conflicted
+++ resolved
@@ -198,11 +198,7 @@
             return null;
         }
 
-<<<<<<< HEAD
-=======
-        let component;
         let issueError = null;
->>>>>>> 6bf0d1ea
         if (error) {
             issueError = (
                 <React.Fragment>
@@ -216,7 +212,6 @@
                 </React.Fragment>
             );
         }
-<<<<<<< HEAD
 
         let component;
         let footer = (
@@ -255,9 +250,6 @@
                 </React.Fragment>
             );
         } else if (!jiraIssueMetadata || !jiraIssueMetadata.projects) {
-=======
-        if (!jiraIssueMetadata || !jiraIssueMetadata.projects) {
->>>>>>> 6bf0d1ea
             component = <Loading/>;
         } else {
             const issueOptions = getIssueValues(jiraIssueMetadata, this.state.projectKey);
