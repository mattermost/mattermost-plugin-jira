--- conflicted
+++ resolved
@@ -232,11 +232,7 @@
                 </React.Fragment>
             );
         }
-
-<<<<<<< HEAD
-        if (!post || !jiraIssueMetadata || !jiraIssueMetadata.projects) {
-=======
-        let component;
+       let component;
         let footer = (
             <React.Fragment>
                 <FormButton
@@ -273,7 +269,6 @@
                 </React.Fragment>
             );
         } else if (!post || !jiraIssueMetadata || !jiraIssueMetadata.projects) {
->>>>>>> 2c37af36
             component = <Loading/>;
         } else {
             const issueOptions = getIssueValues(jiraIssueMetadata, this.state.projectKey);
