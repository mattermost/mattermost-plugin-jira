--- conflicted
+++ resolved
@@ -1,7 +1,3 @@
 export const id = 'jira';
 export const version = '2.1.0';
-<<<<<<< HEAD
-export const hash = 'ee0e2e7';
-=======
-export const hash = '8e17cf0';
->>>>>>> 25215568
+export const hash = 'fe12bf6';