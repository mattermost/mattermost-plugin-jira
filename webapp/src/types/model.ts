--- conflicted
+++ resolved
@@ -11,12 +11,8 @@
 
 export type FieldSchema = {
     type: string;
-<<<<<<< HEAD
     system?: string;
-    custom?: string;
-=======
     custom?: JiraFieldCustomTypeEnums;
->>>>>>> 830cc03e
     customId?: number;
     items?: string;
 };
@@ -85,6 +81,12 @@
     PRIORITY = 'priority',
     DESCRIPTION = 'description',
     SUMMARY = 'summary',
+    LABELS = 'labels',
+    ASSIGNEE = 'assignee',
+    SECURITY = 'security',
+    COMPONENTS = 'components',
+    FIX_VERSIONS = 'fixVersions',
+    AFFECTS_VERSIONS = 'versions',
 }
 
 export enum AvatarSize {
@@ -109,14 +111,19 @@
     EPIC_NAME = 'com.pyxis.greenhopper.jira:gh-epic-label',
     RANK = 'com.pyxis.greenhopper.jira:gh-lexo-rank',
 
-<<<<<<< HEAD
     CASCADING_SELECT = 'com.atlassian.jira.plugin.system.customfieldtypes:cascadingselect',
-=======
     TEXT_AREA = 'com.atlassian.jira.plugin.system.customfieldtypes:textarea',
     TEXT_FIELD = 'com.atlassian.jira.plugin.system.customfieldtypes:textfield',
     SELECT = 'com.atlassian.jira.plugin.system.customfieldtypes:select',
     PROJECT = 'com.atlassian.jira.plugin.system.customfieldtypes:project',
->>>>>>> 830cc03e
+
+    MULTI_SELECT = 'com.atlassian.jira.plugin.system.customfieldtypes:multiselect',
+    RADIO_BUTTONS = 'com.atlassian.jira.plugin.system.customfieldtypes:radiobuttons',
+    MULTI_CHECKBOXES = 'com.atlassian.jira.plugin.system.customfieldtypes:multicheckboxes',
+    URL_FIELD = 'com.atlassian.jira.plugin.system.customfieldtypes:url',
+
+    LABELS = 'com.atlassian.jira.plugin.system.customfieldtypes:labels',
+    USER_PICKER = 'com.atlassian.jira.plugin.system.customfieldtypes:userpicker',
 }
 
 export enum FilterFieldInclusion {
