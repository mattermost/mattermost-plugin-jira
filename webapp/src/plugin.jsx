--- conflicted
+++ resolved
@@ -44,23 +44,18 @@
 };
 
 export default class Plugin {
-<<<<<<< HEAD
     finishedSetupUI = () => {
         this.haveSetupUI = true;
     };
 
-    async initialize(registry, store) {
-        setupUI = setupUILater(registry, store);
-        this.haveSetupUI = false;
-=======
     setHeaderButtonId = (id) => {
         this.headerButtonId = id;
     };
 
     async initialize(registry, store) {
         this.setupUI = setupUILater(registry, store);
+        this.haveSetupUI = false;
         this.headerButtonId = '';
->>>>>>> 1fd81ffb
 
         // Register the dummy component, which will call setupUI when it is activated (i.e., when the user logs in)
         registry.registerRootComponent(
@@ -68,15 +63,11 @@
                 return (
                     <SetupUI
                         registry={registry}
-<<<<<<< HEAD
-                        setupUI={setupUI}
+                        setupUI={this.setupUI}
                         haveSetupUI={this.haveSetupUI}
                         finishedSetupUI={this.finishedSetupUI}
-=======
-                        setupUI={this.setupUI}
                         headerButtonId={this.headerButtonId}
                         setHeaderButtonId={this.setHeaderButtonId}
->>>>>>> 1fd81ffb
                     />
                 );
             });
