--- conflicted
+++ resolved
@@ -435,12 +435,7 @@
     return async (dispatch, getState) => {
         const serverUrl = getPluginServerRoute(getState());
         const instancePrefix = '/instance/' + btoa(instanceID);
-<<<<<<< HEAD
-        const target = `${serverUrl}${instancePrefix}/user/connect`;
-
-=======
         const target = '/plugins/' + manifest.id + instancePrefix + '/user/connect';
->>>>>>> 8a1f5b54
         window.open(target, '_blank');
     };
 }
