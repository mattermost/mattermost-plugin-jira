// Copyright (c) 2017-present Mattermost, Inc. All Rights Reserved.
// See LICENSE.txt for license information.

import {PostTypes} from 'mattermost-redux/action_types';
import {getCurrentChannelId} from 'mattermost-redux/selectors/entities/common';

import {Action, Dispatch, Store} from 'redux';

import ActionTypes from 'action_types';
import {buildQueryString, doFetch, doFetchWithResponse} from 'client';
import {getInstalledInstances, getPluginServerRoute, getUserConnectedInstances} from 'selectors';
import {isDesktopApp, isMinimumDesktopAppVersion} from 'utils/user_agent';

import {
    APIResponse,
    AttachCommentRequest,
    AutoCompleteParams,
    ChannelSubscription,
    CreateIssueRequest,
    InstanceType,
    ProjectMetadata,
    SearchIssueParams,
<<<<<<< HEAD
    SubscriptionTemplate,
=======
>>>>>>> 2663c14e
    SearchUsersParams,
} from 'types/model';

import {GlobalState} from 'types/store';

export const openConnectModal = () => {
    return {
        type: ActionTypes.OPEN_CONNECT_MODAL,
    };
};

export const closeConnectModal = () => {
    return {
        type: ActionTypes.CLOSE_CONNECT_MODAL,
    };
};

export const openDisconnectModal = () => {
    return {
        type: ActionTypes.OPEN_DISCONNECT_MODAL,
    };
};

export const closeDisconnectModal = () => {
    return {
        type: ActionTypes.CLOSE_DISCONNECT_MODAL,
    };
};

export const openCreateModal = (postId: string) => {
    return {
        type: ActionTypes.OPEN_CREATE_ISSUE_MODAL,
        data: {
            postId,
        },
    };
};

export const openCreateModalWithoutPost = (description: string, channelId: string) => (dispatch) => dispatch({
    type: ActionTypes.OPEN_CREATE_ISSUE_MODAL_WITHOUT_POST,
    data: {
        description,
        channelId,
    },
});

export const closeCreateModal = () => {
    return {
        type: ActionTypes.CLOSE_CREATE_ISSUE_MODAL,
    };
};

export const openAttachCommentToIssueModal = (postId: string) => {
    return {
        type: ActionTypes.OPEN_ATTACH_COMMENT_TO_ISSUE_MODAL,
        data: {
            postId,
        },
    };
};

export const closeAttachCommentToIssueModal = () => {
    return {
        type: ActionTypes.CLOSE_ATTACH_COMMENT_TO_ISSUE_MODAL,
    };
};

export const fetchJiraIssueMetadataForProjects = (projectKeys: string[], instanceID: string) => {
    return async (dispatch: Dispatch, getState: GlobalState) => {
        const baseUrl = getPluginServerRoute(getState());
        const projectKeysParam = projectKeys.join(',');
        let data = null;
        const params = `project-keys=${projectKeysParam}&instance_id=${instanceID}`;
        try {
            data = await doFetch(`${baseUrl}/api/v2/get-create-issue-metadata-for-project?${params}`, {
                method: 'get',
            });
        } catch (error) {
            return {error};
        }

        if (data.error) {
            return {error: new Error(data.error)};
        }

        return {data};
    };
};

export const fetchJiraProjectMetadata = (instanceID: string) => {
    return async (dispatch: Dispatch, getState: GlobalState) => {
        const baseUrl = getPluginServerRoute(getState());
        let data = null;
        try {
            data = await doFetch(`${baseUrl}/api/v2/get-jira-project-metadata?instance_id=${instanceID}`, {
                method: 'get',
            });
        } catch (error) {
            return {error};
        }

        if (data.error) {
            return {error: new Error(data.error)};
        }

        return {data};
    };
};

export const fetchJiraProjectMetadataForAllInstances = () => {
    return async (dispatch: Dispatch, getState: GlobalState) => {
        const instances = getInstalledInstances(getState());
        const promises = instances.map((instance) => dispatch(fetchJiraProjectMetadata(instance.instance_id)));
        const responses = await Promise.all(promises) as APIResponse<ProjectMetadata>[];

        const errors = [];
        const metadata = [];
        for (const [i, response] of responses.entries()) {
            const instance = instances[i];
            if (response.error) {
                errors.push(response.error);
            } else {
                metadata.push({
                    instance_id: instance.instance_id,
                    metadata: response.data,
                });
            }
        }

        if (!metadata.length && errors.length) {
            return {error: errors[0]};
        }

        return {data: metadata};
    };
};

export const searchIssues = (params: SearchIssueParams) => {
    return async (dispatch: Dispatch, getState: GlobalState) => {
        const url = getPluginServerRoute(getState()) + '/api/v2/get-search-issues';
        return doFetchWithResponse(`${url}${buildQueryString(params)}`);
    };
};

export const searchAutoCompleteFields = (params: AutoCompleteParams) => {
    return async (dispatch: Dispatch, getState: GlobalState) => {
        const url = getPluginServerRoute(getState()) + '/api/v2/get-search-autocomplete-fields';
        return doFetchWithResponse(`${url}${buildQueryString(params)}`);
    };
};

export const searchCommentVisibilityFields = (params) => {
    return async (dispatch: Dispatch, getState: GlobalState) => {
        const url = `${getPluginServerRoute(getState())}/api/v2/get-comment-visibility-fields`;
        return doFetchWithResponse(`${url}${buildQueryString(params)}`);
    };
};

export const searchTeamFields = (params) => {
    return async (dispatch: Dispatch, getState: GlobalState) => {
        const url = `${getPluginServerRoute(getState())}/api/v2/get-team-fields`;
        return doFetchWithResponse(`${url}${buildQueryString(params)}`);
    };
};

export const searchUsers = (params: SearchUsersParams) => {
    return async (dispatch: Dispatch, getState: GlobalState) => {
        const url = getPluginServerRoute(getState()) + '/api/v2/get-search-users';
        return doFetchWithResponse(`${url}${buildQueryString(params)}`);
    };
};

export const createIssue = (payload: CreateIssueRequest) => {
    return async (dispatch: Dispatch, getState: GlobalState) => {
        const baseUrl = getPluginServerRoute(getState());
        try {
            const data = await doFetch(`${baseUrl}/api/v2/create-issue`, {
                method: 'post',
                body: JSON.stringify(payload),
            });

            return {data};
        } catch (error) {
            return {error};
        }
    };
};

export const attachCommentToIssue = (payload: AttachCommentRequest) => {
    return async (dispatch: Dispatch, getState: GlobalState) => {
        const baseUrl = getPluginServerRoute(getState());
        try {
            const data = await doFetch(`${baseUrl}/api/v2/attach-comment-to-issue`, {
                method: 'post',
                body: JSON.stringify(payload),
            });

            return {data};
        } catch (error) {
            return {error};
        }
    };
};

export const createChannelSubscription = (subscription: ChannelSubscription) => {
    return async (dispatch: Dispatch, getState: GlobalState) => {
        const baseUrl = getPluginServerRoute(getState());
        try {
            const data = await doFetch(`${baseUrl}/api/v2/subscriptions/channel`, {
                method: 'post',
                body: JSON.stringify(subscription),
            });

            dispatch({
                type: ActionTypes.CREATED_CHANNEL_SUBSCRIPTION,
                data,
            });

            return {data};
        } catch (error) {
            return {error};
        }
    };
};

export const createSubscriptionTemplate = (subscriptionTemplate: SubscriptionTemplate) => {
    return async (dispatch: Dispatch, getState: GlobalState) => {
        const baseUrl = getPluginServerRoute(getState());
        try {
            const data = await doFetch(`${baseUrl}/api/v2/subscription-templates`, {
                method: 'post',
                body: JSON.stringify(subscriptionTemplate),
            });

            dispatch({
                type: ActionTypes.CREATED_SUBSCRIPTION_TEMPLATE,
                data,
            });

            return {data};
        } catch (error) {
            return {error};
        }
    };
};

export const editSubscriptionTemplate = (subscriptionTemplate: SubscriptionTemplate) => {
    return async (dispatch: Dispatch, getState: GlobalState) => {
        const baseUrl = getPluginServerRoute(getState());
        try {
            const data = await doFetch(`${baseUrl}/api/v2/subscription-templates`, {
                method: 'put',
                body: JSON.stringify(subscriptionTemplate),
            });

            dispatch({
                type: ActionTypes.EDITED_SUBSCRIPTION_TEMPLATE,
                data,
            });

            return {data};
        } catch (error) {
            return {error};
        }
    };
};

export const editChannelSubscription = (subscription: ChannelSubscription) => {
    return async (dispatch: Dispatch, getState: GlobalState) => {
        const baseUrl = getPluginServerRoute(getState());
        try {
            const data = await doFetch(`${baseUrl}/api/v2/subscriptions/channel`, {
                method: 'put',
                body: JSON.stringify(subscription),
            });

            dispatch({
                type: ActionTypes.EDITED_CHANNEL_SUBSCRIPTION,
                data,
            });

            return {data};
        } catch (error) {
            return {error};
        }
    };
};

export const deleteChannelSubscription = (subscription: ChannelSubscription) => {
    return async (dispatch: Dispatch, getState: GlobalState) => {
        const baseUrl = getPluginServerRoute(getState());
        try {
            await doFetch(`${baseUrl}/api/v2/subscriptions/channel/${subscription.id}?instance_id=${subscription.instance_id}`, {
                method: 'delete',
            });

            dispatch({
                type: ActionTypes.DELETED_CHANNEL_SUBSCRIPTION,
                data: subscription,
            });

            return {data: subscription};
        } catch (error) {
            return {error};
        }
    };
};

export const deleteSubscriptionTemplate = (subscriptionTemplate: SubscriptionTemplate) => {
    return async (dispatch: Dispatch, getState: GlobalState) => {
        const baseUrl = getPluginServerRoute(getState());
        try {
            await doFetch(`${baseUrl}/api/v2/subscription-templates/${subscriptionTemplate.id}?instance_id=${subscriptionTemplate.instance_id}&project_key=${subscriptionTemplate.filters.projects[0]}`, {
                method: 'delete',
            });

            dispatch({
                type: ActionTypes.DELETED_SUBSCRIPTION_TEMPLATE,
                data: subscriptionTemplate,
            });

            return {data: subscriptionTemplate};
        } catch (error) {
            return {error};
        }
    };
};

export const fetchChannelSubscriptions = (channelId: string) => {
    return async (dispatch: Dispatch, getState: GlobalState) => {
        const baseUrl = getPluginServerRoute(getState());
        const connectedInstances = getUserConnectedInstances(getState());

        const promises = connectedInstances.map((instance) => {
            return doFetch(`${baseUrl}/api/v2/subscriptions/channel/${channelId}?instance_id=${instance.instance_id}`, {
                method: 'get',
            });
        });

        let allResponses;
        try {
            allResponses = await Promise.allSettled(promises);
        } catch (error) {
            return {error};
        }

        const errors: string[] = [];
        let data: ChannelSubscription[] = [];

        for (const res of allResponses) {
            if (res.status === 'rejected') {
                errors.push(res.reason);
            } else {
                data = data.concat(res.value);
            }
        }

        if (errors.length && allResponses.length === errors.length) {
            return {error: new Error(errors[0])};
        }

        dispatch({
            type: ActionTypes.RECEIVED_CHANNEL_SUBSCRIPTIONS,
            channelId,
            data,
        });

        return {data};
    };
};

<<<<<<< HEAD
export const fetchAllSubscriptionTemplates = () => {
    return async (dispatch: Dispatch, getState: GlobalState) => {
        const baseUrl = getPluginServerRoute(getState());
        const connectedInstances = getUserConnectedInstances(getState());
        const instances = connectedInstances.map((instance) => {
            return doFetch(`${baseUrl}/api/v2/subscription-templates?instance_id=${instance.instance_id}`, {
                method: 'get',
            });
        });

        let allResponses;
        try {
            allResponses = await Promise.allSettled(instances);
        } catch (error) {
            return {error};
        }

        const errors: string[] = [];
        let data: ChannelSubscription[] = [];
        for (const res of allResponses) {
            if (res.status === 'rejected') {
                errors.push(res.reason);
            } else {
                data = data.concat(res.value);
            }
        }

        if (errors.length && allResponses.length === errors.length) {
            return {error: new Error(errors[0])};
        }

        dispatch({
            type: ActionTypes.RECEIVED_SUBSCRIPTION_TEMPLATES,
            data,
        });

        return {data};
    };
};

export const fetchSubscriptionTemplatesForProjectKey = (instanceId: string, projectKey: string) => {
    return async (dispatch, getState) => {
        const baseUrl = getPluginServerRoute(getState());
        try {
            const data = await doFetch(`${baseUrl}/api/v2/subscription-templates?instance_id=${instanceId}&project_key=${projectKey}`, {
                method: 'get',
            });

            dispatch({
                type: ActionTypes.RECEIVED_SUBSCRIPTION_TEMPLATES_PROJECT_KEY,
                data,
            });

            return {data};
        } catch (error) {
            return {error};
        }
    };
};

=======
>>>>>>> 2663c14e
export function getSettings() {
    return async (dispatch: Dispatch, getState: GlobalState) => {
        let data;
        const baseUrl = getPluginServerRoute(getState());
        try {
            data = await doFetch(`${baseUrl}/api/v2/settingsinfo`, {
                method: 'get',
            });

            dispatch({
                type: ActionTypes.RECEIVED_PLUGIN_SETTINGS,
                data,
            });
        } catch (error) {
            return {error};
        }

        return data;
    };
}

export function getConnected() {
    return async (dispatch: Dispatch, getState: GlobalState) => {
        let data;
        const baseUrl = getPluginServerRoute(getState());
        try {
            data = await doFetch(`${baseUrl}/api/v2/userinfo`, {
                method: 'get',
            });
        } catch (error) {
            return {error};
        }

        dispatch({
            type: ActionTypes.RECEIVED_CONNECTED,
            data,
        });

        dispatch({
            type: ActionTypes.RECEIVED_INSTANCE_STATUS,
            data,
        });

        return {data};
    };
}

export function disconnectUser(instanceID: string) {
    return async (dispatch: Dispatch, getState: GlobalState) => {
        const baseUrl = getPluginServerRoute(getState());
        try {
            await doFetch(`${baseUrl}/api/v3/disconnect`, {
                method: 'post',
                body: JSON.stringify({instance_id: instanceID}),
            });
        } catch (error) {
            return {error};
        }

        return dispatch(getConnected());
    };
}

export function handleConnectFlow(instanceID?: string) {
    return async (dispatch: Dispatch, getState: GlobalState) => {
        const state = getState();
        const instances = getInstalledInstances(state);
        const connectedInstances = getUserConnectedInstances(state);

        if (!instances.length) {
            dispatch(sendEphemeralPost('There is no Jira instance installed. Please contact your system administrator.'));
            return;
        }

        // TODO <> connectedInstances is still 2 after uninstalling an instance
        if (instances.length === connectedInstances.length) {
            let postMessage = `Your Mattermost account is already linked to ${instances[0].instance_id}\n`;
            if (instances.length > 1) {
                const bullets = connectedInstances.map((instance) => `* ${instance.instance_id}`).join('\n');
                postMessage = `Your Mattermost account is already linked to all installed Jira instances:\n${bullets}\n`;
            }
            postMessage += 'Please use `/jira disconnect` to disconnect.';
            dispatch(sendEphemeralPost(postMessage));
            return;
        }

        let instance;
        if (instances.length === 1) {
            instance = instances[0];
        }
        if (instanceID) {
            const alreadyConnected = connectedInstances.find((i) => i.instance_id === instanceID);

            if (alreadyConnected) {
                dispatch(sendEphemeralPost(
                    'Your Jira account at ' + instanceID + ' is already linked to your Mattermost account. Please use `/jira disconnect` to disconnect.'));
                return;
            }

            instance = instances.find((i) => i.instance_id === instanceID);
            if (!instance) {
                const errMsg = 'Jira instance ' + instanceID + ' is not installed. Please type `/jira instance list` to see the available Jira instances.';
                dispatch(sendEphemeralPost(errMsg));
                return;
            }
        }

        if (instance && instance.type === InstanceType.SERVER && isDesktopApp() && !isMinimumDesktopAppVersion(4, 3, 0)) { // eslint-disable-line no-magic-numbers
            const errMsg = 'Your version of the Mattermost desktop client does not support authenticating between Jira and Mattermost directly. To connect your Jira account with Mattermost, please go to Mattermost via your web browser and type `/jira connect`, or [check the Mattermost download page](https://mattermost.com/download/#mattermostApps) to get the latest version of the desktop client.';
            dispatch(sendEphemeralPost(errMsg));
            return;
        }

        if (instance && instance.instance_id) {
            dispatch(redirectConnect(instance.instance_id));
            return;
        }

        dispatch(openConnectModal());
    };
}

export function redirectConnect(instanceID: string) {
    return async (dispatch: Dispatch, getState: GlobalState) => {
        const baseUrl = getPluginServerRoute(getState());
        const instancePrefix = '/instance/' + btoa(instanceID);
        const target = baseUrl + instancePrefix + '/user/connect';
        window.open(target, '_blank');
    };
}

export function handleConnectChange(store) {
    return (msg) => {
        if (!msg.data) {
            return;
        }

        if (msg.event === 'custom_jira_connect') {
            store.dispatch(sendEphemeralPost('You have successfully connected your Jira account. Type in /jira to get started. '));
        }

        // Invalid payload. Re-fetch user info
        if (msg.data.user && 'auth_service' in msg.data.user) {
            store.dispatch(getConnected());
            return;
        }

        store.dispatch({
            type: ActionTypes.RECEIVED_CONNECTED,
            data: msg.data,
        });
    };
}

export const openChannelSettings = (channelId: string) => {
    return {
        type: ActionTypes.OPEN_CHANNEL_SETTINGS,
        data: {
            channelId,
        },
    };
};

export const closeChannelSettings = () => {
    return {
        type: ActionTypes.CLOSE_CHANNEL_SETTINGS,
    };
};

export function handleInstanceStatusChange(store: Store<object, Action<object>>) {
    return (msg) => {
        // Update the user's UI state when the instance state changes
        getConnected()(store.dispatch, store.getState);

        if (!msg.data) {
            return;
        }

        store.dispatch({
            type: ActionTypes.RECEIVED_INSTANCE_STATUS,
            data: msg.data,
        });
    };
}

export function sendEphemeralPost(message: string, channelId?: string) {
    return async (dispatch: Dispatch, getState: GlobalState) => {
        const timestamp = Date.now();
        const post = {
            id: 'jiraPlugin' + Date.now(),
            user_id: getState().entities.users.currentUserId,
            channel_id: channelId || getCurrentChannelId(getState()),
            message,
            type: 'system_ephemeral',
            create_at: timestamp,
            update_at: timestamp,
            root_id: '',
            parent_id: '',
            props: {},
        };

        dispatch({
            type: PostTypes.RECEIVED_NEW_POST,
            data: post,
            channelId,
        });
    };
}

export const fetchIssueByKey = (issueKey: string, instanceID: string) => {
    return async (dispatch: Dispatch, getState: GlobalState) => {
        const baseUrl = getPluginServerRoute(getState());
        let data = null;
        const params = `issue_key=${issueKey}&instance_id=${instanceID}`;
        try {
            data = await doFetch(`${baseUrl}/api/v2/get-issue-by-key?${params}`, {
                method: 'get',
            });
            return {data};
        } catch (error) {
            return {error};
        }
    };
};<|MERGE_RESOLUTION|>--- conflicted
+++ resolved
@@ -20,11 +20,8 @@
     InstanceType,
     ProjectMetadata,
     SearchIssueParams,
-<<<<<<< HEAD
+    SearchUsersParams,
     SubscriptionTemplate,
-=======
->>>>>>> 2663c14e
-    SearchUsersParams,
 } from 'types/model';
 
 import {GlobalState} from 'types/store';
@@ -395,7 +392,6 @@
     };
 };
 
-<<<<<<< HEAD
 export const fetchAllSubscriptionTemplates = () => {
     return async (dispatch: Dispatch, getState: GlobalState) => {
         const baseUrl = getPluginServerRoute(getState());
@@ -437,7 +433,7 @@
 };
 
 export const fetchSubscriptionTemplatesForProjectKey = (instanceId: string, projectKey: string) => {
-    return async (dispatch, getState) => {
+    return async (dispatch: Dispatch, getState: GlobalState) => {
         const baseUrl = getPluginServerRoute(getState());
         try {
             const data = await doFetch(`${baseUrl}/api/v2/subscription-templates?instance_id=${instanceId}&project_key=${projectKey}`, {
@@ -456,8 +452,6 @@
     };
 };
 
-=======
->>>>>>> 2663c14e
 export function getSettings() {
     return async (dispatch: Dispatch, getState: GlobalState) => {
         let data;
