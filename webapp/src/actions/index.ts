// Copyright (c) 2017-present Mattermost, Inc. All Rights Reserved.
// See LICENSE.txt for license information.

import {PostTypes} from 'mattermost-redux/action_types';
import {getCurrentChannelId} from 'mattermost-redux/selectors/entities/common';

import {Action, Dispatch, Store} from 'redux';

import manifest from '../manifest';

import ActionTypes from 'action_types';
import {buildQueryString, doFetch, doFetchWithResponse} from 'client';
import {getInstalledInstances, getPluginServerRoute, getUserConnectedInstances} from 'selectors';
import {isDesktopApp, isMinimumDesktopAppVersion} from 'utils/user_agent';

import {
    APIResponse,
    AttachCommentRequest,
    AutoCompleteParams,
    ChannelSubscription,
    CreateIssueRequest,
    InstanceType,
    ProjectMetadata,
    SearchIssueParams,
    SearchUsersParams,
} from 'types/model';

import {GlobalState} from 'types/store';

export const openConnectModal = () => {
    return {
        type: ActionTypes.OPEN_CONNECT_MODAL,
    };
};

export const closeConnectModal = () => {
    return {
        type: ActionTypes.CLOSE_CONNECT_MODAL,
    };
};

export const openDisconnectModal = () => {
    return {
        type: ActionTypes.OPEN_DISCONNECT_MODAL,
    };
};

export const closeDisconnectModal = () => {
    return {
        type: ActionTypes.CLOSE_DISCONNECT_MODAL,
    };
};

export const openCreateModal = (postId: string) => {
    return {
        type: ActionTypes.OPEN_CREATE_ISSUE_MODAL,
        data: {
            postId,
        },
    };
};

export const openCreateModalWithoutPost = (description: string, channelId: string) => (dispatch) => dispatch({
    type: ActionTypes.OPEN_CREATE_ISSUE_MODAL_WITHOUT_POST,
    data: {
        description,
        channelId,
    },
});

export const closeCreateModal = () => {
    return {
        type: ActionTypes.CLOSE_CREATE_ISSUE_MODAL,
    };
};

export const openAttachCommentToIssueModal = (postId: string) => {
    return {
        type: ActionTypes.OPEN_ATTACH_COMMENT_TO_ISSUE_MODAL,
        data: {
            postId,
        },
    };
};

export const closeAttachCommentToIssueModal = () => {
    return {
        type: ActionTypes.CLOSE_ATTACH_COMMENT_TO_ISSUE_MODAL,
    };
};

export const fetchJiraIssueMetadataForProjects = (projectKeys: string[], instanceID: string) => {
    return async (dispatch: Dispatch, getState: GlobalState) => {
        const baseUrl = getPluginServerRoute(getState());
        const projectKeysParam = projectKeys.join(',');
        let data = null;
        const params = `project-keys=${projectKeysParam}&instance_id=${instanceID}`;
        try {
            data = await doFetch(`${baseUrl}/api/v2/get-create-issue-metadata-for-project?${params}`, {
                method: 'get',
            });
        } catch (error) {
            return {error};
        }

        if (data.error) {
            return {error: new Error(data.error)};
        }

        return {data};
    };
};

export const fetchJiraProjectMetadata = (instanceID: string) => {
    return async (dispatch: Dispatch, getState: GlobalState) => {
        const baseUrl = getPluginServerRoute(getState());
        let data = null;
        try {
            data = await doFetch(`${baseUrl}/api/v2/get-jira-project-metadata?instance_id=${instanceID}`, {
                method: 'get',
            });
        } catch (error) {
            return {error};
        }

        if (data.error) {
            return {error: new Error(data.error)};
        }

        return {data};
    };
};

export const fetchJiraProjectMetadataForAllInstances = () => {
    return async (dispatch: Dispatch, getState: GlobalState) => {
        const instances = getInstalledInstances(getState());
        const promises = instances.map((instance) => dispatch(fetchJiraProjectMetadata(instance.instance_id)));
        const responses = await Promise.all(promises) as APIResponse<ProjectMetadata>[];

        const errors = [];
        const metadata = [];
        for (const [i, response] of responses.entries()) {
            const instance = instances[i];
            if (response.error) {
                errors.push(response.error);
            } else {
                metadata.push({
                    instance_id: instance.instance_id,
                    metadata: response.data,
                });
            }
        }

        if (!metadata.length && errors.length) {
            return {error: errors[0]};
        }

        return {data: metadata};
    };
};

export const searchIssues = (params: SearchIssueParams) => {
    return async (dispatch: Dispatch, getState: GlobalState) => {
        const url = getPluginServerRoute(getState()) + '/api/v2/get-search-issues';
        return doFetchWithResponse(`${url}${buildQueryString(params)}`);
    };
};

export const searchAutoCompleteFields = (params: AutoCompleteParams) => {
    return async (dispatch: Dispatch, getState: GlobalState) => {
        const url = getPluginServerRoute(getState()) + '/api/v2/get-search-autocomplete-fields';
        return doFetchWithResponse(`${url}${buildQueryString(params)}`);
    };
};

<<<<<<< HEAD
export const searchUsers = (params: SearchUsersParams) => {
    return async (dispatch: Dispatch, getState: GlobalState) => {
=======
export const searchCommentVisibilityFields = (params) => {
    return async (dispatch, getState) => {
        const url = `${getPluginServerRoute(getState())}/api/v2/get-comment-visibility-fields`;
        return doFetchWithResponse(`${url}${buildQueryString(params)}`);
    };
};

export const searchUsers = (params) => {
    return async (dispatch, getState) => {
>>>>>>> 4107314a
        const url = getPluginServerRoute(getState()) + '/api/v2/get-search-users';
        return doFetchWithResponse(`${url}${buildQueryString(params)}`);
    };
};

export const createIssue = (payload: CreateIssueRequest) => {
    return async (dispatch: Dispatch, getState: GlobalState) => {
        const baseUrl = getPluginServerRoute(getState());
        try {
            const data = await doFetch(`${baseUrl}/api/v2/create-issue`, {
                method: 'post',
                body: JSON.stringify(payload),
            });

            return {data};
        } catch (error) {
            return {error};
        }
    };
};

export const attachCommentToIssue = (payload: AttachCommentRequest) => {
    return async (dispatch: Dispatch, getState: GlobalState) => {
        const baseUrl = getPluginServerRoute(getState());
        try {
            const data = await doFetch(`${baseUrl}/api/v2/attach-comment-to-issue`, {
                method: 'post',
                body: JSON.stringify(payload),
            });

            return {data};
        } catch (error) {
            return {error};
        }
    };
};

export const createChannelSubscription = (subscription: ChannelSubscription) => {
    return async (dispatch: Dispatch, getState: GlobalState) => {
        const baseUrl = getPluginServerRoute(getState());
        try {
            const data = await doFetch(`${baseUrl}/api/v2/subscriptions/channel`, {
                method: 'post',
                body: JSON.stringify(subscription),
            });

            dispatch({
                type: ActionTypes.CREATED_CHANNEL_SUBSCRIPTION,
                data,
            });

            return {data};
        } catch (error) {
            return {error};
        }
    };
};

export const editChannelSubscription = (subscription: ChannelSubscription) => {
    return async (dispatch: Dispatch, getState: GlobalState) => {
        const baseUrl = getPluginServerRoute(getState());
        try {
            const data = await doFetch(`${baseUrl}/api/v2/subscriptions/channel`, {
                method: 'put',
                body: JSON.stringify(subscription),
            });

            dispatch({
                type: ActionTypes.EDITED_CHANNEL_SUBSCRIPTION,
                data,
            });

            return {data};
        } catch (error) {
            return {error};
        }
    };
};

export const deleteChannelSubscription = (subscription: ChannelSubscription) => {
    return async (dispatch: Dispatch, getState: GlobalState) => {
        const baseUrl = getPluginServerRoute(getState());
        try {
            await doFetch(`${baseUrl}/api/v2/subscriptions/channel/${subscription.id}?instance_id=${subscription.instance_id}`, {
                method: 'delete',
            });

            dispatch({
                type: ActionTypes.DELETED_CHANNEL_SUBSCRIPTION,
                data: subscription,
            });

            return {data: subscription};
        } catch (error) {
            return {error};
        }
    };
};

export const fetchChannelSubscriptions = (channelId: string) => {
    return async (dispatch: Dispatch, getState: GlobalState) => {
        const baseUrl = getPluginServerRoute(getState());
        const connectedInstances = getUserConnectedInstances(getState());

        const promises = connectedInstances.map((instance) => {
            return doFetch(`${baseUrl}/api/v2/subscriptions/channel/${channelId}?instance_id=${instance.instance_id}`, {
                method: 'get',
            });
        });

        let allResponses;
        try {
            allResponses = await Promise.allSettled(promises);
        } catch (error) {
            return {error};
        }

        const errors: string[] = [];
        let data: ChannelSubscription[] = [];

        for (const res of allResponses) {
            if (res.status === 'rejected') {
                errors.push(res.reason);
            } else {
                data = data.concat(res.value);
            }
        }

        if (errors.length > 0 && allResponses.length === errors.length) {
            return {error: new Error(errors[0])};
        }

        dispatch({
            type: ActionTypes.RECEIVED_CHANNEL_SUBSCRIPTIONS,
            channelId,
            data,
        });

        return {data};
    };
};

export function getSettings() {
    return async (dispatch: Dispatch, getState: GlobalState) => {
        let data;
        const baseUrl = getPluginServerRoute(getState());
        try {
            data = await doFetch(`${baseUrl}/api/v2/settingsinfo`, {
                method: 'get',
            });

            dispatch({
                type: ActionTypes.RECEIVED_PLUGIN_SETTINGS,
                data,
            });
        } catch (error) {
            return {error};
        }

        return data;
    };
}

export function getConnected() {
    return async (dispatch: Dispatch, getState: GlobalState) => {
        let data;
        const baseUrl = getPluginServerRoute(getState());
        try {
            data = await doFetch(`${baseUrl}/api/v2/userinfo`, {
                method: 'get',
            });
        } catch (error) {
            return {error};
        }

        dispatch({
            type: ActionTypes.RECEIVED_CONNECTED,
            data,
        });

        dispatch({
            type: ActionTypes.RECEIVED_INSTANCE_STATUS,
            data,
        });

        return {data};
    };
}

export function disconnectUser(instanceID: string) {
    return async (dispatch: Dispatch, getState: GlobalState) => {
        const baseUrl = getPluginServerRoute(getState());
        try {
            await doFetch(`${baseUrl}/api/v3/disconnect`, {
                method: 'post',
                body: JSON.stringify({instance_id: instanceID}),
            });
        } catch (error) {
            return {error};
        }

        return dispatch(getConnected());
    };
}

export function handleConnectFlow(instanceID?: string) {
    return async (dispatch: Dispatch, getState: GlobalState) => {
        const state = getState();
        const instances = getInstalledInstances(state);
        const connectedInstances = getUserConnectedInstances(state);

        if (!instances.length) {
            dispatch(sendEphemeralPost('There is no Jira instance installed. Please contact your system administrator.'));
            return;
        }

        // TODO <> connectedInstances is still 2 after uninstalling an instance
        if (instances.length === connectedInstances.length) {
            let postMessage = `Your Mattermost account is already linked to ${instances[0].instance_id}\n`;
            if (instances.length > 1) {
                const bullets = connectedInstances.map((instance) => `* ${instance.instance_id}`).join('\n');
                postMessage = `Your Mattermost account is already linked to all installed Jira instances:\n${bullets}\n`;
            }
            postMessage += 'Please use `/jira disconnect` to disconnect.';
            dispatch(sendEphemeralPost(postMessage));
            return;
        }

        let instance;
        if (instances.length === 1) {
            instance = instances[0];
        }
        if (instanceID) {
            const alreadyConnected = connectedInstances.find((i) => i.instance_id === instanceID);

            if (alreadyConnected) {
                dispatch(sendEphemeralPost(
                    'Your Jira account at ' + instanceID + ' is already linked to your Mattermost account. Please use `/jira disconnect` to disconnect.'));
                return;
            }

            instance = instances.find((i) => i.instance_id === instanceID);
            if (!instance) {
                const errMsg = 'Jira instance ' + instanceID + ' is not installed. Please type `/jira instance list` to see the available Jira instances.';
                dispatch(sendEphemeralPost(errMsg));
                return;
            }
        }

        if (instance && instance.type === InstanceType.SERVER && isDesktopApp() && !isMinimumDesktopAppVersion(4, 3, 0)) { // eslint-disable-line no-magic-numbers
            const errMsg = 'Your version of the Mattermost desktop client does not support authenticating between Jira and Mattermost directly. To connect your Jira account with Mattermost, please go to Mattermost via your web browser and type `/jira connect`, or [check the Mattermost download page](https://mattermost.com/download/#mattermostApps) to get the latest version of the desktop client.';
            dispatch(sendEphemeralPost(errMsg));
            return;
        }

        if (instance && instance.instance_id) {
            dispatch(redirectConnect(instance.instance_id));
            return;
        }

        dispatch(openConnectModal());
    };
}

export function redirectConnect(instanceID: string) {
    return async (dispatch: Dispatch, getState: GlobalState) => {
        const instancePrefix = '/instance/' + btoa(instanceID);
        const target = '/plugins/' + manifest.id + instancePrefix + '/user/connect';
        window.open(target, '_blank');
    };
}

export function handleConnectChange(store) {
    return (msg) => {
        if (!msg.data) {
            return;
        }

        if (msg.event === 'custom_jira_connect') {
            store.dispatch(sendEphemeralPost('You have successfully connected your Jira account. Type in /jira to get started. '));
        }

        // Invalid payload. Re-fetch user info
        if (msg.data.user && 'auth_service' in msg.data.user) {
            store.dispatch(getConnected());
            return;
        }

        store.dispatch({
            type: ActionTypes.RECEIVED_CONNECTED,
            data: msg.data,
        });
    };
}

export const openChannelSettings = (channelId: string) => {
    return {
        type: ActionTypes.OPEN_CHANNEL_SETTINGS,
        data: {
            channelId,
        },
    };
};

export const closeChannelSettings = () => {
    return {
        type: ActionTypes.CLOSE_CHANNEL_SETTINGS,
    };
};

export function handleInstanceStatusChange(store: Store<object, Action<object>>) {
    return (msg) => {
        // Update the user's UI state when the instance state changes
        getConnected()(store.dispatch, store.getState);

        if (!msg.data) {
            return;
        }

        store.dispatch({
            type: ActionTypes.RECEIVED_INSTANCE_STATUS,
            data: msg.data,
        });
    };
}

export function sendEphemeralPost(message: string, channelId?: string) {
    return async (dispatch: Dispatch, getState: GlobalState) => {
        const timestamp = Date.now();
        const post = {
            id: 'jiraPlugin' + Date.now(),
            user_id: getState().entities.users.currentUserId,
            channel_id: channelId || getCurrentChannelId(getState()),
            message,
            type: 'system_ephemeral',
            create_at: timestamp,
            update_at: timestamp,
            root_id: '',
            parent_id: '',
            props: {},
        };

        dispatch({
            type: PostTypes.RECEIVED_NEW_POST,
            data: post,
            channelId,
        });
    };
}

export const fetchIssueByKey = (issueKey: string, instanceID: string) => {
    return async (dispatch: Dispatch, getState: GlobalState) => {
        const baseUrl = getPluginServerRoute(getState());
        let data = null;
        const params = `issue_key=${issueKey}&instance_id=${instanceID}`;
        try {
            data = await doFetch(`${baseUrl}/api/v2/get-issue-by-key?${params}`, {
                method: 'get',
            });
            return {data};
        } catch (error) {
            return {error};
        }
    };
};<|MERGE_RESOLUTION|>--- conflicted
+++ resolved
@@ -173,10 +173,6 @@
     };
 };
 
-<<<<<<< HEAD
-export const searchUsers = (params: SearchUsersParams) => {
-    return async (dispatch: Dispatch, getState: GlobalState) => {
-=======
 export const searchCommentVisibilityFields = (params) => {
     return async (dispatch, getState) => {
         const url = `${getPluginServerRoute(getState())}/api/v2/get-comment-visibility-fields`;
@@ -186,7 +182,6 @@
 
 export const searchUsers = (params) => {
     return async (dispatch, getState) => {
->>>>>>> 4107314a
         const url = getPluginServerRoute(getState()) + '/api/v2/get-search-users';
         return doFetchWithResponse(`${url}${buildQueryString(params)}`);
     };
