--- conflicted
+++ resolved
@@ -57,21 +57,6 @@
 	}
 }
 
-<<<<<<< HEAD
-=======
-type withCloudInstanceFunc func(jci *jiraCloudInstance, w http.ResponseWriter, r *http.Request) (int, error)
-
-func withCloudInstance(p *Plugin, w http.ResponseWriter, r *http.Request, f withCloudInstanceFunc) (int, error) {
-	return withInstance(p.currentInstanceStore, w, r, func(ji Instance, w http.ResponseWriter, r *http.Request) (int, error) {
-		jci, ok := ji.(*jiraCloudInstance)
-		if !ok {
-			return http.StatusBadRequest, errors.New("Must be a JIRA Cloud instance, is " + ji.GetType())
-		}
-		return f(jci, w, r)
-	})
-}
-
->>>>>>> 1535d27f
 func (jci jiraCloudInstance) GetMattermostKey() string {
 	return jci.AtlassianSecurityContext.Key
 }
@@ -91,35 +76,20 @@
 	}
 }
 
-<<<<<<< HEAD
-func (jci jiraCloudInstance) GetUserConnectURL(a *Action) (string, error) {
-	secret := make([]byte, 256)
-	_, err := rand.Read(secret)
-	if err != nil {
-		return "", err
-	}
-	secretKey := fmt.Sprintf("%x", sha256.Sum256(secret))
-	secretValue := "true"
-	err = a.Plugin.StoreOneTimeSecret(secretKey, secretValue)
-=======
-func (jci jiraCloudInstance) GetUserConnectURL(mattermostUserId string) (string, error) {
+func (jci jiraCloudInstance) GetUserConnectURL(conf Config, secretsStore SecretsStore,
+	mattermostUserId string) (string, error) {
+
 	randomBytes := make([]byte, 32)
 	_, err := rand.Read(randomBytes)
 	if err != nil {
 		return "", err
 	}
 	secret := fmt.Sprintf("%x", randomBytes)
-	err = jci.Plugin.otsStore.StoreOneTimeSecret(mattermostUserId, secret)
->>>>>>> 1535d27f
+	err = secretsStore.StoreOneTimeSecret(mattermostUserId, secret)
 	if err != nil {
 		return "", err
 	}
-
-<<<<<<< HEAD
-	token, err := NewEncodedAuthToken(a.Plugin, a.MattermostUserId, secretKey)
-=======
-	token, err := jci.Plugin.NewEncodedAuthToken(mattermostUserId, secret)
->>>>>>> 1535d27f
+	token, err := NewEncodedAuthToken(secretsStore, mattermostUserId, secret)
 	if err != nil {
 		return "", err
 	}
@@ -134,11 +104,10 @@
 	return jci.AtlassianSecurityContext.BaseURL
 }
 
-func (jci jiraCloudInstance) GetJIRAClient(a *Action, jiraUser *JIRAUser) (*jira.Client, error) {
-	if jiraUser == nil {
-		jiraUser = a.JiraUser
-	}
-	client, _, err := jci.getJIRAClientForUser(a, jiraUser)
+func (jci jiraCloudInstance) GetJIRAClient(conf Config, secretsStore SecretsStore,
+	jiraUser *JIRAUser) (*jira.Client, error) {
+
+	client, _, err := jci.getJIRAClientForUser(conf, secretsStore, jiraUser)
 	if err == nil {
 		return client, nil
 	}
@@ -146,14 +115,16 @@
 	//TODO decide if we ever need this as the default client
 	// client, err = jci.getJIRAClientForServer()
 	if err != nil {
-		return nil, errors.WithMessage(err, "failed to get Jira client for user "+a.JiraUser.Name)
+		return nil, errors.WithMessagef(err, "failed to get Jira client for user %s", jiraUser.Name)
 	}
 
 	return client, nil
 }
 
 // Creates a client for acting on behalf of a user
-func (jci jiraCloudInstance) getJIRAClientForUser(a *Action, jiraUser *JIRAUser) (*jira.Client, *http.Client, error) {
+func (jci jiraCloudInstance) getJIRAClientForUser(conf Config, secretsStore SecretsStore,
+	jiraUser *JIRAUser) (*jira.Client, *http.Client, error) {
+
 	oauth2Conf := oauth2_jira.Config{
 		BaseURL: jci.GetURL(),
 		Subject: jiraUser.Name,
@@ -180,32 +151,4 @@
 	}
 
 	return jira.NewClient(jwtConf.Client(), jwtConf.BaseURL)
-<<<<<<< HEAD
-=======
-}
-
-func (jci jiraCloudInstance) parseHTTPRequestJWT(r *http.Request) (*jwt.Token, string, error) {
-	err := r.ParseForm()
-	if err != nil {
-		return nil, "", errors.WithMessage(err, "failed to parse request")
-	}
-	tokenString := r.Form.Get("jwt")
-	if tokenString == "" {
-		return nil, "", errors.New("no jwt in the request")
-	}
-
-	token, err := jwt.Parse(tokenString, func(token *jwt.Token) (interface{}, error) {
-		if _, ok := token.Method.(*jwt.SigningMethodHMAC); !ok {
-			return nil, errors.New(
-				fmt.Sprintf("unsupported signing method: %v", token.Header["alg"]))
-		}
-		// HMAC secret is a []byte
-		return []byte(jci.AtlassianSecurityContext.SharedSecret), nil
-	})
-	if err != nil || !token.Valid {
-		return nil, "", errors.WithMessage(err, "failed to validate JWT")
-	}
-
-	return token, tokenString, nil
->>>>>>> 1535d27f
 }