--- conflicted
+++ resolved
@@ -56,15 +56,7 @@
 		}
 	}
 
-<<<<<<< HEAD
-	created, _, err := a.JiraClient.Issue.Create(&jira.Issue{
-		Fields: &create.Fields,
-	})
-	if err != nil {
-		return a.RespondError(http.StatusInternalServerError, err,
-			"failed to create the issue, postId: %q", create.PostId)
-=======
-	created, resp, err := jiraClient.Issue.Create(&jira.Issue{
+	created, resp, err := a.JiraClient.Issue.Create(&jira.Issue{
 		Fields: &create.Fields,
 	})
 	if err != nil {
@@ -74,8 +66,7 @@
 			resp.Body.Close()
 			message += ", details:" + string(bb)
 		}
-		return http.StatusInternalServerError, errors.WithMessage(err, message)
->>>>>>> 6e202d9c
+		return a.RespondError(http.StatusInternalServerError, err, message)
 	}
 
 	// Upload file attachments in the background
@@ -121,36 +112,15 @@
 	return a.RespondJSON(created)
 }
 
-<<<<<<< HEAD
 func httpAPIGetCreateIssueMetadata(a *Action) error {
-	cimd, _, err := a.JiraClient.Issue.GetCreateMetaWithOptions(&jira.GetQueryOptions{
-		Expand: "projects.issuetypes.fields",
-	})
+	cimd, err := getCreateIssueMetadata(a.JiraClient)
 	if err != nil {
-		return a.RespondError(http.StatusInternalServerError, err,
-			"failed to get CreateIssue mettadata")
-=======
-func httpAPIGetCreateIssueMetadata(ji Instance, w http.ResponseWriter, r *http.Request) (int, error) {
-	if r.Method != http.MethodGet {
-		return http.StatusMethodNotAllowed,
-			errors.New("Request: " + r.Method + " is not allowed, must be GET")
+		return a.RespondError(http.StatusInternalServerError, err)
 	}
+	return a.RespondJSON(cimd)
+}
 
-	mattermostUserId := r.Header.Get("Mattermost-User-Id")
-	if mattermostUserId == "" {
-		return http.StatusUnauthorized, errors.New("not authorized")
-	}
-
-	jiraUser, err := ji.GetPlugin().LoadJIRAUser(ji, mattermostUserId)
-	if err != nil {
-		return http.StatusInternalServerError, err
-	}
-
-	jiraClient, err := ji.GetJIRAClient(jiraUser)
-	if err != nil {
-		return http.StatusInternalServerError, err
-	}
-
+func getCreateIssueMetadata(jiraClient *jira.Client) (*jira.CreateMetaInfo, error) {
 	cimd, resp, err := jiraClient.Issue.GetCreateMetaWithOptions(&jira.GetQueryOptions{
 		Expand: "projects.issuetypes.fields",
 	})
@@ -161,24 +131,9 @@
 			resp.Body.Close()
 			message += ", details:" + string(bb)
 		}
-		return http.StatusInternalServerError,
-			errors.WithMessage(err, message)
+		return nil, errors.WithMessage(err, message)
 	}
-
-	w.Header().Set("Content-Type", "application/json")
-	b, err := json.Marshal(cimd)
-	if err != nil {
-		return http.StatusInternalServerError,
-			errors.WithMessage(err, "failed to marshal response")
-	}
-	_, err = w.Write(b)
-	if err != nil {
-		return http.StatusInternalServerError,
-			errors.WithMessage(err, "failed to write response")
->>>>>>> 6e202d9c
-	}
-
-	return a.RespondJSON(cimd)
+	return cimd, nil
 }
 
 func transitionJiraIssue(a *Action, issueKey, toState string) error {
