--- conflicted
+++ resolved
@@ -22,7 +22,6 @@
 )
 
 const (
-<<<<<<< HEAD
 	labelsField            = "labels"
 	statusField            = "status"
 	reporterField          = "reporter"
@@ -33,15 +32,7 @@
 	instanceIDQueryParam   = "instance_id"
 	fieldValueQueryParam   = "fieldValue"
 	expandQueryParam       = "expand"
-=======
-	labelsField        = "labels"
-	statusField        = "status"
-	reporterField      = "reporter"
-	priorityField      = "priority"
-	descriptionField   = "description"
-	resolutionField    = "resolution"
-	securityLevelField = "security"
->>>>>>> d2183a1d
+	securityLevelField     = "security"
 )
 
 func makePost(userID, channelID, message string) *model.Post {
