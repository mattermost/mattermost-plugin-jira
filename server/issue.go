// Copyright (c) 2017-present Mattermost, Inc. All Rights Reserved.
// See License for license information.

package main

import (
	"encoding/json"
	"fmt"
	"net/http"
	"regexp"
	"strconv"
	"strings"
	"sync"

	jira "github.com/andygrunwald/go-jira"
	"github.com/pkg/errors"

	"github.com/mattermost/mattermost-server/v5/model"

	"github.com/mattermost/mattermost-plugin-jira/server/utils"
)

func httpAPICreateIssue(ji Instance, w http.ResponseWriter, r *http.Request) (int, error) {
	if r.Method != http.MethodPost {
		return http.StatusMethodNotAllowed,
			errors.New("method " + r.Method + " is not allowed, must be POST")
	}

	api := ji.GetPlugin().API

	create := &struct {
		RequiredFieldsNotCovered [][]string       `json:"required_fields_not_covered"`
		PostId                   string           `json:"post_id"`
		CurrentTeam              string           `json:"current_team"`
		ChannelId                string           `json:"channel_id"`
		Fields                   jira.IssueFields `json:"fields"`
	}{}
	err := json.NewDecoder(r.Body).Decode(&create)
	if err != nil {
		return http.StatusBadRequest,
			errors.WithMessage(err, "failed to decode incoming request")
	}

	mattermostUserId := r.Header.Get("Mattermost-User-Id")
	if mattermostUserId == "" {
		return http.StatusUnauthorized, errors.New("not authorized")
	}

	jiraUser, err := ji.GetPlugin().userStore.LoadJIRAUser(ji, mattermostUserId)
	if err != nil {
		return http.StatusInternalServerError, err
	}

	client, err := ji.GetClient(jiraUser)
	if err != nil {
		return http.StatusInternalServerError, err
	}

	var post *model.Post
	var appErr *model.AppError

	// If this issue is attached to a post, lets add a permalink to the post in the Jira Description
	if create.PostId != "" {
		post, appErr = api.GetPost(create.PostId)
		if appErr != nil {
			return http.StatusInternalServerError,
				errors.WithMessage(appErr, "failed to load post "+create.PostId)
		}
		if post == nil {
			return http.StatusInternalServerError,
				errors.New("failed to load post " + create.PostId + ": not found")
		}
		permalink := getPermaLink(ji, create.PostId, create.CurrentTeam)

		if len(create.Fields.Description) > 0 {
			create.Fields.Description += fmt.Sprintf("\n\n_Issue created from a [message in Mattermost|%v]_.", permalink)
		} else {
			create.Fields.Description = fmt.Sprintf("_Issue created from a [message in Mattermost|%v]_.", permalink)
		}
	}

	rootId := create.PostId
	if post != nil && post.RootId != "" {
		// the original post was a reply
		rootId = post.RootId
	}

	issue := &jira.Issue{
		Fields: &create.Fields,
	}

	channelId := create.ChannelId
	if post != nil {
		channelId = post.ChannelId
	}

	for i, notCovered := range create.RequiredFieldsNotCovered {
		// First position in the slice is the key value (shouldn't change, regardless of localization)
		if strings.ToLower(notCovered[0]) == "reporter" {
			requiredFieldsNotCovered := create.RequiredFieldsNotCovered[:i]
			if i+1 < len(create.RequiredFieldsNotCovered) {
				requiredFieldsNotCovered = append(requiredFieldsNotCovered,
					create.RequiredFieldsNotCovered[i+1:]...)
			}
			create.RequiredFieldsNotCovered = requiredFieldsNotCovered

			if ji.GetType() == JIRATypeServer {
				issue.Fields.Reporter = &jiraUser.User
			}
			break
		}
	}

	project, err := client.GetProject(issue.Fields.Project.Key)
	if err != nil {
		return http.StatusInternalServerError, errors.WithMessagef(err,
			"failed to get project %q", issue.Fields.Project.Key)
	}

	if len(create.RequiredFieldsNotCovered) > 0 {
		createURL := MakeCreateIssueURL(ji, project, issue)

		message := "The project you tried to create an issue for has **required fields** this plugin does not yet support:"

		var fieldsString string
		for _, v := range create.RequiredFieldsNotCovered {
			// Second position in the slice is the localized name of that key.
			fieldsString = fieldsString + fmt.Sprintf("- %+v\n", v[1])
		}

		reply := &model.Post{
			Message:   fmt.Sprintf("[Please create your Jira issue manually](%v). %v\n%v", createURL, message, fieldsString),
			ChannelId: channelId,
			RootId:    rootId,
			ParentId:  rootId,
			UserId:    ji.GetPlugin().getConfig().botUserID,
		}
		_ = api.SendEphemeralPost(mattermostUserId, reply)

		w.Header().Set("Content-Type", "application/json")
		fmt.Fprintf(w, "{}")
		return http.StatusOK, nil
	}

	created, err := client.CreateIssue(issue)
	if err != nil {
		// if have an error and Jira tells us there are required fields send user
		// link to jira with fields already filled in.  Note the user will also see
		// these errors in Jira.
		// Note that RequiredFieldsNotCovered is also empty
		if strings.Contains(err.Error(), "is required.") {
			message := fmt.Sprintf("Failed to create issue. Your Jira project requires fields the plugin does not yet support. "+
				"[Please create your Jira issue manually](%s) or contact your Jira administrator.\n%v",
				MakeCreateIssueURL(ji, project, issue),
				err)

			_ = api.SendEphemeralPost(mattermostUserId, &model.Post{
				Message:   message,
				ChannelId: channelId,
				RootId:    rootId,
				ParentId:  rootId,
				UserId:    ji.GetPlugin().getConfig().botUserID,
			})
			w.Header().Set("Content-Type", "application/json")
			fmt.Fprintf(w, "{}")
			return http.StatusOK, nil
		}

		return http.StatusInternalServerError, errors.Errorf("Failed to create issue. %s", err.Error())
	}

<<<<<<< HEAD
	// Reply with an ephemeral post with the Jira issue formatted as slack attachment.
=======
	startLink := fmt.Sprintf("/plugins/%s%s", manifest.Id, routeUserStart)
	msg := fmt.Sprintf("Created Jira issue [%s](%s/browse/%s) by [mattermost-jira-plugin](%s)", created.Key, ji.GetURL(), created.Key, startLink)

	// Reply to the post with the issue link that was created
>>>>>>> 3254af62
	reply := &model.Post{
		Message:   msg,
		ChannelId: channelId,
		RootId:    rootId,
		ParentId:  rootId,
		UserId:    ji.GetPlugin().getConfig().botUserID,
	}

	attachment, err := ji.GetPlugin().getIssueAsSlackAttachment(ji, jiraUser, created.Key)
	if err != nil {
		return http.StatusInternalServerError,
			errors.WithMessage(err, "failed to create notification post "+create.PostId)
	}

	reply.AddProp("attachments", attachment)
	_ = api.SendEphemeralPost(mattermostUserId, reply)

	// Fetching issue details as Jira only returns the issue id and issue key at the time of
	// issue creation. We will not have issue summary in the creation response.
	createdIssue, err := client.GetIssue(created.Key, nil)
	if err != nil {
		return http.StatusInternalServerError,
			errors.WithMessage(err, "failed to fetch issue details "+created.Key)
	}

	// Create a public post for all the channel members
	publicReply := &model.Post{
		Message:   fmt.Sprintf("Created a Jira issue: %s", mdKeySummaryLink(createdIssue)),
		ChannelId: channelId,
		RootId:    rootId,
		ParentId:  rootId,
		UserId:    mattermostUserId,
	}
	_, appErr = api.CreatePost(publicReply)
	if appErr != nil {
		return http.StatusInternalServerError,
			errors.WithMessage(appErr, "failed to create notification post "+create.PostId)
	}

	if post != nil && len(post.FileIds) > 0 {
		go func() {
			conf := ji.GetPlugin().getConfig()
			for _, fileId := range post.FileIds {
				mattermostName, _, e := client.AddAttachment(api, created.ID, fileId, conf.maxAttachmentSize)
				if e != nil {
					notifyOnFailedAttachment(ji, mattermostUserId, created.Key, e, "file: %s", mattermostName)
				}
			}
		}()
	}

	userBytes, err := json.Marshal(created)
	if err != nil {
		return http.StatusInternalServerError,
			errors.WithMessage(err, "failed to marshal response, postId: "+create.PostId+", channelId: "+channelId)
	}
	w.Header().Set("Content-Type", "application/json")
	_, err = w.Write(userBytes)
	if err != nil {
		return http.StatusInternalServerError,
			errors.WithMessage(err, "failed to write response, postId: "+create.PostId+", channelId: "+channelId)
	}
	return http.StatusOK, nil
}

func httpAPIGetCreateIssueMetadataForProjects(ji Instance, w http.ResponseWriter, r *http.Request) (int, error) {
	if r.Method != http.MethodGet {
		return http.StatusMethodNotAllowed,
			errors.New("Request: " + r.Method + " is not allowed, must be GET")
	}

	mattermostUserId := r.Header.Get("Mattermost-User-Id")
	if mattermostUserId == "" {
		return http.StatusUnauthorized, errors.New("not authorized")
	}

	projectKeys := r.FormValue("project-keys")
	if projectKeys == "" {
		return http.StatusBadRequest, errors.New("project-keys query param is required")
	}

	jiraUser, err := ji.GetPlugin().userStore.LoadJIRAUser(ji, mattermostUserId)
	if err != nil {
		return http.StatusInternalServerError, err
	}

	client, err := ji.GetClient(jiraUser)
	if err != nil {
		return http.StatusInternalServerError, err
	}

	cimd, err := client.GetCreateMeta(&jira.GetQueryOptions{
		Expand:      "projects.issuetypes.fields",
		ProjectKeys: projectKeys,
	})
	if err != nil {
		return http.StatusInternalServerError,
			errors.WithMessage(err, "failed to GetCreateIssueMetadata")
	}

	w.Header().Set("Content-Type", "application/json")

	var bb []byte
	if len(cimd.Projects) == 0 {
		bb = []byte(`{"error": "You do not have permission to create issues in that project. Please contact your Jira admin."}`)
	} else {
		bb, err = json.Marshal(cimd)
		if err != nil {
			return http.StatusInternalServerError,
				errors.WithMessage(err, "failed to marshal response")
		}
	}

	_, err = w.Write(bb)
	if err != nil {
		return http.StatusInternalServerError,
			errors.WithMessage(err, "failed to write response")
	}

	return http.StatusOK, nil
}

func httpAPIGetSearchIssues(ji Instance, w http.ResponseWriter, r *http.Request) (int, error) {
	if r.Method != http.MethodGet {
		return http.StatusMethodNotAllowed,
			errors.New("Request: " + r.Method + " is not allowed, must be GET")
	}

	mattermostUserId := r.Header.Get("Mattermost-User-Id")
	if mattermostUserId == "" {
		return http.StatusUnauthorized, errors.New("not authorized")
	}

	jiraUser, err := ji.GetPlugin().userStore.LoadJIRAUser(ji, mattermostUserId)
	if err != nil {
		return http.StatusInternalServerError, err
	}

	client, err := ji.GetClient(jiraUser)
	if err != nil {
		return http.StatusInternalServerError, err
	}

	q := r.FormValue("q")
	jqlString := r.FormValue("jql")
	fieldsStr := r.FormValue("fields")
	limitStr := r.FormValue("limit")

	if len(fieldsStr) == 0 {
		fieldsStr = "key,summary"
	}
	if len(jqlString) == 0 {
		escaped := strings.ReplaceAll(q, `"`, `\"`)
		jqlString = fmt.Sprintf(`text ~ "%s" OR text ~ "%s*"`, escaped, escaped)
	}

	limit := 50
	if len(limitStr) > 0 {
		parsedLimit, parseErr := strconv.Atoi(limitStr)
		if parseErr == nil {
			limit = parsedLimit
		}
	}

	fields := strings.Split(fieldsStr, ",")

	var exact *jira.Issue
	var wg sync.WaitGroup
	if reJiraIssueKey.MatchString(q) {
		wg.Add(1)
		go func() {
			exact, _ = client.GetIssue(q, &jira.GetQueryOptions{Fields: fieldsStr})
			wg.Done()
		}()
	}

	var found []jira.Issue
	wg.Add(1)
	go func() {
		found, _ = client.SearchIssues(jqlString, &jira.SearchOptions{
			MaxResults: limit,
			Fields:     fields,
		})

		wg.Done()
	}()

	wg.Wait()

	result := []jira.Issue{}
	if exact != nil {
		result = append(result, *exact)
	}

	for _, issue := range found {
		result = append(result, issue)
	}

	bb, err := json.Marshal(result)
	if err != nil {
		return http.StatusInternalServerError,
			errors.WithMessage(err, "failed to marshal response")
	}

	w.Header().Set("Content-Type", "application/json")
	_, err = w.Write(bb)
	if err != nil {
		return http.StatusInternalServerError,
			errors.WithMessage(err, "failed to write response")
	}

	return http.StatusOK, nil
}

func httpAPIGetJiraProjectMetadata(ji Instance, w http.ResponseWriter, r *http.Request) (int, error) {
	if r.Method != http.MethodGet {
		return http.StatusMethodNotAllowed,
			errors.New("Request: " + r.Method + " is not allowed, must be GET")
	}

	mattermostUserId := r.Header.Get("Mattermost-User-Id")
	if mattermostUserId == "" {
		return http.StatusUnauthorized, errors.New("not authorized")
	}

	jiraUser, err := ji.GetPlugin().userStore.LoadJIRAUser(ji, mattermostUserId)
	if err != nil {
		return http.StatusInternalServerError, err
	}

	client, err := ji.GetClient(jiraUser)
	if err != nil {
		return http.StatusInternalServerError, err
	}

	cimd, err := client.GetCreateMeta(nil)
	if err != nil {
		return http.StatusInternalServerError,
			errors.WithMessage(err, "failed to GetCreateIssueMetadata")
	}

	w.Header().Set("Content-Type", "application/json")

	type option = utils.ReactSelectOption

	type projectMetadata struct {
		Projects          []option            `json:"projects"`
		IssuesPerProjects map[string][]option `json:"issues_per_project"`
	}

	var bb []byte
	if len(cimd.Projects) == 0 {
		bb = []byte(`{"error": "You do not have permission to create issues in any projects. Please contact your Jira admin."}`)
	} else {
		projects := make([]option, 0, len(cimd.Projects))
		issues := make(map[string][]option, len(cimd.Projects))
		for _, prj := range cimd.Projects {
			projects = append(projects, option{
				Value: prj.Key,
				Label: prj.Name,
			})
			issueTypes := make([]option, 0, len(prj.IssueTypes))
			for _, issue := range prj.IssueTypes {
				if issue.Subtasks {
					continue
				}
				issueTypes = append(issueTypes, option{
					Value: issue.Id,
					Label: issue.Name,
				})
			}
			issues[prj.Key] = issueTypes
		}
		payload := projectMetadata{
			Projects:          projects,
			IssuesPerProjects: issues,
		}

		bb, err = json.Marshal(payload)
		if err != nil {
			return http.StatusInternalServerError, errors.WithMessage(err, "failed to marshal response")
		}
	}

	_, err = w.Write(bb)
	if err != nil {
		return http.StatusInternalServerError, errors.WithMessage(err, "failed to write response")
	}

	return http.StatusOK, nil
}

var reJiraIssueKey = regexp.MustCompile(`^([[:alpha:]]+)-([[:digit:]]+)$`)

func httpAPIAttachCommentToIssue(ji Instance, w http.ResponseWriter, r *http.Request) (int, error) {
	if r.Method != http.MethodPost {
		return http.StatusMethodNotAllowed,
			errors.New("method " + r.Method + " is not allowed, must be POST")
	}

	api := ji.GetPlugin().API

	attach := &struct {
		PostId      string `json:"post_id"`
		CurrentTeam string `json:"current_team"`
		IssueKey    string `json:"issueKey"`
	}{}
	err := json.NewDecoder(r.Body).Decode(&attach)
	if err != nil {
		return http.StatusBadRequest,
			errors.WithMessage(err, "failed to decode incoming request")
	}

	mattermostUserId := r.Header.Get("Mattermost-User-Id")
	if mattermostUserId == "" {
		return http.StatusUnauthorized, errors.New("not authorized")
	}

	jiraUser, err := ji.GetPlugin().userStore.LoadJIRAUser(ji, mattermostUserId)
	if err != nil {
		return http.StatusInternalServerError, err
	}

	client, err := ji.GetClient(jiraUser)
	if err != nil {
		return http.StatusInternalServerError, err
	}

	// Lets add a permalink to the post in the Jira Description
	post, appErr := api.GetPost(attach.PostId)
	if appErr != nil {
		return http.StatusInternalServerError,
			errors.WithMessage(appErr, "failed to load post "+attach.PostId)
	}
	if post == nil {
		return http.StatusInternalServerError,
			errors.New("failed to load post " + attach.PostId + ": not found")
	}

	commentUser, appErr := api.GetUser(post.UserId)
	if appErr != nil {
		return http.StatusInternalServerError,
			errors.New("failed to load post.UserID " + post.UserId + ": not found")
	}

	permalink := getPermaLink(ji, attach.PostId, attach.CurrentTeam)

	permalinkMessage := fmt.Sprintf("*@%s attached a* [message|%s] *from @%s*\n", jiraUser.User.DisplayName, permalink, commentUser.Username)

	var jiraComment jira.Comment
	jiraComment.Body = permalinkMessage
	jiraComment.Body += post.Message

	commentAdded, err := client.AddComment(attach.IssueKey, &jiraComment)
	if err != nil {
		if strings.Contains(err.Error(), "you do not have the permission to comment on this issue") {
			return http.StatusNotFound,
				errors.New("You do not have permission to create a comment in the selected Jira issue. Please choose another issue or contact your Jira admin.")
		}

		// The error was not a permissions error; it was unanticipated. Return it to the client.
		return http.StatusInternalServerError,
			errors.WithMessage(err, "failed to attach the comment, postId: "+attach.PostId)
	}

	go func() {
		conf := ji.GetPlugin().getConfig()
		extraText := ""
		for _, fileId := range post.FileIds {
			mattermostName, jiraName, e := client.AddAttachment(api, attach.IssueKey, fileId, conf.maxAttachmentSize)
			if e != nil {
				notifyOnFailedAttachment(ji, mattermostUserId, attach.IssueKey, e, "file: %s", mattermostName)
			}

			extraText += "\n\nAttachment: !" + jiraName + "!"
		}
		if extraText == "" {
			return
		}

		jiraComment.ID = commentAdded.ID
		jiraComment.Body += extraText
		_, err = client.UpdateComment(attach.IssueKey, &jiraComment)
		if err != nil {
			notifyOnFailedAttachment(ji, mattermostUserId, attach.IssueKey, err, "failed to completely update comment with attachments")
		}
	}()

	rootId := attach.PostId
	if post.RootId != "" {
		// the original post was a reply
		rootId = post.RootId
	}

	startLink := fmt.Sprintf("/plugins/%s%s", manifest.Id, routeUserStart)
	msg := fmt.Sprintf("Message attached to [%s](%s/browse/%s) by [mattermost-jira-plugin](%s)", attach.IssueKey, ji.GetURL(), attach.IssueKey, startLink)

	// Reply to the post with the issue link that was created
	reply := &model.Post{
		Message:   msg,
		ChannelId: post.ChannelId,
		RootId:    rootId,
		ParentId:  rootId,
		UserId:    mattermostUserId,
	}
	_, appErr = api.CreatePost(reply)
	if appErr != nil {
		return http.StatusInternalServerError,
			errors.WithMessage(appErr, "failed to create notification post "+attach.PostId)
	}

	userBytes, err := json.Marshal(commentAdded)
	if err != nil {
		return http.StatusInternalServerError,
			errors.WithMessage(err, "failed to marshal response "+attach.PostId)
	}
	w.Header().Set("Content-Type", "application/json")
	_, err = w.Write(userBytes)
	if err != nil {
		return http.StatusInternalServerError,
			errors.WithMessage(err, "failed to write response "+attach.PostId)
	}
	return http.StatusOK, nil
}

func notifyOnFailedAttachment(ji Instance, mattermostUserId, issueKey string, err error, format string, args ...interface{}) {
	msg := "Failed to attach to issue: " + issueKey + ", " + fmt.Sprintf(format, args...)

	ji.GetPlugin().API.LogError(fmt.Sprintf("%s: %v", msg, err), "issue", issueKey)
	errMsg := err.Error()
	if len(errMsg) > 2048 {
		errMsg = errMsg[:2048]
	}
	_, _ = ji.GetPlugin().CreateBotDMtoMMUserId(mattermostUserId,
		"%s. Please notify your system administrator.\n%s", msg, errMsg)
}

func getPermaLink(ji Instance, postId string, currentTeam string) string {
	return fmt.Sprintf("%v/%v/pl/%v", ji.GetPlugin().GetSiteURL(), currentTeam, postId)
}

func (p *Plugin) getIssueDataForCloudWebhook(ji Instance, issueKey string) (*jira.Issue, error) {
	jci, ok := ji.(*jiraCloudInstance)
	if !ok {
		return nil, errors.New("Must be a JIRA Cloud instance, is " + ji.GetType())
	}

	jiraClient, err := jci.getJIRAClientForServer()
	if err != nil {
		return nil, err
	}

	issue, resp, err := jiraClient.Issue.Get(issueKey, nil)
	if err != nil {
		switch {
		case resp == nil:
			return nil, errors.WithMessage(userFriendlyJiraError(nil, err),
				"request to Jira failed")

		case resp.StatusCode == http.StatusNotFound || resp.StatusCode == http.StatusUnauthorized:
			return nil, errors.New(`We couldn't find the issue key, or the cloud "bot" client does not have the appropriate permissions to view the issue.`)
		}
	}

	return issue, nil
}

func getIssueCustomFieldValue(issue *jira.Issue, key string) StringSet {
	m, exists := issue.Fields.Unknowns.Value(key)
	if !exists || m == nil {
		return nil
	}

	switch value := m.(type) {
	case string:
		return NewStringSet(value)
	case []string:
		return NewStringSet(value...)
	case []interface{}:
		// multi-select value
		// Checkboxes, multi-select dropdown
		result := NewStringSet()
		for _, v := range value {
			s, ok := v.(string)
			if ok {
				result = result.Add(s)
				continue
			}

			obj, ok := v.(map[string]interface{})
			if !ok {
				return nil
			}
			id, ok := obj["id"].(string)
			if !ok {
				return nil
			}
			result = result.Add(id)
		}
		return result
	case map[string]interface{}:
		// single-select value
		// Radio buttons, single-select dropdown
		id, ok := value["id"].(string)
		if !ok {
			return nil
		}
		return NewStringSet(id)
	}

	return nil
}

func getIssueFieldValue(issue *jira.Issue, key string) StringSet {
	key = strings.ToLower(key)
	switch key {
	case "status":
		return NewStringSet(issue.Fields.Status.ID)
	case "labels":
		return NewStringSet(issue.Fields.Labels...)
	case "priority":
		return NewStringSet(issue.Fields.Priority.ID)
	case "fixversions":
		result := NewStringSet()
		for _, v := range issue.Fields.FixVersions {
			result = result.Add(v.ID)
		}
		return result
	case "versions":
		result := NewStringSet()
		for _, v := range issue.Fields.AffectsVersions {
			result = result.Add(v.ID)
		}
		return result
	case "components":
		result := NewStringSet()
		for _, v := range issue.Fields.Components {
			result = result.Add(v.ID)
		}
		return result
	default:
		value := getIssueCustomFieldValue(issue, key)
		if value != nil {
			return value
		}
	}

	return NewStringSet()
}

func (p *Plugin) getIssueAsSlackAttachment(ji Instance, jiraUser JIRAUser, issueKey string) ([]*model.SlackAttachment, error) {
	client, err := ji.GetClient(jiraUser)
	if err != nil {
		return nil, err
	}

	issue, err := client.GetIssue(issueKey, nil)
	if err != nil {
		switch StatusCode(err) {
		case http.StatusNotFound:
			return nil, errors.New("We couldn't find the issue key, or you do not have the appropriate permissions to view the issue. Please try again or contact your Jira administrator.")

		case http.StatusUnauthorized:
			return nil, errors.New("You do not have the appropriate permissions to view the issue. Please contact your Jira administrator.")

		default:
			return nil, errors.WithMessage(err, "request to Jira failed")

		}
	}

	return parseIssue(issue), nil
}

func (p *Plugin) unassignJiraIssue(mmUserId, issueKey string) (string, error) {
	ji, err := p.currentInstanceStore.LoadCurrentJIRAInstance()
	if err != nil {
		return "", err
	}

	jiraUser, err := ji.GetPlugin().userStore.LoadJIRAUser(ji, mmUserId)
	if err != nil {
		return "", err
	}

	client, err := ji.GetClient(jiraUser)
	if err != nil {
		return "", err
	}

	// check for valid issue key
	_, err = client.GetIssue(issueKey, nil)
	if err != nil {
		errorMsg := fmt.Sprintf("We couldn't find the issue key `%s`.  Please confirm the issue key and try again.", issueKey)
		return errorMsg, nil
	}

	if err := client.UpdateAssignee(issueKey, &jira.User{}); err != nil {
		if StatusCode(err) == http.StatusForbidden {
			return "You do not have the appropriate permissions to perform this action. Please contact your Jira administrator.", nil
		}
		return "", err
	}

	permalink := fmt.Sprintf("%v/browse/%v", ji.GetURL(), issueKey)

	msg := fmt.Sprintf("Unassigned Jira issue [%s](%s)", issueKey, permalink)
	return msg, nil
}

const MinUserSearchQueryLength = 3

func (p *Plugin) assignJiraIssue(mmUserId, issueKey, userSearch string) (string, error) {
	ji, err := p.currentInstanceStore.LoadCurrentJIRAInstance()
	if err != nil {
		return "", err
	}

	jiraUser, err := ji.GetPlugin().userStore.LoadJIRAUser(ji, mmUserId)
	if err != nil {
		return "", err
	}

	client, err := ji.GetClient(jiraUser)
	if err != nil {
		return "", err
	}

	// required minimum of three letters in assignee value
	if len(userSearch) < MinUserSearchQueryLength {
		errorMsg := fmt.Sprintf("`%s` contains less than %v characters.", userSearch, MinUserSearchQueryLength)
		return errorMsg, nil
	}

	// check for valid issue key
	_, err = client.GetIssue(issueKey, nil)
	if err != nil {
		errorMsg := fmt.Sprintf("We couldn't find the issue key `%s`.  Please confirm the issue key and try again.", issueKey)
		return errorMsg, nil
	}

	// Get list of assignable users
	jiraUsers, err := client.SearchUsersAssignableToIssue(issueKey, userSearch, 10)
	if StatusCode(err) == 401 {
		return "You do not have the appropriate permissions to perform this action. Please contact your Jira administrator.", nil
	}
	if err != nil {
		return "", err
	}

	// handle number of returned jira users
	if len(jiraUsers) == 0 {
		errorMsg := fmt.Sprintf("We couldn't find the assignee. Please use a Jira member and try again.")
		return "", fmt.Errorf(errorMsg)
	}

	if len(jiraUsers) > 1 {
		errorMsg := fmt.Sprintf("`%s` matches %d or more users.  Please specify a unique assignee.\n", userSearch, len(jiraUsers))
		for i := range jiraUsers {
			name := jiraUsers[i].DisplayName
			extra := jiraUsers[i].Name
			if jiraUsers[i].EmailAddress != "" {
				if extra != "" {
					extra += ", "
				}
				extra += jiraUsers[i].EmailAddress
			}
			if extra != "" {
				name += " (" + extra + ")"
			}
			errorMsg += fmt.Sprintf("* %+v\n", name)
		}
		return "", fmt.Errorf(errorMsg)
	}

	// user is array of one object
	user := jiraUsers[0]

	// From Jira error: query parameters 'accountId' and 'username' are mutually exclusive.
	// Here, we must choose one and one only and nil the other user field.
	// Choosing user.AccountID over user.Name, but check if AccountId is empty.
	// For server instances, AccountID is empty
	if user.AccountID != "" {
		user.Name = ""
	}

	if err := client.UpdateAssignee(issueKey, &user); err != nil {
		return "", err
	}

	permalink := fmt.Sprintf("%v/browse/%v", ji.GetURL(), issueKey)

	msg := fmt.Sprintf("`%s` assigned to Jira issue [%s](%s)", user.DisplayName, issueKey, permalink)
	return msg, nil
}

func (p *Plugin) transitionJiraIssue(mmUserId, issueKey, toState string) (string, error) {
	ji, err := p.currentInstanceStore.LoadCurrentJIRAInstance()
	if err != nil {
		p.errorf("transitionJiraIssue: failed to load current Jira instance: %v", err)
		return "", errors.New("Failed to load current Jira instance. Please contact your system administrator.")
	}

	jiraUser, err := ji.GetPlugin().userStore.LoadJIRAUser(ji, mmUserId)
	if err != nil {
		return "", err
	}

	client, err := ji.GetClient(jiraUser)
	if err != nil {
		return "", err
	}

	transitions, err := client.GetTransitions(issueKey)
	if err != nil {
		return "", errors.New("We couldn't find the issue key. Please confirm the issue key and try again. You may not have permissions to access this issue.")
	}
	if len(transitions) < 1 {
		return "", errors.New("You do not have the appropriate permissions to perform this action. Please contact your Jira administrator.")
	}

	var transition jira.Transition
	matchingStates := []string{}
	availableStates := []string{}

	potentialState := strings.ToLower(strings.Join(strings.Fields(toState), ""))
	for _, t := range transitions {
		validState := strings.ToLower(strings.Join(strings.Fields(t.To.Name), ""))
		if strings.Contains(validState, potentialState) {
			matchingStates = append(matchingStates, t.To.Name)
			transition = t
		}
		availableStates = append(availableStates, t.To.Name)
	}

	switch len(matchingStates) {
	case 0:
		return "", errors.Errorf("%q is not a valid state. Please use one of: %q",
			toState, strings.Join(availableStates, ", "))

	case 1:
		// proceed

	default:
		return "", errors.Errorf("please be more specific, %q matched several states: %q",
			toState, strings.Join(matchingStates, ", "))
	}

	if err := client.DoTransition(issueKey, transition.ID); err != nil {
		return "", err
	}

	msg := fmt.Sprintf("[%s](%v/browse/%v) transitioned to `%s`",
		issueKey, ji.GetURL(), issueKey, transition.To.Name)
	return msg, nil
}<|MERGE_RESOLUTION|>--- conflicted
+++ resolved
@@ -169,14 +169,10 @@
 		return http.StatusInternalServerError, errors.Errorf("Failed to create issue. %s", err.Error())
 	}
 
-<<<<<<< HEAD
 	// Reply with an ephemeral post with the Jira issue formatted as slack attachment.
-=======
 	startLink := fmt.Sprintf("/plugins/%s%s", manifest.Id, routeUserStart)
 	msg := fmt.Sprintf("Created Jira issue [%s](%s/browse/%s) by [mattermost-jira-plugin](%s)", created.Key, ji.GetURL(), created.Key, startLink)
-
-	// Reply to the post with the issue link that was created
->>>>>>> 3254af62
+  
 	reply := &model.Post{
 		Message:   msg,
 		ChannelId: channelId,
