// Copyright (c) 2017-present Mattermost, Inc. All Rights Reserved.
// See License for license information.

package main

import (
	"bytes"
	"encoding/json"
	"fmt"
	"io/ioutil"
	"net/http"
	"strings"

	"github.com/andygrunwald/go-jira"
	"github.com/pkg/errors"

	"github.com/mattermost/mattermost-server/model"
)

func httpAPICreateIssue(a *Action) error {
	api := a.Plugin.API

	create := &struct {
		PostId string           `json:"post_id"`
		Fields jira.IssueFields `json:"fields"`
	}{}
	err := json.NewDecoder(a.HTTPRequest.Body).Decode(&create)
	if err != nil {
		return a.RespondError(http.StatusBadRequest, err,
			"failed to decode incoming request")
	}

	// Lets add a permalink to the post in the Jira Description
	post, appErr := api.GetPost(create.PostId)
	if appErr != nil {
		return a.RespondError(http.StatusInternalServerError, appErr,
			"failed to load post %q", create.PostId)
	}
	if post == nil {
		return a.RespondError(http.StatusInternalServerError, nil,
			"failed to load post %q: not found", create.PostId)
	}
<<<<<<< HEAD
	if channel, _ := api.GetChannel(post.ChannelId); channel != nil {
		if team, _ := api.GetTeam(channel.TeamId); team != nil {
			permalink := fmt.Sprintf("%v/%v/pl/%v",
				a.Plugin.GetSiteURL(),
				team.Name,
				create.PostId,
			)

			if len(create.Fields.Description) > 0 {
				create.Fields.Description += fmt.Sprintf("\n%v", permalink)
			} else {
				create.Fields.Description = permalink
			}
		}
=======

	permalink, err := getPermaLink(ji, create.PostId, post)
	if err != nil {
		return http.StatusInternalServerError,
			errors.New("failed to get permalink for " + create.PostId + ": not found")
	}

	if len(create.Fields.Description) > 0 {
		create.Fields.Description += fmt.Sprintf("\n%v", permalink)
	} else {
		create.Fields.Description = permalink
>>>>>>> 17f688da
	}

	created, resp, err := a.JiraClient.Issue.Create(&jira.Issue{
		Fields: &create.Fields,
	})
	if err != nil {
		message := "failed to create the issue, postId: " + create.PostId
		if resp != nil {
			bb, _ := ioutil.ReadAll(resp.Body)
			resp.Body.Close()
			message += ", details:" + string(bb)
		}
		return a.RespondError(http.StatusInternalServerError, err, message)
	}

	// Upload file attachments in the background
	if len(post.FileIds) > 0 {
		go func() {
			for _, fileId := range post.FileIds {
				info, ae := api.GetFileInfo(fileId)
				if ae != nil {
					continue
				}
				// TODO: large file support? Ignoring errors for now is good enough...
				byteData, ae := api.ReadFile(info.Path)
				if ae != nil {
					// TODO report errors, as DMs from JIRA bot?
					api.LogError("failed to attach file to issue: "+ae.Error(), "file", info.Path, "issue", created.Key)
					return
				}
				_, _, e := a.JiraClient.Issue.PostAttachment(created.ID, bytes.NewReader(byteData), info.Name)
				if e != nil {
					// TODO report errors, as DMs from JIRA bot?
					api.LogError("failed to attach file to issue: "+e.Error(), "file", info.Path, "issue", created.Key)
					return
				}

			}
		}()
	}

	// Reply to the post with the issue link that was created
	reply := &model.Post{
		// TODO: Why is this not created.Self?
		Message:   fmt.Sprintf("Created a Jira issue %v/browse/%v", a.Instance.GetURL(), created.Key),
		ChannelId: post.ChannelId,
		RootId:    create.PostId,
		UserId:    a.MattermostUserId,
	}
	_, appErr = api.CreatePost(reply)
	if appErr != nil {
		return a.RespondError(http.StatusInternalServerError, appErr,
			"failed to create notification post: %q", create.PostId)
	}

	return a.RespondJSON(created)
}

func httpAPIGetCreateIssueMetadata(a *Action) error {
	cimd, err := getCreateIssueMetadata(a.JiraClient)
	if err != nil {
		return a.RespondError(http.StatusInternalServerError, err)
	}
	return a.RespondJSON(cimd)
}

func getCreateIssueMetadata(jiraClient *jira.Client) (*jira.CreateMetaInfo, error) {
	cimd, resp, err := jiraClient.Issue.GetCreateMetaWithOptions(&jira.GetQueryOptions{
		Expand: "projects.issuetypes.fields",
	})
	if err != nil {
		message := "failed to get CreateIssue metadata"
		if resp != nil {
			bb, _ := ioutil.ReadAll(resp.Body)
			resp.Body.Close()
			message += ", details:" + string(bb)
		}
		return nil, errors.WithMessage(err, message)
	}
	return cimd, nil
}

<<<<<<< HEAD
func transitionJiraIssue(a *Action, issueKey, toState string) error {
	transitions, _, err := a.JiraClient.Issue.GetTransitions(issueKey)
=======
func httpAPIAttachCommentToIssue(ji Instance, w http.ResponseWriter, r *http.Request) (int, error) {
	if r.Method != http.MethodPost {
		return http.StatusMethodNotAllowed,
			errors.New("method " + r.Method + " is not allowed, must be POST")
	}

	api := ji.GetPlugin().API

	attach := &struct {
		PostId   string `json:"post_id"`
		IssueKey string `json:"issueKey"`
	}{}
	err := json.NewDecoder(r.Body).Decode(&attach)
	if err != nil {
		return http.StatusBadRequest,
			errors.WithMessage(err, "failed to decode incoming request")
	}

	mattermostUserId := r.Header.Get("Mattermost-User-Id")
	if mattermostUserId == "" {
		return http.StatusUnauthorized, errors.New("not authorized")
	}

	jiraUser, err := ji.GetPlugin().LoadJIRAUser(ji, mattermostUserId)
	if err != nil {
		return http.StatusInternalServerError, err
	}

	jiraClient, err := ji.GetJIRAClient(jiraUser)
	if err != nil {
		return http.StatusInternalServerError, err
	}

	// Lets add a permalink to the post in the Jira Description
	post, appErr := api.GetPost(attach.PostId)
	if appErr != nil {
		return http.StatusInternalServerError,
			errors.WithMessage(appErr, "failed to load post "+attach.PostId)
	}
	if post == nil {
		return http.StatusInternalServerError,
			errors.New("failed to load post " + attach.PostId + ": not found")
	}

	commentUser, appErr := api.GetUser(post.UserId)
	if appErr != nil {
		return http.StatusInternalServerError,
			errors.New("failed to load post.UserID " + post.UserId + ": not found")
	}

	permalink, err := getPermaLink(ji, attach.PostId, post)
	if err != nil {
		return http.StatusInternalServerError,
			errors.New("failed to get permalink for " + attach.PostId + ": not found")
	}

	permalinkMessage := fmt.Sprintf("*@%s attached a* [message|%s] *from @%s*\n", jiraUser.User.Name, permalink, commentUser.Username)

	var jiraComment jira.Comment
	jiraComment.Body = permalinkMessage
	jiraComment.Body += post.Message

	commentAdded, _, err := jiraClient.Issue.AddComment(attach.IssueKey, &jiraComment)
	if err != nil {
		return http.StatusInternalServerError,
			errors.WithMessage(err, "failed to attach the comment, postId: "+attach.PostId)
	}

	// Reply to the post with the issue link that was created
	reply := &model.Post{
		Message:   fmt.Sprintf("Message attached to [%v](%v/browse/%v)", attach.IssueKey, ji.GetURL(), attach.IssueKey),
		ChannelId: post.ChannelId,
		RootId:    attach.PostId,
		UserId:    mattermostUserId,
	}
	_, appErr = api.CreatePost(reply)
	if appErr != nil {
		return http.StatusInternalServerError,
			errors.WithMessage(appErr, "failed to create notification post "+attach.PostId)
	}

	userBytes, err := json.Marshal(commentAdded)
	if err != nil {
		return http.StatusInternalServerError,
			errors.WithMessage(err, "failed to marshal response "+attach.PostId)
	}
	w.Header().Set("Content-Type", "application/json")
	_, err = w.Write(userBytes)
	if err != nil {
		return http.StatusInternalServerError,
			errors.WithMessage(err, "failed to write response "+attach.PostId)
	}
	return http.StatusOK, nil
}

func getPermaLink(ji Instance, postId string, post *model.Post) (string, error) {

	api := ji.GetPlugin().API

	channel, appErr := api.GetChannel(post.ChannelId)
	if appErr != nil {
		return "", errors.WithMessage(appErr, "failed to get ChannelId, ChannelId: "+post.ChannelId)
	}

	team, appErr := api.GetTeam(channel.TeamId)
	if appErr != nil {
		return "", errors.WithMessage(appErr, "failed to get team, TeamId: "+channel.TeamId)
	}

	permalink := fmt.Sprintf("%v/%v/pl/%v",
		ji.GetPlugin().GetSiteURL(),
		team.Name,
		postId,
	)
	return permalink, nil
}

func (p *Plugin) transitionJiraIssue(mmUserId, issueKey, toState string) error {
	ji, err := p.LoadCurrentJIRAInstance()
	if err != nil {
		return err
	}

	jiraUser, err := ji.GetPlugin().LoadJIRAUser(ji, mmUserId)
	if err != nil {
		return err
	}

	jiraClient, err := ji.GetJIRAClient(jiraUser)
	if err != nil {
		return err
	}

	transitions, _, err := jiraClient.Issue.GetTransitions(issueKey)
>>>>>>> 17f688da
	if err != nil {
		return errors.New("We couldn't find the issue key. Please confirm the issue key and try again. You may not have permissions to access this issue.")
	}

	if len(transitions) < 1 {
		return errors.New("You do not have the appropriate permissions to perform this action. Please contact your Jira administrator.")
	}

	var transitionToUse *jira.Transition
	availableStates := []string{}
	for _, transition := range transitions {
		if strings.Contains(strings.ToLower(transition.To.Name), strings.ToLower(toState)) {
			transitionToUse = &transition
		}
		availableStates = append(availableStates, transition.To.Name)
	}

	if transitionToUse == nil {
		return errors.Errorf("%q is not a valid state. Please use one of: %q",
			toState, strings.Join(availableStates, ","))
	}

	if _, err := a.JiraClient.Issue.DoTransition(issueKey, transitionToUse.ID); err != nil {
		return err
	}

	return nil
}<|MERGE_RESOLUTION|>--- conflicted
+++ resolved
@@ -40,34 +40,17 @@
 		return a.RespondError(http.StatusInternalServerError, nil,
 			"failed to load post %q: not found", create.PostId)
 	}
-<<<<<<< HEAD
-	if channel, _ := api.GetChannel(post.ChannelId); channel != nil {
-		if team, _ := api.GetTeam(channel.TeamId); team != nil {
-			permalink := fmt.Sprintf("%v/%v/pl/%v",
-				a.Plugin.GetSiteURL(),
-				team.Name,
-				create.PostId,
-			)
-
-			if len(create.Fields.Description) > 0 {
-				create.Fields.Description += fmt.Sprintf("\n%v", permalink)
-			} else {
-				create.Fields.Description = permalink
-			}
-		}
-=======
-
-	permalink, err := getPermaLink(ji, create.PostId, post)
-	if err != nil {
-		return http.StatusInternalServerError,
-			errors.New("failed to get permalink for " + create.PostId + ": not found")
+
+	permalink, err := getPermaLink(a, create.PostId, post)
+	if err != nil {
+		return a.RespondError(http.StatusInternalServerError, nil,
+			"failed to get permalink for: %q", create.PostId)
 	}
 
 	if len(create.Fields.Description) > 0 {
 		create.Fields.Description += fmt.Sprintf("\n%v", permalink)
 	} else {
 		create.Fields.Description = permalink
->>>>>>> 17f688da
 	}
 
 	created, resp, err := a.JiraClient.Issue.Create(&jira.Issue{
@@ -134,6 +117,68 @@
 	return a.RespondJSON(cimd)
 }
 
+func httpAPIAttachCommentToIssue(a *Action) error {
+	api := a.Plugin.API
+
+	attach := &struct {
+		PostId   string `json:"post_id"`
+		IssueKey string `json:"issueKey"`
+	}{}
+	err := json.NewDecoder(a.HTTPRequest.Body).Decode(&attach)
+	if err != nil {
+		return a.RespondError(http.StatusBadRequest, err,
+			"failed to decode incoming request")
+	}
+
+	// Add a permalink to the post to the issue description
+	post, appErr := api.GetPost(attach.PostId)
+	if appErr != nil || post == nil {
+		a.RespondError(http.StatusInternalServerError, appErr,
+			"failed to load or find post %q", attach.PostId)
+	}
+
+	commentUser, appErr := api.GetUser(post.UserId)
+	if appErr != nil {
+		return a.RespondError(http.StatusInternalServerError, appErr,
+			"failed to load User %q", post.UserId)
+	}
+
+	permalink, err := getPermaLink(a, attach.PostId, post)
+	if err != nil {
+		return a.RespondError(http.StatusInternalServerError, err,
+			"failed to get permalink for %q", attach.PostId)
+	}
+
+	permalinkMessage := fmt.Sprintf("*@%s attached a* [message|%s] *from @%s*\n",
+		a.JiraUser.User.Name, permalink, commentUser.Username)
+
+	var jiraComment jira.Comment
+	jiraComment.Body = permalinkMessage
+	jiraComment.Body += post.Message
+
+	commentAdded, _, err := a.JiraClient.Issue.AddComment(attach.IssueKey, &jiraComment)
+	if err != nil {
+		return a.RespondError(http.StatusInternalServerError, err,
+			"failed to attach the comment, postId: %q", attach.PostId)
+	}
+
+	// Reply to the post with the issue link that was created
+	reply := &model.Post{
+		Message: fmt.Sprintf("Message attached to [%v](%v/browse/%v)",
+			attach.IssueKey, a.Instance.GetURL(), attach.IssueKey),
+		ChannelId: post.ChannelId,
+		RootId:    attach.PostId,
+		UserId:    a.MattermostUserId,
+	}
+	_, appErr = api.CreatePost(reply)
+	if appErr != nil {
+		return a.RespondError(http.StatusInternalServerError, appErr,
+			"failed to create notification post %q", attach.PostId)
+	}
+
+	return a.RespondJSON(commentAdded)
+}
+
 func getCreateIssueMetadata(jiraClient *jira.Client) (*jira.CreateMetaInfo, error) {
 	cimd, resp, err := jiraClient.Issue.GetCreateMetaWithOptions(&jira.GetQueryOptions{
 		Expand: "projects.issuetypes.fields",
@@ -150,145 +195,27 @@
 	return cimd, nil
 }
 
-<<<<<<< HEAD
-func transitionJiraIssue(a *Action, issueKey, toState string) error {
-	transitions, _, err := a.JiraClient.Issue.GetTransitions(issueKey)
-=======
-func httpAPIAttachCommentToIssue(ji Instance, w http.ResponseWriter, r *http.Request) (int, error) {
-	if r.Method != http.MethodPost {
-		return http.StatusMethodNotAllowed,
-			errors.New("method " + r.Method + " is not allowed, must be POST")
-	}
-
-	api := ji.GetPlugin().API
-
-	attach := &struct {
-		PostId   string `json:"post_id"`
-		IssueKey string `json:"issueKey"`
-	}{}
-	err := json.NewDecoder(r.Body).Decode(&attach)
-	if err != nil {
-		return http.StatusBadRequest,
-			errors.WithMessage(err, "failed to decode incoming request")
-	}
-
-	mattermostUserId := r.Header.Get("Mattermost-User-Id")
-	if mattermostUserId == "" {
-		return http.StatusUnauthorized, errors.New("not authorized")
-	}
-
-	jiraUser, err := ji.GetPlugin().LoadJIRAUser(ji, mattermostUserId)
-	if err != nil {
-		return http.StatusInternalServerError, err
-	}
-
-	jiraClient, err := ji.GetJIRAClient(jiraUser)
-	if err != nil {
-		return http.StatusInternalServerError, err
-	}
-
-	// Lets add a permalink to the post in the Jira Description
-	post, appErr := api.GetPost(attach.PostId)
-	if appErr != nil {
-		return http.StatusInternalServerError,
-			errors.WithMessage(appErr, "failed to load post "+attach.PostId)
-	}
-	if post == nil {
-		return http.StatusInternalServerError,
-			errors.New("failed to load post " + attach.PostId + ": not found")
-	}
-
-	commentUser, appErr := api.GetUser(post.UserId)
-	if appErr != nil {
-		return http.StatusInternalServerError,
-			errors.New("failed to load post.UserID " + post.UserId + ": not found")
-	}
-
-	permalink, err := getPermaLink(ji, attach.PostId, post)
-	if err != nil {
-		return http.StatusInternalServerError,
-			errors.New("failed to get permalink for " + attach.PostId + ": not found")
-	}
-
-	permalinkMessage := fmt.Sprintf("*@%s attached a* [message|%s] *from @%s*\n", jiraUser.User.Name, permalink, commentUser.Username)
-
-	var jiraComment jira.Comment
-	jiraComment.Body = permalinkMessage
-	jiraComment.Body += post.Message
-
-	commentAdded, _, err := jiraClient.Issue.AddComment(attach.IssueKey, &jiraComment)
-	if err != nil {
-		return http.StatusInternalServerError,
-			errors.WithMessage(err, "failed to attach the comment, postId: "+attach.PostId)
-	}
-
-	// Reply to the post with the issue link that was created
-	reply := &model.Post{
-		Message:   fmt.Sprintf("Message attached to [%v](%v/browse/%v)", attach.IssueKey, ji.GetURL(), attach.IssueKey),
-		ChannelId: post.ChannelId,
-		RootId:    attach.PostId,
-		UserId:    mattermostUserId,
-	}
-	_, appErr = api.CreatePost(reply)
-	if appErr != nil {
-		return http.StatusInternalServerError,
-			errors.WithMessage(appErr, "failed to create notification post "+attach.PostId)
-	}
-
-	userBytes, err := json.Marshal(commentAdded)
-	if err != nil {
-		return http.StatusInternalServerError,
-			errors.WithMessage(err, "failed to marshal response "+attach.PostId)
-	}
-	w.Header().Set("Content-Type", "application/json")
-	_, err = w.Write(userBytes)
-	if err != nil {
-		return http.StatusInternalServerError,
-			errors.WithMessage(err, "failed to write response "+attach.PostId)
-	}
-	return http.StatusOK, nil
-}
-
-func getPermaLink(ji Instance, postId string, post *model.Post) (string, error) {
-
-	api := ji.GetPlugin().API
-
-	channel, appErr := api.GetChannel(post.ChannelId)
+func getPermaLink(a *Action, postId string, post *model.Post) (string, error) {
+	channel, appErr := a.Plugin.API.GetChannel(post.ChannelId)
 	if appErr != nil {
 		return "", errors.WithMessage(appErr, "failed to get ChannelId, ChannelId: "+post.ChannelId)
 	}
 
-	team, appErr := api.GetTeam(channel.TeamId)
+	team, appErr := a.Plugin.API.GetTeam(channel.TeamId)
 	if appErr != nil {
 		return "", errors.WithMessage(appErr, "failed to get team, TeamId: "+channel.TeamId)
 	}
 
 	permalink := fmt.Sprintf("%v/%v/pl/%v",
-		ji.GetPlugin().GetSiteURL(),
+		a.Plugin.GetSiteURL(),
 		team.Name,
 		postId,
 	)
 	return permalink, nil
 }
 
-func (p *Plugin) transitionJiraIssue(mmUserId, issueKey, toState string) error {
-	ji, err := p.LoadCurrentJIRAInstance()
-	if err != nil {
-		return err
-	}
-
-	jiraUser, err := ji.GetPlugin().LoadJIRAUser(ji, mmUserId)
-	if err != nil {
-		return err
-	}
-
-	jiraClient, err := ji.GetJIRAClient(jiraUser)
-	if err != nil {
-		return err
-	}
-
-	transitions, _, err := jiraClient.Issue.GetTransitions(issueKey)
->>>>>>> 17f688da
+func transitionJiraIssue(a *Action, issueKey, toState string) error {
+	transitions, _, err := a.JiraClient.Issue.GetTransitions(issueKey)
 	if err != nil {
 		return errors.New("We couldn't find the issue key. Please confirm the issue key and try again. You may not have permissions to access this issue.")
 	}
