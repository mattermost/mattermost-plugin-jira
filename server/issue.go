// Copyright (c) 2017-present Mattermost, Inc. All Rights Reserved.
// See License for license information.

package main

import (
	"bytes"
	"encoding/json"
	"fmt"
	"io/ioutil"
	"net/http"
	"strings"

	"github.com/andygrunwald/go-jira"
	"github.com/pkg/errors"

	"github.com/mattermost/mattermost-server/model"
)

func httpAPICreateIssue(ji Instance, w http.ResponseWriter, r *http.Request) (int, error) {
	if r.Method != http.MethodPost {
		return http.StatusMethodNotAllowed,
			errors.New("method " + r.Method + " is not allowed, must be POST")
	}

	api := ji.GetPlugin().API

	create := &struct {
		PostId string           `json:"post_id"`
		Fields jira.IssueFields `json:"fields"`
	}{}
	err := json.NewDecoder(r.Body).Decode(&create)
	if err != nil {
		return http.StatusBadRequest,
			errors.WithMessage(err, "failed to decode incoming request")
	}

	mattermostUserId := r.Header.Get("Mattermost-User-Id")
	if mattermostUserId == "" {
		return http.StatusUnauthorized, errors.New("not authorized")
	}

	jiraUser, err := ji.GetPlugin().LoadJIRAUser(ji, mattermostUserId)
	if err != nil {
		return http.StatusInternalServerError, err
	}

	jiraClient, err := ji.GetJIRAClient(jiraUser)
	if err != nil {
		return http.StatusInternalServerError, err
	}

	// Lets add a permalink to the post in the Jira Description
	post, appErr := api.GetPost(create.PostId)
	if appErr != nil {
		return http.StatusInternalServerError,
			errors.WithMessage(appErr, "failed to load post "+create.PostId)
	}
	if post == nil {
		return http.StatusInternalServerError,
			errors.New("failed to load post " + create.PostId + ": not found")
	}

	permalink, err := getPermaLink(ji, create.PostId, post)
	if err != nil {
		return http.StatusInternalServerError,
			errors.New("failed to get permalink for " + create.PostId + ": not found")
	}

	if len(create.Fields.Description) > 0 {
		create.Fields.Description += fmt.Sprintf("\n%v", permalink)
	} else {
		create.Fields.Description = permalink
	}

	created, resp, err := jiraClient.Issue.Create(&jira.Issue{
		Fields: &create.Fields,
	})
	if err != nil {
		message := "failed to create the issue, postId: " + create.PostId
		if resp != nil {
			bb, _ := ioutil.ReadAll(resp.Body)
			resp.Body.Close()
			message += ", details:" + string(bb)
		}
		return http.StatusInternalServerError, errors.WithMessage(err, message)
	}

	// Upload file attachments in the background
	if len(post.FileIds) > 0 {
		go func() {
			for _, fileId := range post.FileIds {
				info, ae := api.GetFileInfo(fileId)
				if ae != nil {
					continue
				}
				// TODO: large file support? Ignoring errors for now is good enough...
				byteData, ae := api.ReadFile(info.Path)
				if ae != nil {
					// TODO report errors, as DMs from JIRA bot?
					api.LogError("failed to attach file to issue: "+ae.Error(), "file", info.Path, "issue", created.Key)
					return
				}
				_, _, e := jiraClient.Issue.PostAttachment(created.ID, bytes.NewReader(byteData), info.Name)
				if e != nil {
					// TODO report errors, as DMs from JIRA bot?
					api.LogError("failed to attach file to issue: "+e.Error(), "file", info.Path, "issue", created.Key)
					return
				}

			}
		}()
	}

	// Reply to the post with the issue link that was created
	reply := &model.Post{
		// TODO: Why is this not created.Self?
		Message:   fmt.Sprintf("Created a Jira issue %v/browse/%v", ji.GetURL(), created.Key),
		ChannelId: post.ChannelId,
		RootId:    create.PostId,
		UserId:    mattermostUserId,
	}
	_, appErr = api.CreatePost(reply)
	if appErr != nil {
		return http.StatusInternalServerError,
			errors.WithMessage(appErr, "failed to create notification post "+create.PostId)
	}

	userBytes, err := json.Marshal(created)
	if err != nil {
		return http.StatusInternalServerError,
			errors.WithMessage(err, "failed to marshal response "+create.PostId)
	}
	w.Header().Set("Content-Type", "application/json")
	_, err = w.Write(userBytes)
	if err != nil {
		return http.StatusInternalServerError,
			errors.WithMessage(err, "failed to write response "+create.PostId)
	}
	return http.StatusOK, nil
}

func httpAPIGetCreateIssueMetadata(ji Instance, w http.ResponseWriter, r *http.Request) (int, error) {
	if r.Method != http.MethodGet {
		return http.StatusMethodNotAllowed,
			errors.New("Request: " + r.Method + " is not allowed, must be GET")
	}

	mattermostUserId := r.Header.Get("Mattermost-User-Id")
	if mattermostUserId == "" {
		return http.StatusUnauthorized, errors.New("not authorized")
	}

	jiraUser, err := ji.GetPlugin().LoadJIRAUser(ji, mattermostUserId)
	if err != nil {
		return http.StatusInternalServerError, err
	}

	jiraClient, err := ji.GetJIRAClient(jiraUser)
	if err != nil {
		return http.StatusInternalServerError, err
	}

	cimd, resp, err := jiraClient.Issue.GetCreateMetaWithOptions(&jira.GetQueryOptions{
		Expand: "projects.issuetypes.fields",
	})
	if err != nil {
		message := "failed to get CreateIssue metadata"
		if resp != nil {
			bb, _ := ioutil.ReadAll(resp.Body)
			resp.Body.Close()
			message += ", details:" + string(bb)
		}
		return http.StatusInternalServerError,
<<<<<<< HEAD
			errors.WithMessage(err, "failed to get CreateIssue metadata")
=======
			errors.WithMessage(err, message)
>>>>>>> b2202a84
	}

	w.Header().Set("Content-Type", "application/json")
	b, err := json.Marshal(cimd)
	if err != nil {
		return http.StatusInternalServerError,
			errors.WithMessage(err, "failed to marshal response")
	}
	_, err = w.Write(b)
	if err != nil {
		return http.StatusInternalServerError,
			errors.WithMessage(err, "failed to write response")
	}

	return http.StatusOK, nil
}

func httpAPIAttachCommentToIssue(ji Instance, w http.ResponseWriter, r *http.Request) (int, error) {
	if r.Method != http.MethodPost {
		return http.StatusMethodNotAllowed,
			errors.New("method " + r.Method + " is not allowed, must be POST")
	}

	api := ji.GetPlugin().API

	attach := &struct {
		PostId   string `json:"post_id"`
		IssueKey string `json:"issueKey"`
	}{}
	err := json.NewDecoder(r.Body).Decode(&attach)
	if err != nil {
		return http.StatusBadRequest,
			errors.WithMessage(err, "failed to decode incoming request")
	}

	mattermostUserId := r.Header.Get("Mattermost-User-Id")
	if mattermostUserId == "" {
		return http.StatusUnauthorized, errors.New("not authorized")
	}

	jiraUser, err := ji.GetPlugin().LoadJIRAUser(ji, mattermostUserId)
	if err != nil {
		return http.StatusInternalServerError, err
	}

	jiraClient, err := ji.GetJIRAClient(jiraUser)
	if err != nil {
		return http.StatusInternalServerError, err
	}

	// Lets add a permalink to the post in the Jira Description
	post, appErr := api.GetPost(attach.PostId)
	if appErr != nil {
		return http.StatusInternalServerError,
			errors.WithMessage(appErr, "failed to load post "+attach.PostId)
	}
	if post == nil {
		return http.StatusInternalServerError,
			errors.New("failed to load post " + attach.PostId + ": not found")
	}

	commentUser, appErr := api.GetUser(post.UserId)
	if appErr != nil {
		return http.StatusInternalServerError,
			errors.New("failed to load post.UserID " + post.UserId + ": not found")
	}

	permalink, err := getPermaLink(ji, attach.PostId, post)
	if err != nil {
		return http.StatusInternalServerError,
			errors.New("failed to get permalink for " + attach.PostId + ": not found")
	}

	permalinkMessage := fmt.Sprintf("*@%s attached a* [message|%s] *from @%s*\n", jiraUser.User.Name, permalink, commentUser.Username)

	var jiraComment jira.Comment
	jiraComment.Body = permalinkMessage
	jiraComment.Body += post.Message

	commentAdded, _, err := jiraClient.Issue.AddComment(attach.IssueKey, &jiraComment)
	if err != nil {
		return http.StatusInternalServerError,
			errors.WithMessage(err, "failed to attach the comment, postId: "+attach.PostId)
	}

	// Reply to the post with the issue link that was created
	reply := &model.Post{
		Message:   fmt.Sprintf("Message attached to [%v](%v/browse/%v)", attach.IssueKey, ji.GetURL(), attach.IssueKey),
		ChannelId: post.ChannelId,
		RootId:    attach.PostId,
		UserId:    mattermostUserId,
	}
	_, appErr = api.CreatePost(reply)
	if appErr != nil {
		return http.StatusInternalServerError,
			errors.WithMessage(appErr, "failed to create notification post "+attach.PostId)
	}

	userBytes, err := json.Marshal(commentAdded)
	if err != nil {
		return http.StatusInternalServerError,
			errors.WithMessage(err, "failed to marshal response "+attach.PostId)
	}
	w.Header().Set("Content-Type", "application/json")
	_, err = w.Write(userBytes)
	if err != nil {
		return http.StatusInternalServerError,
			errors.WithMessage(err, "failed to write response "+attach.PostId)
	}
	return http.StatusOK, nil
}

func getPermaLink(ji Instance, postId string, post *model.Post) (string, error) {

	api := ji.GetPlugin().API

	channel, appErr := api.GetChannel(post.ChannelId)
	if appErr != nil {
		return "", errors.WithMessage(appErr, "failed to get ChannelId, ChannelId: "+post.ChannelId)
	}

	team, appErr := api.GetTeam(channel.TeamId)
	if appErr != nil {
		return "", errors.WithMessage(appErr, "failed to get team, TeamId: "+channel.TeamId)
	}

	permalink := fmt.Sprintf("%v/%v/pl/%v",
		ji.GetPlugin().GetSiteURL(),
		team.Name,
		postId,
	)
	return permalink, nil
}

func (p *Plugin) transitionJiraIssue(mmUserId, issueKey, toState string) error {
	ji, err := p.LoadCurrentJIRAInstance()
	if err != nil {
		return err
	}

	jiraUser, err := ji.GetPlugin().LoadJIRAUser(ji, mmUserId)
	if err != nil {
		return err
	}

	jiraClient, err := ji.GetJIRAClient(jiraUser)
	if err != nil {
		return err
	}

	transitions, _, err := jiraClient.Issue.GetTransitions(issueKey)
	if err != nil {
		return errors.New("We couldn't find the issue key. Please confirm the issue key and try again. You may not have permissions to access this issue.")
	}

	if len(transitions) < 1 {
		return errors.New("You do not have the appropriate permissions to perform this action. Please contact your Jira administrator.")
	}

	var transitionToUse *jira.Transition
	for _, transition := range transitions {
		if strings.Contains(strings.ToLower(transition.To.Name), strings.ToLower(toState)) {
			transitionToUse = &transition
			break
		}
	}

	if transitionToUse == nil {
		return errors.New("We couldn't find the state. Please use a Jira state such as 'done' and try again.")
	}

	if _, err := jiraClient.Issue.DoTransition(issueKey, transitionToUse.ID); err != nil {
		return err
	}

	return nil
}<|MERGE_RESOLUTION|>--- conflicted
+++ resolved
@@ -172,11 +172,7 @@
 			message += ", details:" + string(bb)
 		}
 		return http.StatusInternalServerError,
-<<<<<<< HEAD
-			errors.WithMessage(err, "failed to get CreateIssue metadata")
-=======
 			errors.WithMessage(err, message)
->>>>>>> b2202a84
 	}
 
 	w.Header().Set("Content-Type", "application/json")
