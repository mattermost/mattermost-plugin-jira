--- conflicted
+++ resolved
@@ -23,31 +23,21 @@
 )
 
 const (
-<<<<<<< HEAD
 	labelsField              = "labels"
 	statusField              = "status"
 	reporterField            = "reporter"
 	priorityField            = "priority"
 	descriptionField         = "description"
 	resolutionField          = "resolution"
+	securityLevelField       = "security"
 	createdCommentEvent      = "event_created_comment"
 	notificationTypeReporter = "reporter"
 	notificationTypeWatching = "watching"
 	jiraUserName             = "Name"
 	jiraUserAccountID        = "AccountID"
-	securityLevelField       = "security"
-=======
-	labelsField            = "labels"
-	statusField            = "status"
-	reporterField          = "reporter"
-	priorityField          = "priority"
-	descriptionField       = "description"
-	resolutionField        = "resolution"
-	securityLevelField     = "security"
-	headerMattermostUserID = "Mattermost-User-ID"
-	instanceIDQueryParam   = "instance_id"
-	fieldValueQueryParam   = "fieldValue"
->>>>>>> 4107314a
+	headerMattermostUserID   = "Mattermost-User-ID"
+	instanceIDQueryParam     = "instance_id"
+	fieldValueQueryParam     = "fieldValue"
 
 	QueryParamInstanceID = "instance_id"
 	QueryParamProjectID  = "project_id"
@@ -1214,7 +1204,6 @@
 	return issue, nil
 }
 
-<<<<<<< HEAD
 func (p *Plugin) checkIssueWatchers(wh *webhook, instanceID types.ID) {
 	if !wh.eventTypes.ContainsAny(createdCommentEvent) {
 		return
@@ -1298,7 +1287,88 @@
 	}
 
 	mattermostUserID, err = p.userStore.LoadMattermostUserID(instance.GetID(), jiraUserID)
-=======
+	if err != nil {
+		return nil, err
+	}
+
+	connection, err := p.userStore.LoadConnection(instanceID, mattermostUserID)
+	if err != nil {
+		return nil, err
+	}
+
+	return connection, nil
+}
+
+func (s *ConnectionSettings) ShouldReceiveNotification(role string) bool {
+	if val, ok := s.RolesForDMNotification[role]; ok {
+		return val
+	}
+
+	// Check old setting for backwards compatibility
+	return s.Notifications
+}
+
+func (p *Plugin) fetchConnectedUserFromAccount(account map[string]string, instance Instance) (Client, *Connection, error) {
+	accountKey := account[jiraUserName]
+	if account[jiraUserAccountID] != "" {
+		accountKey = account[jiraUserAccountID]
+	}
+	mattermostUserID, err := p.userStore.LoadMattermostUserID(instance.GetID(), accountKey)
+	if err != nil {
+		return nil, nil, err
+	}
+
+	connection, err := p.userStore.LoadConnection(instance.GetID(), mattermostUserID)
+	if err != nil {
+		return nil, nil, err
+	}
+
+	client, err := instance.GetClient(connection)
+	if err != nil {
+		return nil, connection, err
+	}
+
+	return client, connection, nil
+}
+
+func appendAccountInformation(accountID, name string, accountInformation *[]map[string]string) {
+	*accountInformation = append(*accountInformation, map[string]string{
+		jiraUserAccountID: accountID,
+		jiraUserName:      name,
+	})
+}
+
+func (wh *webhook) fetchConnectedUser(p *Plugin, instanceID types.ID) (Client, *Connection, error) {
+	var accountInformation []map[string]string
+
+	if wh.Issue.Fields != nil {
+		if wh.Issue.Fields.Creator != nil {
+			appendAccountInformation(wh.Issue.Fields.Creator.AccountID, wh.Issue.Fields.Creator.Name, &accountInformation)
+		}
+		if wh.Issue.Fields.Assignee != nil {
+			appendAccountInformation(wh.Issue.Fields.Assignee.AccountID, wh.Issue.Fields.Assignee.Name, &accountInformation)
+		}
+		if wh.Issue.Fields.Reporter != nil {
+			appendAccountInformation(wh.Issue.Fields.Reporter.AccountID, wh.Issue.Fields.Reporter.Name, &accountInformation)
+		}
+	}
+
+	instance, err := p.instanceStore.LoadInstance(instanceID)
+	if err != nil {
+		return nil, nil, err
+	}
+	for _, account := range accountInformation {
+		client, connection, err := p.fetchConnectedUserFromAccount(account, instance)
+		if err != nil {
+			continue
+		}
+
+		return client, connection, nil
+	}
+
+	return nil, nil, nil
+}
+
 type ProjectSearchResponse struct {
 	Self       string           `json:"self"`
 	MaxResults int              `json:"maxResults"`
@@ -1316,89 +1386,10 @@
 	}
 
 	err = p.SetAdminAPITokenRequestHeader(req)
->>>>>>> 4107314a
-	if err != nil {
-		return nil, err
-	}
-
-<<<<<<< HEAD
-	connection, err := p.userStore.LoadConnection(instanceID, mattermostUserID)
-	if err != nil {
-		return nil, err
-	}
-
-	return connection, nil
-}
-
-func (s *ConnectionSettings) ShouldReceiveNotification(role string) bool {
-	if val, ok := s.RolesForDMNotification[role]; ok {
-		return val
-	}
-
-	// Check old setting for backwards compatibility
-	return s.Notifications
-}
-
-func (p *Plugin) fetchConnectedUserFromAccount(account map[string]string, instance Instance) (Client, *Connection, error) {
-	accountKey := account[jiraUserName]
-	if account[jiraUserAccountID] != "" {
-		accountKey = account[jiraUserAccountID]
-	}
-	mattermostUserID, err := p.userStore.LoadMattermostUserID(instance.GetID(), accountKey)
-	if err != nil {
-		return nil, nil, err
-	}
-
-	connection, err := p.userStore.LoadConnection(instance.GetID(), mattermostUserID)
-	if err != nil {
-		return nil, nil, err
-	}
-
-	client, err := instance.GetClient(connection)
-	if err != nil {
-		return nil, connection, err
-	}
-
-	return client, connection, nil
-}
-
-func appendAccountInformation(accountID, name string, accountInformation *[]map[string]string) {
-	*accountInformation = append(*accountInformation, map[string]string{
-		jiraUserAccountID: accountID,
-		jiraUserName:      name,
-	})
-}
-
-func (wh *webhook) fetchConnectedUser(p *Plugin, instanceID types.ID) (Client, *Connection, error) {
-	var accountInformation []map[string]string
-
-	if wh.Issue.Fields != nil {
-		if wh.Issue.Fields.Creator != nil {
-			appendAccountInformation(wh.Issue.Fields.Creator.AccountID, wh.Issue.Fields.Creator.Name, &accountInformation)
-		}
-		if wh.Issue.Fields.Assignee != nil {
-			appendAccountInformation(wh.Issue.Fields.Assignee.AccountID, wh.Issue.Fields.Assignee.Name, &accountInformation)
-		}
-		if wh.Issue.Fields.Reporter != nil {
-			appendAccountInformation(wh.Issue.Fields.Reporter.AccountID, wh.Issue.Fields.Reporter.Name, &accountInformation)
-		}
-	}
-
-	instance, err := p.instanceStore.LoadInstance(instanceID)
-	if err != nil {
-		return nil, nil, err
-	}
-	for _, account := range accountInformation {
-		client, connection, err := p.fetchConnectedUserFromAccount(account, instance)
-		if err != nil {
-			continue
-		}
-
-		return client, connection, nil
-	}
-
-	return nil, nil, nil
-=======
+	if err != nil {
+		return nil, err
+	}
+
 	resp, err := client.Do(req)
 	if err != nil {
 		return nil, errors.Wrapf(err, "failed to fetch project list data. InstanceID: %s", instanceID)
@@ -1420,5 +1411,4 @@
 	}
 
 	return &projectResponse.Values, nil
->>>>>>> 4107314a
 }