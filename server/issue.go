// Copyright (c) 2017-present Mattermost, Inc. All Rights Reserved.
// See License for license information.

package main

import (
	"bytes"
	"encoding/json"
	"fmt"
	"io/ioutil"
	"net/http"
	"strings"

	"github.com/andygrunwald/go-jira"
	"github.com/pkg/errors"

	"github.com/mattermost/mattermost-server/model"
)

func httpAPICreateIssue(a *Action) error {
	api := a.Plugin.API

	create := &struct {
		PostId    string           `json:"post_id"`
		ChannelId string           `json:"channel_id"`
		Fields    jira.IssueFields `json:"fields"`
	}{}
	err := json.NewDecoder(a.HTTPRequest.Body).Decode(&create)
	if err != nil {
		return a.RespondError(http.StatusBadRequest, err,
			"failed to decode incoming request")
	}

<<<<<<< HEAD
	// Lets add a permalink to the post in the Jira Description
	post, appErr := api.GetPost(create.PostId)
	if appErr != nil {
		return a.RespondError(http.StatusInternalServerError, appErr,
			"failed to load post %q", create.PostId)
	}
	if post == nil {
		return a.RespondError(http.StatusInternalServerError, nil,
			"failed to load post %q: not found", create.PostId)
	}

	permalink, err := getPermaLink(a, create.PostId, post)
	if err != nil {
		return a.RespondError(http.StatusInternalServerError, nil,
			"failed to get permalink for: %q", create.PostId)
	}
=======
	var post *model.Post
	var appErr *model.AppError

	// If this issue is attached to a post, lets add a permalink to the post in the Jira Description
	if create.PostId != "" {
		post, appErr = api.GetPost(create.PostId)
		if appErr != nil {
			return http.StatusInternalServerError,
				errors.WithMessage(appErr, "failed to load post "+create.PostId)
		}
		if post == nil {
			return http.StatusInternalServerError,
				errors.New("failed to load post " + create.PostId + ": not found")
		}
		permalink, err2 := getPermaLink(ji, create.PostId, post)
		if err2 != nil {
			return http.StatusInternalServerError,
				errors.New("failed to get permalink for " + create.PostId + ": not found")
		}
>>>>>>> e9e58a64

		if len(create.Fields.Description) > 0 {
			create.Fields.Description += fmt.Sprintf("\n%v", permalink)
		} else {
			create.Fields.Description = permalink
		}
	}

	created, resp, err := a.JiraClient.Issue.Create(&jira.Issue{
		Fields: &create.Fields,
	})

	// For now, if we are not attaching to a post, leave postId blank (this will only affect the error message)
	postId := ""
	channelId := create.ChannelId
	if post != nil {
		channelId = post.ChannelId
		postId = create.PostId
	}

	if err != nil {
		message := "failed to create the issue, postId: " + create.PostId + ", channelId: " + channelId
		if resp != nil {
			bb, _ := ioutil.ReadAll(resp.Body)
			resp.Body.Close()
			message += ", details:" + string(bb)
		}
		return a.RespondError(http.StatusInternalServerError, err, message)
	}

	// Upload file attachments in the background
	if post != nil && len(post.FileIds) > 0 {
		go func() {
			for _, fileId := range post.FileIds {
				info, ae := api.GetFileInfo(fileId)
				if ae != nil {
					continue
				}
				// TODO: large file support? Ignoring errors for now is good enough...
				byteData, ae := api.ReadFile(info.Path)
				if ae != nil {
					// TODO report errors, as DMs from JIRA bot?
					api.LogError("failed to attach file to issue: "+ae.Error(), "file", info.Path, "issue", created.Key)
					return
				}
				_, _, e := a.JiraClient.Issue.PostAttachment(created.ID, bytes.NewReader(byteData), info.Name)
				if e != nil {
					// TODO report errors, as DMs from JIRA bot?
					api.LogError("failed to attach file to issue: "+e.Error(), "file", info.Path, "issue", created.Key)
					return
				}
			}
		}()
	}

	// Reply to the post with the issue link that was created
	reply := &model.Post{
		// TODO: Why is this not created.Self?
<<<<<<< HEAD
		Message:   fmt.Sprintf("Created a Jira issue %v/browse/%v", a.Instance.GetURL(), created.Key),
		ChannelId: post.ChannelId,
		RootId:    create.PostId,
		UserId:    a.MattermostUserId,
	}
	_, appErr = api.CreatePost(reply)
	if appErr != nil {
		return a.RespondError(http.StatusInternalServerError, appErr,
			"failed to create notification post: %q", create.PostId)
	}

	return a.RespondJSON(created)
=======
		Message:   fmt.Sprintf("Created a Jira issue %v/browse/%v", ji.GetURL(), created.Key),
		ChannelId: channelId,
		RootId:    postId,
		UserId:    mattermostUserId,
	}
	_, appErr = api.CreatePost(reply)
	if appErr != nil {
		return http.StatusInternalServerError,
			errors.WithMessage(appErr, "failed to create notification post, postId: "+postId+", channelId: "+channelId)
	}

	userBytes, err := json.Marshal(created)
	if err != nil {
		return http.StatusInternalServerError,
			errors.WithMessage(err, "failed to marshal response, postId: "+postId+", channelId: "+channelId)
	}
	w.Header().Set("Content-Type", "application/json")
	_, err = w.Write(userBytes)
	if err != nil {
		return http.StatusInternalServerError,
			errors.WithMessage(err, "failed to write response, postId: "+postId+", channelId: "+channelId)
	}
	return http.StatusOK, nil
>>>>>>> e9e58a64
}

func httpAPIGetCreateIssueMetadata(a *Action) error {
	cimd, err := getCreateIssueMetadata(a.JiraClient)
	if err != nil {
		return a.RespondError(http.StatusInternalServerError, err)
	}
	return a.RespondJSON(cimd)
}

func httpAPIAttachCommentToIssue(a *Action) error {
	api := a.Plugin.API

	attach := &struct {
		PostId   string `json:"post_id"`
		IssueKey string `json:"issueKey"`
	}{}
	err := json.NewDecoder(a.HTTPRequest.Body).Decode(&attach)
	if err != nil {
		return a.RespondError(http.StatusBadRequest, err,
			"failed to decode incoming request")
	}

	// Add a permalink to the post to the issue description
	post, appErr := api.GetPost(attach.PostId)
	if appErr != nil || post == nil {
		a.RespondError(http.StatusInternalServerError, appErr,
			"failed to load or find post %q", attach.PostId)
	}

	commentUser, appErr := api.GetUser(post.UserId)
	if appErr != nil {
		return a.RespondError(http.StatusInternalServerError, appErr,
			"failed to load User %q", post.UserId)
	}

	permalink, err := getPermaLink(a, attach.PostId, post)
	if err != nil {
		return a.RespondError(http.StatusInternalServerError, err,
			"failed to get permalink for %q", attach.PostId)
	}

	permalinkMessage := fmt.Sprintf("*@%s attached a* [message|%s] *from @%s*\n",
		a.JiraUser.User.Name, permalink, commentUser.Username)

	var jiraComment jira.Comment
	jiraComment.Body = permalinkMessage
	jiraComment.Body += post.Message

	commentAdded, _, err := a.JiraClient.Issue.AddComment(attach.IssueKey, &jiraComment)
	if err != nil {
		return a.RespondError(http.StatusInternalServerError, err,
			"failed to attach the comment, postId: %q", attach.PostId)
	}

	// Reply to the post with the issue link that was created
	reply := &model.Post{
		Message: fmt.Sprintf("Message attached to [%v](%v/browse/%v)",
			attach.IssueKey, a.Instance.GetURL(), attach.IssueKey),
		ChannelId: post.ChannelId,
		RootId:    attach.PostId,
		UserId:    a.MattermostUserId,
	}
	_, appErr = api.CreatePost(reply)
	if appErr != nil {
		return a.RespondError(http.StatusInternalServerError, appErr,
			"failed to create notification post %q", attach.PostId)
	}

	return a.RespondJSON(commentAdded)
}

func getCreateIssueMetadata(jiraClient *jira.Client) (*jira.CreateMetaInfo, error) {
	cimd, resp, err := jiraClient.Issue.GetCreateMetaWithOptions(&jira.GetQueryOptions{
		Expand: "projects.issuetypes.fields",
	})
	if err != nil {
		message := "failed to get CreateIssue metadata"
		if resp != nil {
			bb, _ := ioutil.ReadAll(resp.Body)
			resp.Body.Close()
			message += ", details:" + string(bb)
		}
		return nil, errors.WithMessage(err, message)
	}
	return cimd, nil
}

func getPermaLink(a *Action, postId string, post *model.Post) (string, error) {
	channel, appErr := a.Plugin.API.GetChannel(post.ChannelId)
	if appErr != nil {
		return "", errors.WithMessage(appErr, "failed to get ChannelId, ChannelId: "+post.ChannelId)
	}

	team, appErr := a.Plugin.API.GetTeam(channel.TeamId)
	if appErr != nil {
		return "", errors.WithMessage(appErr, "failed to get team, TeamId: "+channel.TeamId)
	}

	permalink := fmt.Sprintf("%v/%v/pl/%v",
		a.Plugin.GetSiteURL(),
		team.Name,
		postId,
	)
	return permalink, nil
}

func transitionJiraIssue(a *Action, issueKey, toState string) (string, error) {
	transitions, _, err := a.JiraClient.Issue.GetTransitions(issueKey)
	if err != nil {
		return "", errors.New("We couldn't find the issue key. Please confirm the issue key and try again. You may not have permissions to access this issue.")
	}

	if len(transitions) < 1 {
		return "", errors.New("You do not have the appropriate permissions to perform this action. Please contact your Jira administrator.")
	}

	var transitionToUse *jira.Transition
	availableStates := []string{}
	for _, transition := range transitions {
		if strings.Contains(strings.ToLower(transition.To.Name), strings.ToLower(toState)) {
			transitionToUse = &transition
		}
		availableStates = append(availableStates, transition.To.Name)
	}

	if transitionToUse == nil {
		return "", errors.Errorf("%q is not a valid state. Please use one of: %q",
			toState, strings.Join(availableStates, ","))
	}

	if _, err := a.JiraClient.Issue.DoTransition(issueKey, transitionToUse.ID); err != nil {
		return "", err
	}

	msg := fmt.Sprintf("[%s](%v/browse/%v) transitioned to `%s`", issueKey, a.Instance.GetURL(), issueKey, toState)
	return msg, nil
}<|MERGE_RESOLUTION|>--- conflicted
+++ resolved
@@ -31,24 +31,6 @@
 			"failed to decode incoming request")
 	}
 
-<<<<<<< HEAD
-	// Lets add a permalink to the post in the Jira Description
-	post, appErr := api.GetPost(create.PostId)
-	if appErr != nil {
-		return a.RespondError(http.StatusInternalServerError, appErr,
-			"failed to load post %q", create.PostId)
-	}
-	if post == nil {
-		return a.RespondError(http.StatusInternalServerError, nil,
-			"failed to load post %q: not found", create.PostId)
-	}
-
-	permalink, err := getPermaLink(a, create.PostId, post)
-	if err != nil {
-		return a.RespondError(http.StatusInternalServerError, nil,
-			"failed to get permalink for: %q", create.PostId)
-	}
-=======
 	var post *model.Post
 	var appErr *model.AppError
 
@@ -56,19 +38,18 @@
 	if create.PostId != "" {
 		post, appErr = api.GetPost(create.PostId)
 		if appErr != nil {
-			return http.StatusInternalServerError,
-				errors.WithMessage(appErr, "failed to load post "+create.PostId)
+			return a.RespondError(http.StatusInternalServerError, appErr,
+				"failed to load post %q", create.PostId)
 		}
 		if post == nil {
-			return http.StatusInternalServerError,
-				errors.New("failed to load post " + create.PostId + ": not found")
-		}
-		permalink, err2 := getPermaLink(ji, create.PostId, post)
+			return a.RespondError(http.StatusInternalServerError, nil,
+				"failed to load post %q: not found", create.PostId)
+		}
+		permalink, err2 := getPermaLink(a, create.PostId, post)
 		if err2 != nil {
-			return http.StatusInternalServerError,
-				errors.New("failed to get permalink for " + create.PostId + ": not found")
-		}
->>>>>>> e9e58a64
+			return a.RespondError(http.StatusInternalServerError, nil,
+				"failed to get permalink for: %q", create.PostId)
+		}
 
 		if len(create.Fields.Description) > 0 {
 			create.Fields.Description += fmt.Sprintf("\n%v", permalink)
@@ -126,11 +107,9 @@
 
 	// Reply to the post with the issue link that was created
 	reply := &model.Post{
-		// TODO: Why is this not created.Self?
-<<<<<<< HEAD
 		Message:   fmt.Sprintf("Created a Jira issue %v/browse/%v", a.Instance.GetURL(), created.Key),
-		ChannelId: post.ChannelId,
-		RootId:    create.PostId,
+		ChannelId: channelId,
+		RootId:    postId,
 		UserId:    a.MattermostUserId,
 	}
 	_, appErr = api.CreatePost(reply)
@@ -140,31 +119,6 @@
 	}
 
 	return a.RespondJSON(created)
-=======
-		Message:   fmt.Sprintf("Created a Jira issue %v/browse/%v", ji.GetURL(), created.Key),
-		ChannelId: channelId,
-		RootId:    postId,
-		UserId:    mattermostUserId,
-	}
-	_, appErr = api.CreatePost(reply)
-	if appErr != nil {
-		return http.StatusInternalServerError,
-			errors.WithMessage(appErr, "failed to create notification post, postId: "+postId+", channelId: "+channelId)
-	}
-
-	userBytes, err := json.Marshal(created)
-	if err != nil {
-		return http.StatusInternalServerError,
-			errors.WithMessage(err, "failed to marshal response, postId: "+postId+", channelId: "+channelId)
-	}
-	w.Header().Set("Content-Type", "application/json")
-	_, err = w.Write(userBytes)
-	if err != nil {
-		return http.StatusInternalServerError,
-			errors.WithMessage(err, "failed to write response, postId: "+postId+", channelId: "+channelId)
-	}
-	return http.StatusOK, nil
->>>>>>> e9e58a64
 }
 
 func httpAPIGetCreateIssueMetadata(a *Action) error {
