// Copyright (c) 2017-present Mattermost, Inc. All Rights Reserved.
// See License for license information.

package main

import (
	"encoding/json"
	"fmt"
	"net/http"
	"regexp"
	"strconv"
	"strings"
	"sync"

	jira "github.com/andygrunwald/go-jira"
	"github.com/pkg/errors"

	"github.com/mattermost/mattermost-server/v6/model"

	"github.com/mattermost/mattermost-plugin-jira/server/utils"
	"github.com/mattermost/mattermost-plugin-jira/server/utils/types"
)

const (
	labelsField      = "labels"
	statusField      = "status"
	reporterField    = "reporter"
	priorityField    = "priority"
	descriptionField = "description"
	resolutionField  = "resolution"
	assigneeField    = "assignee"
)

func makePost(userID, channelID, message string) *model.Post {
	return &model.Post{
		UserId:    userID,
		ChannelId: channelID,
		Message:   message,
	}
}

func (p *Plugin) httpShareIssuePublicly(w http.ResponseWriter, r *http.Request) (int, error) {
	var requestData model.PostActionIntegrationRequest
	err := json.NewDecoder(r.Body).Decode(&requestData)
	if err != nil {
		return respondErr(w, http.StatusBadRequest,
			errors.Wrap(err, "unmarshall the body"))
	}

	jiraBotID := p.getUserID()
	channelID := requestData.ChannelId
	mattermostUserID := requestData.UserId
	if mattermostUserID == "" {
		return p.respondErrWithFeedback(mattermostUserID, makePost(jiraBotID, channelID,
			"user not authorized"), w, http.StatusUnauthorized)
	}

	val := requestData.Context["issue_key"]
	issueKey, ok := val.(string)
	if !ok {
		return p.respondErrWithFeedback(mattermostUserID, makePost(jiraBotID, channelID,
			"No issue key was found in context data"), w, http.StatusInternalServerError)
	}

	val = requestData.Context["instance_id"]
	instanceID, ok := val.(string)
	if !ok {
		return p.respondErrWithFeedback(mattermostUserID, makePost(jiraBotID, channelID,
			"No instance id was found in context data"), w, http.StatusInternalServerError)
	}

	_, instance, connection, err := p.getClient(types.ID(instanceID), types.ID(mattermostUserID))
	if err != nil {
		return p.respondErrWithFeedback(mattermostUserID, makePost(jiraBotID, channelID,
			"No connection could be loaded with given params"), w, http.StatusInternalServerError)
	}

	attachment, err := p.getIssueAsSlackAttachment(instance, connection, strings.ToUpper(issueKey), false)
	if err != nil {
		return p.respondErrWithFeedback(mattermostUserID, makePost(jiraBotID, channelID,
			"Could not get issue as slack attachment"), w, http.StatusInternalServerError)
	}

	post := &model.Post{
		UserId:    mattermostUserID,
		ChannelId: channelID,
	}
	post.AddProp("attachments", attachment)

	_, appErr := p.API.CreatePost(post)
	if appErr != nil {
		return respondErr(w, http.StatusInternalServerError,
			errors.WithMessage(appErr, "failed to create notification post"))
	}

	p.API.DeleteEphemeralPost(mattermostUserID, requestData.PostId)

	w.Header().Set("Content-Type", "application/json")
	_, err = w.Write([]byte(`{statusField: "OK"}`))
	return http.StatusOK, err
}

func (p *Plugin) httpTransitionIssuePostAction(w http.ResponseWriter, r *http.Request) (int, error) {
	var requestData model.PostActionIntegrationRequest
	err := json.NewDecoder(r.Body).Decode(&requestData)
	if err != nil {
		return respondErr(w, http.StatusBadRequest,
			errors.New("unmarshall the body"))
	}

	jiraBotID := p.getUserID()
	channelID := requestData.ChannelId

	mattermostUserID := requestData.UserId
	if mattermostUserID == "" {
		return p.respondErrWithFeedback(mattermostUserID, makePost(jiraBotID, channelID,
			"user not authorized"), w, http.StatusUnauthorized)
	}

	val := requestData.Context["issue_key"]
	issueKey, ok := val.(string)
	if !ok {
		return p.respondErrWithFeedback(mattermostUserID, makePost(jiraBotID, channelID,
			"No issue key was found in context data"), w, http.StatusInternalServerError)
	}

	val = requestData.Context["selected_option"]
	toState, ok := val.(string)
	if !ok {
		return p.respondErrWithFeedback(mattermostUserID, makePost(jiraBotID, channelID,
			"No transition option was found in context data"), w, http.StatusInternalServerError)
	}

	val = requestData.Context["instance_id"]
	instanceID, ok := val.(string)
	if !ok {
		return p.respondErrWithFeedback(mattermostUserID, makePost(jiraBotID, channelID,
			"No instance id was found in context data"), w, http.StatusInternalServerError)
	}

	_, err = p.TransitionIssue(&InTransitionIssue{
		mattermostUserID: types.ID(mattermostUserID),
		InstanceID:       types.ID(instanceID),
		IssueKey:         issueKey,
		ToState:          toState,
	})
	if err != nil {
		_ = p.API.SendEphemeralPost(mattermostUserID, makePost(jiraBotID, channelID, "Failed to transition this issue."))
		return respondErr(w, http.StatusInternalServerError, err)
	}

	w.Header().Set("Content-Type", "application/json")
	_, err = w.Write([]byte(`{statusField: "OK"}`))
	return http.StatusOK, err
}

func (p *Plugin) respondErrWithFeedback(mattermostUserID string, post *model.Post, w http.ResponseWriter, status int) (int, error) {
	_ = p.API.SendEphemeralPost(mattermostUserID, post)
	return respondErr(w, status, errors.New(post.Message))
}

type InCreateIssue struct {
	mattermostUserID         types.ID
	InstanceID               types.ID         `json:"instance_id"`
	RequiredFieldsNotCovered [][]string       `json:"required_fields_not_covered"`
	PostID                   string           `json:"post_id"`
	CurrentTeam              string           `json:"current_team"`
	ChannelID                string           `json:"channel_id"`
	Fields                   jira.IssueFields `json:"fields"`
}

func (p *Plugin) httpCreateIssue(w http.ResponseWriter, r *http.Request) (int, error) {
	if r.Method != http.MethodPost {
		return respondErr(w, http.StatusMethodNotAllowed,
			errors.New("method "+r.Method+" is not allowed, must be POST"))
	}

	in := InCreateIssue{}
	err := json.NewDecoder(r.Body).Decode(&in)
	if err != nil {
		return respondErr(w, http.StatusBadRequest,
			errors.WithMessage(err, "failed to decode incoming request"))
	}

	in.mattermostUserID = types.ID(r.Header.Get("Mattermost-User-Id"))
	if in.mattermostUserID == "" {
		return respondErr(w, http.StatusUnauthorized,
			errors.New("not authorized"))
	}

	created, err := p.CreateIssue(&in)
	if err != nil {
		return respondErr(w, http.StatusInternalServerError, err)
	}

	return respondJSON(w, created)
}

func (p *Plugin) CreateIssue(in *InCreateIssue) (*jira.Issue, error) {
	client, instance, connection, err := p.getClient(in.InstanceID, in.mattermostUserID)
	if err != nil {
		return nil, err
	}

	var post *model.Post
	var appErr *model.AppError

	// If this issue is attached to a post, lets add a permalink to the post in the Jira Description
	if in.PostID != "" {
		post, appErr = p.API.GetPost(in.PostID)
		if appErr != nil {
			return nil, errors.WithMessage(appErr, "failed to load post "+in.PostID)
		}
		if post == nil {
			return nil, errors.New("failed to load post " + in.PostID + ": not found")
		}
		permalink := getPermaLink(instance, in.PostID, in.CurrentTeam)

		if len(in.Fields.Description) > 0 {
			in.Fields.Description += fmt.Sprintf("\n\n_Issue created from a [message in Mattermost|%v]_.", permalink)
		} else {
			in.Fields.Description = fmt.Sprintf("_Issue created from a [message in Mattermost|%v]_.", permalink)
		}
	}

	rootID := in.PostID
	if post != nil && post.RootId != "" {
		// the original post was a reply
		rootID = post.RootId
	}

	issue := &jira.Issue{
		Fields: &in.Fields,
	}

	channelID := in.ChannelID
	if post != nil {
		channelID = post.ChannelId
	}

	for i, notCovered := range in.RequiredFieldsNotCovered {
		// First position in the slice is the key value (shouldn't change, regardless of localization)
		if strings.ToLower(notCovered[0]) == reporterField {
			requiredFieldsNotCovered := in.RequiredFieldsNotCovered[:i]
			if i+1 < len(in.RequiredFieldsNotCovered) {
				requiredFieldsNotCovered = append(requiredFieldsNotCovered,
					in.RequiredFieldsNotCovered[i+1:]...)
			}
			in.RequiredFieldsNotCovered = requiredFieldsNotCovered

			if instance.Common().Type == ServerInstanceType {
				issue.Fields.Reporter = &connection.User
			}
			break
		}
	}

	project, err := client.GetProject(issue.Fields.Project.Key)
	if err != nil {
		return nil, errors.WithMessagef(err, "failed to get project %q", issue.Fields.Project.Key)
	}

	if len(in.RequiredFieldsNotCovered) > 0 {
		createURL := MakeCreateIssueURL(instance, project, issue)

		message := "The project you tried to create an issue for has **required fields** this plugin does not yet support:"

		var fieldsString string
		for _, v := range in.RequiredFieldsNotCovered {
			// Second position in the slice is the localized name of that key.
			fieldsString += fmt.Sprintf("- %+v\n", v[1])
		}

		reply := &model.Post{
			Message:   fmt.Sprintf("[Please create your Jira issue manually](%v). %v\n%v", createURL, message, fieldsString),
			ChannelId: channelID,
			RootId:    rootID,
			UserId:    instance.Common().getConfig().botUserID,
		}
		_ = p.API.SendEphemeralPost(in.mattermostUserID.String(), reply)
		return nil, errors.Errorf("issue can not be created via API: %s", message)
	}

	created, err := client.CreateIssue(issue)
	if err != nil {
		// if have an error and Jira tells us there are required fields send user
		// link to jira with fields already filled in.  Note the user will also see
		// these errors in Jira.
		// Note that RequiredFieldsNotCovered is also empty
		if strings.Contains(err.Error(), "is required.") {
			message := fmt.Sprintf("Failed to create issue. Your Jira project requires fields the plugin does not yet support. "+
				"[Please create your Jira issue manually](%s) or contact your Jira administrator.\n%v",
				MakeCreateIssueURL(instance, project, issue),
				err)

			_ = p.API.SendEphemeralPost(in.mattermostUserID.String(), &model.Post{
				Message:   message,
				ChannelId: channelID,
				RootId:    rootID,
				UserId:    instance.Common().getConfig().botUserID,
			})
			return nil, errors.Errorf("issue can not be created via API: %s", message)
		}

		return nil, errors.WithMessage(err, "failed to create issue")
	}

	// Reply with an ephemeral post with the Jira issue formatted as slack attachment.
	msg := fmt.Sprintf("Created Jira issue [%s](%s/browse/%s)", created.Key, instance.GetURL(), created.Key)

	reply := &model.Post{
		Message:   msg,
		ChannelId: channelID,
		RootId:    rootID,
		UserId:    instance.Common().getConfig().botUserID,
	}

	attachment, err := instance.Common().getIssueAsSlackAttachment(instance, connection, created.Key, true)
	if err != nil {
		return nil, errors.WithMessage(err, "failed to create notification post "+in.PostID)
	}

	reply.AddProp("attachments", attachment)
	_ = p.API.SendEphemeralPost(in.mattermostUserID.String(), reply)

	// Fetching issue details as Jira only returns the issue id and issue key at the time of
	// issue creation. We will not have issue summary in the creation response.
	createdIssue, err := client.GetIssue(created.Key, nil)
	if err != nil {
		return nil, errors.WithMessage(err, "failed to fetch issue details "+created.Key)
	}

	p.UpdateUserDefaults(in.mattermostUserID, in.InstanceID, project.Key)

	// Create a public post for all the channel members
	publicReply := &model.Post{
		Message:   fmt.Sprintf("Created a Jira issue: %s", mdKeySummaryLink(createdIssue)),
		ChannelId: channelID,
		RootId:    rootID,
		UserId:    in.mattermostUserID.String(),
	}
	_, appErr = p.API.CreatePost(publicReply)
	if appErr != nil {
		return nil, errors.WithMessage(appErr, "failed to create notification post "+in.PostID)
	}

	if post != nil && len(post.FileIds) > 0 {
		go func() {
			conf := instance.Common().getConfig()
			for _, fileID := range post.FileIds {
				mattermostName, _, _, e := client.AddAttachment(p.API, created.ID, fileID, conf.maxAttachmentSize)
				if e != nil {
					notifyOnFailedAttachment(instance, in.mattermostUserID.String(), created.Key, e, "file: %s", mattermostName)
				}
			}
		}()
	}

	return createdIssue, nil
}

func (p *Plugin) httpGetCreateIssueMetadataForProjects(w http.ResponseWriter, r *http.Request) (int, error) {
	if r.Method != http.MethodGet {
		return respondErr(w, http.StatusMethodNotAllowed,
			errors.New("Request: "+r.Method+" is not allowed, must be GET"))
	}

	mattermostUserID := r.Header.Get("Mattermost-User-Id")
	if mattermostUserID == "" {
		return respondErr(w, http.StatusUnauthorized,
			errors.New("not authorized"))
	}

	projectKeys := r.FormValue("project-keys")
	if projectKeys == "" {
		return respondErr(w, http.StatusBadRequest,
			errors.New("project-keys query param is required"))
	}

	instanceID := r.FormValue("instance_id")

	cimd, err := p.GetCreateIssueMetadataForProjects(types.ID(instanceID), types.ID(mattermostUserID), projectKeys)
	if err != nil {
		return respondErr(w, http.StatusInternalServerError, err)
	}

	if len(cimd.Projects) == 0 {
		return respondJSON(w, map[string]interface{}{
			"error": "You do not have permission to create issues in that project. Please contact your Jira admin.",
		})
	}

	return respondJSON(w, cimd)
}

func (p *Plugin) GetCreateIssueMetadataForProjects(instanceID, mattermostUserID types.ID, projectKeys string) (*jira.CreateMetaInfo, error) {
	client, _, _, err := p.getClient(instanceID, mattermostUserID)
	if err != nil {
		return nil, err
	}

	return client.GetCreateMetaInfo(p.API, &jira.GetQueryOptions{
		Expand:      "projects.issuetypes.fields",
		ProjectKeys: projectKeys,
	})
}

func (p *Plugin) httpGetSearchIssues(w http.ResponseWriter, r *http.Request) (int, error) {
	if r.Method != http.MethodGet {
		return respondErr(w, http.StatusMethodNotAllowed,
			errors.New("Request: "+r.Method+" is not allowed, must be GET"))
	}
	mattermostUserID := r.Header.Get("Mattermost-User-Id")
	if mattermostUserID == "" {
		return respondErr(w, http.StatusUnauthorized, errors.New("not authorized"))
	}
	instanceID := r.FormValue("instance_id")
	q := r.FormValue("q")
	jqlString := r.FormValue("jql")
	fieldsStr := r.FormValue("fields")
	limitStr := r.FormValue("limit")

	result, err := p.GetSearchIssues(types.ID(instanceID), types.ID(mattermostUserID), q, jqlString, fieldsStr, limitStr)
	if err != nil {
		return respondErr(w, http.StatusInternalServerError, err)
	}
	return respondJSON(w, result)
}

func (p *Plugin) GetSearchIssues(instanceID, mattermostUserID types.ID, q, jqlString, fieldsStr, limitStr string) ([]jira.Issue, error) {
	client, _, _, err := p.getClient(instanceID, mattermostUserID)
	if err != nil {
		return nil, err
	}

	if len(fieldsStr) == 0 {
		fieldsStr = "key,summary"
	}
	if len(jqlString) == 0 {
		escaped := strings.ReplaceAll(q, `"`, `\"`)
		jqlString = fmt.Sprintf(`text ~ "%s" OR text ~ "%s*"`, escaped, escaped)
	}

	limit := 50
	if len(limitStr) > 0 {
		parsedLimit, parseErr := strconv.Atoi(limitStr)
		if parseErr == nil {
			limit = parsedLimit
		}
	}

	fields := strings.Split(fieldsStr, ",")

	var exact *jira.Issue
	var wg sync.WaitGroup
	if reJiraIssueKey.MatchString(q) {
		wg.Add(1)
		go func() {
			exact, _ = client.GetIssue(q, &jira.GetQueryOptions{Fields: fieldsStr})
			wg.Done()
		}()
	}

	var found []jira.Issue
	wg.Add(1)
	go func() {
		found, _ = client.SearchIssues(jqlString, &jira.SearchOptions{
			MaxResults: limit,
			Fields:     fields,
		})

		wg.Done()
	}()

	wg.Wait()

	result := []jira.Issue{}
	if exact != nil {
		result = append(result, *exact)
	}

	result = append(result, found...)

	return result, nil
}

type OutProjectMetadata struct {
	Projects          []utils.ReactSelectOption            `json:"projects"`
	IssuesPerProjects map[string][]utils.ReactSelectOption `json:"issues_per_project"`
	DefaultProjectKey string                               `json:"default_project_key,omitempty"`
}

func (p *Plugin) httpGetJiraProjectMetadata(w http.ResponseWriter, r *http.Request) (int, error) {
	if r.Method != http.MethodGet {
		return respondErr(w, http.StatusMethodNotAllowed,
			errors.New("Request: "+r.Method+" is not allowed, must be GET"))
	}

	mattermostUserID := r.Header.Get("Mattermost-User-Id")
	if mattermostUserID == "" {
		return respondErr(w, http.StatusUnauthorized, errors.New("not authorized"))
	}

	instanceID := r.FormValue("instance_id")

	plist, connection, err := p.ListJiraProjects(types.ID(instanceID), types.ID(mattermostUserID), true)
	if err != nil {
		// Getting the issue Types separately only when the status code returned is 400
		if !strings.Contains(err.Error(), "400") {
			return respondErr(w, http.StatusInternalServerError,
				errors.WithMessage(err, "failed to GetProjectMetadata"))
		}

		plist, connection, err = p.ListJiraProjects(types.ID(instanceID), types.ID(mattermostUserID), false)
		if err != nil {
			return respondErr(w, http.StatusInternalServerError,
				errors.WithMessage(err, "failed to get the list of Jira Projects"))
		}

		var projectList jira.ProjectList
		for _, prj := range plist {
			issueTypeList, iErr := p.GetIssueTypes(types.ID(instanceID), types.ID(mattermostUserID), prj.ID)
			if iErr != nil {
				p.API.LogDebug("Failed to get issue types for project.", "ProjectKey", prj.Key, "Error", iErr.Error())
				continue
			}
			prj.IssueTypes = issueTypeList
			projectList = append(projectList, prj)
		}
		plist = projectList
	}

	if len(plist) == 0 {
		_, err = respondJSON(w, map[string]interface{}{
			"error": "You do not have permission to create issues in any projects. Please contact your Jira admin.",
		})
		if err != nil {
			return respondErr(w, http.StatusInternalServerError,
				errors.WithMessage(err, "failed to create response"))
		}
	}

	projects := []utils.ReactSelectOption{}
	issues := map[string][]utils.ReactSelectOption{}
	for _, prj := range plist {
		projects = append(projects, utils.ReactSelectOption{
			Value: prj.Key,
			Label: prj.Name,
		})
		issueTypes := []utils.ReactSelectOption{}
		for _, issue := range prj.IssueTypes {
			if issue.Subtask {
				continue
			}
			issueTypes = append(issueTypes, utils.ReactSelectOption{
				Value: issue.ID,
				Label: issue.Name,
			})
		}
		issues[prj.Key] = issueTypes
	}

	return respondJSON(w, OutProjectMetadata{
		Projects:          projects,
		IssuesPerProjects: issues,
		DefaultProjectKey: connection.DefaultProjectKey,
	})
}

func (p *Plugin) ListJiraProjects(instanceID, mattermostUserID types.ID, expandIssueTypes bool) (jira.ProjectList, *Connection, error) {
	client, _, connection, err := p.getClient(instanceID, mattermostUserID)
	if err != nil {
		return nil, nil, err
	}
	plist, err := client.ListProjects("", -1, expandIssueTypes)
	if err != nil {
		return nil, nil, err
	}
	return plist, connection, nil
}

func (p *Plugin) GetIssueTypes(instanceID, mattermostUserID types.ID, projectID string) ([]jira.IssueType, error) {
	client, _, _, err := p.getClient(instanceID, mattermostUserID)
	if err != nil {
		return nil, err
	}

	issueTypes, err := client.GetIssueTypes(projectID)
	if err != nil {
		return nil, err
	}

	return issueTypes, nil
}

var reJiraIssueKey = regexp.MustCompile(`^([[:alnum:]]+)-([[:digit:]]+)$`)

func (p *Plugin) httpAttachCommentToIssue(w http.ResponseWriter, r *http.Request) (int, error) {
	if r.Method != http.MethodPost {
		return respondErr(w, http.StatusMethodNotAllowed,
			errors.New("method "+r.Method+" is not allowed, must be POST"))
	}

	in := InAttachCommentToIssue{}
	err := json.NewDecoder(r.Body).Decode(&in)
	if err != nil {
		return respondErr(w, http.StatusBadRequest,
			errors.WithMessage(err, "failed to decode incoming request"))
	}

	in.mattermostUserID = types.ID(r.Header.Get("Mattermost-User-Id"))
	if in.mattermostUserID == "" {
		return respondErr(w, http.StatusUnauthorized,
			errors.New("not authorized"))
	}

	added, err := p.AttachCommentToIssue(&in)
	if err != nil {
		return respondErr(w, http.StatusInternalServerError,
			errors.WithMessage(err, "failed to attach comment to issue"))
	}

	return respondJSON(w, added)
}

type InAttachCommentToIssue struct {
	mattermostUserID types.ID
	InstanceID       types.ID `json:"instance_id"`
	PostID           string   `json:"post_id"`
	CurrentTeam      string   `json:"current_team"`
	IssueKey         string   `json:"issueKey"`
}

func (p *Plugin) AttachCommentToIssue(in *InAttachCommentToIssue) (*jira.Comment, error) {
	client, instance, connection, err := p.getClient(in.InstanceID, in.mattermostUserID)
	if err != nil {
		return nil, err
	}

	// Lets add a permalink to the post in the Jira Description
	post, appErr := p.API.GetPost(in.PostID)
	if appErr != nil {
		return nil, errors.WithMessage(appErr, "failed to load post "+in.PostID)
	}
	if post == nil {
		return nil, errors.New("failed to load post " + in.PostID + ": not found")
	}

	commentUser, appErr := p.API.GetUser(post.UserId)
	if appErr != nil {
		return nil, errors.New("failed to load post.UserID " + post.UserId + ": not found")
	}

	permalink := getPermaLink(instance, in.PostID, in.CurrentTeam)

	permalinkMessage := fmt.Sprintf("*@%s attached a* [message|%s] *from @%s*\n", connection.DisplayName, permalink, commentUser.Username)

	jiraComment := jira.Comment{
		Body: permalinkMessage + post.Message,
	}

	added, err := client.AddComment(in.IssueKey, &jiraComment)
	if err != nil {
		if strings.Contains(err.Error(), "you do not have the permission to comment on this issue") {
			return nil, errors.New("you do not have permission to create a comment in the selected Jira issue. Please choose another issue or contact your Jira admin")
		}

		// The error was not a permissions error; it was unanticipated. Return it to the client.
		return nil, errors.WithMessage(err, "failed to attach the comment, postId: "+in.PostID)
	}

	go func() {
		conf := instance.Common().getConfig()
		extraText := ""
		for _, fileID := range post.FileIds {
			mattermostName, jiraName, mime, e := client.AddAttachment(p.API, in.IssueKey, fileID, conf.maxAttachmentSize)
			if e != nil {
				notifyOnFailedAttachment(instance, in.mattermostUserID.String(), in.IssueKey, e, "file: %s", mattermostName)
				continue
			}
			if isImageMIME(mime) || isEmbbedableMIME(mime) {
				extraText += "\n\nAttachment: !" + jiraName + "!"
			} else {
				extraText += "\n\nAttachment: [^" + jiraName + "]"
			}
		}
		if extraText == "" {
			return
		}

		jiraComment.ID = added.ID
		jiraComment.Body += extraText
		_, err = client.UpdateComment(in.IssueKey, &jiraComment)
		if err != nil {
			notifyOnFailedAttachment(instance, in.mattermostUserID.String(), in.IssueKey, err, "failed to completely update comment with attachments")
		}
	}()

	rootID := in.PostID
	if post.RootId != "" {
		// the original post was a reply
		rootID = post.RootId
	}

	p.UpdateUserDefaults(in.mattermostUserID, in.InstanceID, "")

	msg := fmt.Sprintf("Message attached to [%s](%s/browse/%s)", in.IssueKey, instance.GetURL(), in.IssueKey)

	// Reply to the post with the issue link that was created
	reply := &model.Post{
		Message:   msg,
		ChannelId: post.ChannelId,
		RootId:    rootID,
		UserId:    in.mattermostUserID.String(),
	}
	_, appErr = p.API.CreatePost(reply)
	if appErr != nil {
		return nil, errors.WithMessage(appErr, "failed to create notification post "+in.PostID)
	}

	return added, nil
}

func notifyOnFailedAttachment(instance Instance, mattermostUserID, issueKey string, err error, format string, args ...interface{}) {
	msg := "Failed to attach to issue: " + issueKey + ", " + fmt.Sprintf(format, args...)

	instance.Common().Plugin.API.LogError(fmt.Sprintf("%s: %v", msg, err), "issue", issueKey)
	errMsg := err.Error()
	if len(errMsg) > 2048 {
		errMsg = errMsg[:2048]
	}
	_, _ = instance.Common().Plugin.CreateBotDMtoMMUserID(mattermostUserID,
		"%s. Please notify your system administrator.\n%s", msg, errMsg)
}

func getPermaLink(instance Instance, postID string, currentTeam string) string {
	return fmt.Sprintf("%v/%v/pl/%v", instance.Common().Plugin.GetSiteURL(), currentTeam, postID)
}

func (p *Plugin) getIssueDataForCloudWebhook(instance Instance, issueKey string) (*jira.Issue, error) {
	ci, ok := instance.(*cloudInstance)
	if !ok {
		return nil, errors.Errorf("Must be a JIRA Cloud instance, is %s", instance.Common().Type)
	}

	jiraClient, err := ci.getClientForBot()
	if err != nil {
		return nil, err
	}

	issue, resp, err := jiraClient.Issue.Get(issueKey, nil)
	if err != nil {
		switch {
		case resp == nil:
			return nil, errors.WithMessage(userFriendlyJiraError(nil, err),
				"request to Jira failed")

		case resp.StatusCode == http.StatusNotFound || resp.StatusCode == http.StatusUnauthorized:
			return nil, errors.New(`we couldn't find the issue key, or the cloud "bot" client does not have the appropriate permissions to view the issue`)
		}
	}

	return issue, nil
}

func getIssueCustomFieldValue(issue *jira.Issue, key string) StringSet {
	m, exists := issue.Fields.Unknowns.Value(key)
	if !exists || m == nil {
		return nil
	}

	switch value := m.(type) {
	case string:
		return NewStringSet(value)
	case []string:
		return NewStringSet(value...)
	case []interface{}:
		// multi-select value
		// Checkboxes, multi-select dropdown
		result := NewStringSet()
		for _, v := range value {
			s, ok := v.(string)
			if ok {
				result = result.Add(s)
				continue
			}

			obj, ok := v.(map[string]interface{})
			if !ok {
				return nil
			}
			id, ok := obj["id"].(string)
			if !ok {
				return nil
			}
			result = result.Add(id)
		}
		return result
	case map[string]interface{}:
		// single-select value
		// Radio buttons, single-select dropdown
		id, ok := value["id"].(string)
		if !ok {
			return nil
		}
		return NewStringSet(id)
	}

	return nil
}

func getIssueFieldValue(issue *jira.Issue, key string) StringSet {
	key = strings.ToLower(key)
	switch key {
	case statusField:
		return NewStringSet(issue.Fields.Status.ID)
	case labelsField:
		return NewStringSet(issue.Fields.Labels...)
	case priorityField:
<<<<<<< HEAD
		return NewStringSet(issue.Fields.Priority.ID)
	case reporterField:
		return NewStringSet(issue.Fields.Reporter.AccountID)
	case assigneeField:
		return NewStringSet(issue.Fields.Assignee.AccountID)
=======
		if issue.Fields.Priority != nil {
			return NewStringSet(issue.Fields.Priority.ID)
		}
>>>>>>> a7f0e417
	case "fixversions":
		result := NewStringSet()
		for _, v := range issue.Fields.FixVersions {
			result = result.Add(v.ID)
		}
		return result
	case "versions":
		result := NewStringSet()
		for _, v := range issue.Fields.AffectsVersions {
			result = result.Add(v.ID)
		}
		return result
	case "components":
		result := NewStringSet()
		for _, v := range issue.Fields.Components {
			result = result.Add(v.ID)
		}
		return result
	default:
		value := getIssueCustomFieldValue(issue, key)
		if value != nil {
			return value
		}
	}

	return NewStringSet()
}

func (p *Plugin) getIssueAsSlackAttachment(instance Instance, connection *Connection, issueKey string, showActions bool) ([]*model.SlackAttachment, error) {
	client, err := instance.GetClient(connection)
	if err != nil {
		return nil, err
	}

	issue, err := client.GetIssue(issueKey, nil)
	if err != nil {
		switch StatusCode(err) {
		case http.StatusNotFound:
			return nil, errors.New("we couldn't find the issue key, or you do not have the appropriate permissions to view the issue. Please try again or contact your Jira administrator")

		case http.StatusUnauthorized:
			return nil, errors.New("you do not have the appropriate permissions to view the issue. Please contact your Jira administrator")

		default:
			return nil, errors.WithMessage(err, "request to Jira failed")
		}
	}

	return asSlackAttachment(instance.GetID(), client, issue, showActions)
}

func (p *Plugin) UnassignIssue(instance Instance, mattermostUserID types.ID, issueKey string) (string, error) {
	connection, err := p.userStore.LoadConnection(instance.GetID(), mattermostUserID)
	if err != nil {
		return "", err
	}
	client, err := instance.GetClient(connection)
	if err != nil {
		return "", err
	}

	// check for valid issue key
	_, err = client.GetIssue(issueKey, nil)
	if err != nil {
		return "", errors.Errorf("We couldn't find the issue key `%s`. Please confirm the issue key and try again.", issueKey)
	}

	if err := client.UpdateAssignee(issueKey, &jira.User{}); err != nil {
		if StatusCode(err) == http.StatusForbidden {
			return "", errors.New("You do not have the appropriate permissions to perform this action. Please contact your Jira administrator.")
		}
		return "", err
	}

	permalink := fmt.Sprintf("%v/browse/%v", instance.GetURL(), issueKey)

	msg := fmt.Sprintf("Unassigned Jira issue [%s](%s)", issueKey, permalink)
	return msg, nil
}

const MinUserSearchQueryLength = 3

func (p *Plugin) AssignIssue(instance Instance, mattermostUserID types.ID, issueKey, userSearch string) (string, error) {
	connection, err := p.userStore.LoadConnection(instance.GetID(), mattermostUserID)
	if err != nil {
		return "", err
	}
	client, err := instance.GetClient(connection)
	if err != nil {
		return "", err
	}

	// required minimum of three letters in assignee value
	if len(userSearch) < MinUserSearchQueryLength {
		errorMsg := fmt.Sprintf("`%s` contains less than %v characters.", userSearch, MinUserSearchQueryLength)
		return errorMsg, nil
	}

	// check for valid issue key
	_, err = client.GetIssue(issueKey, nil)
	if err != nil {
		errorMsg := fmt.Sprintf("We couldn't find the issue key `%s`.  Please confirm the issue key and try again.", issueKey)
		return errorMsg, nil
	}

	// Get list of assignable users
	jiraUsers, err := client.SearchUsersAssignableToIssue(issueKey, userSearch, 10)
	if StatusCode(err) == 401 {
		return "You do not have the appropriate permissions to perform this action. Please contact your Jira administrator.", nil
	}
	if err != nil {
		return "", err
	}

	// handle number of returned jira users
	if len(jiraUsers) == 0 {
		return "", fmt.Errorf("we couldn't find the assignee. Please use a Jira member and try again")
	}

	if len(jiraUsers) > 1 {
		errorMsg := fmt.Sprintf("`%s` matches %d or more users.  Please specify a unique assignee.\n", userSearch, len(jiraUsers))
		for i := range jiraUsers {
			name := jiraUsers[i].DisplayName
			extra := jiraUsers[i].Name
			if jiraUsers[i].EmailAddress != "" {
				if extra != "" {
					extra += ", "
				}
				extra += jiraUsers[i].EmailAddress
			}
			if extra != "" {
				name += " (" + extra + ")"
			}
			errorMsg += fmt.Sprintf("* %+v\n", name)
		}
		return "", fmt.Errorf(errorMsg)
	}

	// user is array of one object
	user := jiraUsers[0]

	// From Jira error: query parameters 'accountId' and 'username' are mutually exclusive.
	// Here, we must choose one and one only and nil the other user field.
	// Choosing user.AccountID over user.Name, but check if AccountId is empty.
	// For server instances, AccountID is empty
	if user.AccountID != "" {
		user.Name = ""
	}

	if err := client.UpdateAssignee(issueKey, &user); err != nil {
		return "", err
	}

	permalink := fmt.Sprintf("%v/browse/%v", instance.GetURL(), issueKey)

	msg := fmt.Sprintf("`%s` assigned to Jira issue [%s](%s)", user.DisplayName, issueKey, permalink)
	return msg, nil
}

type InTransitionIssue struct {
	mattermostUserID types.ID
	InstanceID       types.ID `json:"instance_id"`
	PostToChannelID  string   `json:"channel_id"`
	IssueKey         string   `json:"issue_key"`
	ToState          string   `json:"to_state"`
}

func (p *Plugin) TransitionIssue(in *InTransitionIssue) (string, error) {
	client, instance, _, err := p.getClient(in.InstanceID, in.mattermostUserID)
	if err != nil {
		return "", err
	}

	transitions, err := client.GetTransitions(in.IssueKey)
	if err != nil {
		return "", errors.New("we couldn't find the issue key. Please confirm the issue key and try again. You may not have permissions to access this issue")
	}
	if len(transitions) < 1 {
		return "", errors.New("you do not have the appropriate permissions to perform this action. Please contact your Jira administrator")
	}

	var transition jira.Transition
	matchingStates := []string{}
	availableStates := []string{}

	potentialState := strings.ToLower(strings.Join(strings.Fields(in.ToState), ""))
	for _, t := range transitions {
		validState := strings.ToLower(strings.Join(strings.Fields(t.To.Name), ""))
		if strings.Contains(validState, potentialState) {
			matchingStates = append(matchingStates, t.To.Name)
			transition = t
		}
		availableStates = append(availableStates, t.To.Name)
	}

	switch len(matchingStates) {
	case 0:
		return "", errors.Errorf("%q is not a valid state. Please use one of: %q",
			in.ToState, strings.Join(availableStates, ", "))

	case 1:
		// proceed

	default:
		return "", errors.Errorf("please be more specific, %q matched several states: %q",
			in.ToState, strings.Join(matchingStates, ", "))
	}

	err = client.DoTransition(in.IssueKey, transition.ID)
	if err != nil {
		return "", err
	}

	msg := fmt.Sprintf("[%s](%v/browse/%v) transitioned to `%s`",
		in.IssueKey, instance.GetURL(), in.IssueKey, transition.To.Name)

	issue, err := client.GetIssue(in.IssueKey, nil)
	if err != nil {
		switch StatusCode(err) {
		case http.StatusNotFound:
			return "", errors.New("we couldn't find the issue key, or you do not have the appropriate permissions to view the issue. Please try again or contact your Jira administrator")

		case http.StatusUnauthorized:
			return "", errors.New("you do not have the appropriate permissions to view the issue. Please contact your Jira administrator")

		default:
			return "", errors.WithMessage(err, "request to Jira failed")
		}
	}

	attachments, err := asSlackAttachment(instance.GetID(), client, issue, true)
	if err != nil {
		return "", err
	}

	post := makePost(p.getUserID(), in.PostToChannelID, msg)
	post.AddProp("attachments", attachments)
	_ = p.API.SendEphemeralPost(in.mattermostUserID.String(), post)

	return msg, nil
}

func (p *Plugin) getClient(instanceID, mattermostUserID types.ID) (Client, Instance, *Connection, error) {
	instance, err := p.instanceStore.LoadInstance(instanceID)
	if err != nil {
		return nil, nil, nil, err
	}
	connection, err := p.userStore.LoadConnection(instance.GetID(), mattermostUserID)
	if err != nil {
		return nil, nil, nil, err
	}
	client, err := instance.GetClient(connection)
	if err != nil {
		return nil, nil, nil, err
	}
	return client, instance, connection, nil
}<|MERGE_RESOLUTION|>--- conflicted
+++ resolved
@@ -812,22 +812,19 @@
 func getIssueFieldValue(issue *jira.Issue, key string) StringSet {
 	key = strings.ToLower(key)
 	switch key {
-	case statusField:
+  case statusField:
 		return NewStringSet(issue.Fields.Status.ID)
-	case labelsField:
+  case labelsField:
 		return NewStringSet(issue.Fields.Labels...)
-	case priorityField:
-<<<<<<< HEAD
+  case priorityField:
 		return NewStringSet(issue.Fields.Priority.ID)
-	case reporterField:
+  case reporterField:
 		return NewStringSet(issue.Fields.Reporter.AccountID)
-	case assigneeField:
+  case assigneeField:
 		return NewStringSet(issue.Fields.Assignee.AccountID)
-=======
-		if issue.Fields.Priority != nil {
+  if issue.Fields.Priority != nil {
 			return NewStringSet(issue.Fields.Priority.ID)
 		}
->>>>>>> a7f0e417
 	case "fixversions":
 		result := NewStringSet()
 		for _, v := range issue.Fields.FixVersions {
