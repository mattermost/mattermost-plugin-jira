// Copyright (c) 2017-present Mattermost, Inc. All Rights Reserved.
// See LICENSE.txt for license information.

package main

import (
	"encoding/json"
	"fmt"
	"io"
	"net/http"
	"regexp"
	"strconv"
	"strings"
	"sync"

	jira "github.com/andygrunwald/go-jira"
	"github.com/pkg/errors"

	"github.com/mattermost/mattermost/server/public/model"

	"github.com/mattermost/mattermost-plugin-jira/server/utils"
	"github.com/mattermost/mattermost-plugin-jira/server/utils/types"
)

var issueKeyRegexp = regexp.MustCompile(`^[A-Z][A-Z0-9_]+-\d+$`)

const (
	assigneeField            = "assignee"
	labelsField              = "labels"
	statusField              = "status"
	reporterField            = "reporter"
	priorityField            = "priority"
	descriptionField         = "description"
	resolutionField          = "resolution"
	securityLevelField       = "security"
	createdCommentEvent      = "event_created_comment"
	notificationTypeReporter = "reporter"
	notificationTypeWatching = "watching"
	jiraUserName             = "Name"
	jiraUserAccountID        = "AccountID"
	headerMattermostUserID   = "Mattermost-User-ID"
	instanceIDQueryParam     = "instance_id"
	fieldValueQueryParam     = "fieldValue"

	QueryParamInstanceID = "instance_id"
	QueryParamProjectID  = "project_id"

	expandValueGroups = "groups"

	teamFieldKey = "customfield_10001"
)

type CreateMetaInfo struct {
	*jira.CreateMetaInfo
	IssueTypesWithStatuses []*IssueTypeWithStatuses `json:"issue_types_with_statuses"`
}

func makePost(userID, channelID, message string) *model.Post {
	return &model.Post{
		UserId:    userID,
		ChannelId: channelID,
		Message:   message,
	}
}

type postActionContext struct {
	authenticatedUserID string
	channelID           string
	issueKey            string
	instanceID          string
	postID              string
}

func decodePostActionRequest(r *http.Request) (string, model.PostActionIntegrationRequest, int, error) {
	authenticatedUserID := strings.TrimSpace(r.Header.Get(headerMattermostUserID))
	if authenticatedUserID == "" {
		return "", model.PostActionIntegrationRequest{}, http.StatusUnauthorized, errors.New("missing Mattermost-User-ID header")
	}

	var requestData model.PostActionIntegrationRequest
	if err := json.NewDecoder(r.Body).Decode(&requestData); err != nil {
		return "", model.PostActionIntegrationRequest{}, http.StatusBadRequest, errors.Wrap(err, "unmarshall the body")
	}

	return authenticatedUserID, requestData, 0, nil
}

func (p *Plugin) buildPostActionContext(authenticatedUserID string, requestData model.PostActionIntegrationRequest) (*postActionContext, int, string) {
	jiraBotID := p.getUserID()
	channelID := requestData.ChannelId
	postID := strings.TrimSpace(requestData.PostId)
	if postID == "" {
		return nil, http.StatusBadRequest, "missing post id"
	}

	originalPost, appErr := p.client.Post.GetPost(postID)
	if appErr != nil || originalPost == nil {
		return nil, http.StatusNotFound, "post not found"
	}

	if originalPost.UserId != jiraBotID {
		return nil, http.StatusUnauthorized, "user not authorized"
	}

	if originalPost.ChannelId != channelID {
		return nil, http.StatusBadRequest, "channel mismatch"
	}

	if requestData.UserId != "" && requestData.UserId != authenticatedUserID {
		p.client.Log.Warn("post action payload user mismatch",
			"header_user_id", authenticatedUserID,
			"payload_user_id", requestData.UserId)
	}

	val := requestData.Context["issue_key"]
	issueKey, ok := val.(string)
	if !ok {
		return nil, http.StatusInternalServerError, "No issue key was found in context data"
	}
	issueKey = strings.ToUpper(strings.TrimSpace(issueKey))
	if !issueKeyRegexp.MatchString(issueKey) {
		return nil, http.StatusBadRequest, "invalid issue key"
	}

	val = requestData.Context["instance_id"]
	instanceID, ok := val.(string)
	if !ok {
		return nil, http.StatusInternalServerError, "No instance id was found in context data"
	}

	return &postActionContext{
		authenticatedUserID: authenticatedUserID,
		channelID:           channelID,
		issueKey:            issueKey,
		instanceID:          instanceID,
		postID:              postID,
	}, 0, ""
}

func (p *Plugin) httpShareIssuePublicly(w http.ResponseWriter, r *http.Request) (int, error) {
	authenticatedUserID, requestData, status, err := decodePostActionRequest(r)
	if err != nil {
		return respondErr(w, status, err)
	}

	jiraBotID := p.getUserID()
	ctx, status, errMsg := p.buildPostActionContext(authenticatedUserID, requestData)
	if errMsg != "" {
		return p.respondErrWithFeedback(authenticatedUserID, makePost(jiraBotID, requestData.ChannelId, errMsg), w, status)
	}

	_, instance, connection, err := p.getClient(types.ID(ctx.instanceID), types.ID(ctx.authenticatedUserID))
	if err != nil {
		return p.respondErrWithFeedback(ctx.authenticatedUserID, makePost(jiraBotID, ctx.channelID,
			"No connection could be loaded with given params"), w, http.StatusInternalServerError)
	}

	attachment, err := p.getIssueAsSlackAttachment(instance, connection, ctx.issueKey, false)
	if err != nil {
		return p.respondErrWithFeedback(ctx.authenticatedUserID, makePost(jiraBotID, ctx.channelID,
			"Could not get issue as slack attachment"), w, http.StatusInternalServerError)
	}

	post := &model.Post{
		UserId:    ctx.authenticatedUserID,
		ChannelId: ctx.channelID,
	}
	post.AddProp("attachments", attachment)

	err = p.client.Post.CreatePost(post)
	if err != nil {
		return respondErr(w, http.StatusInternalServerError,
			errors.WithMessage(err, "failed to create notification post"))
	}

	p.client.Post.DeleteEphemeralPost(ctx.authenticatedUserID, ctx.postID)

	w.Header().Set("Content-Type", "application/json")
	_, err = w.Write([]byte(`{statusField: "OK"}`))
	return http.StatusOK, err
}

func (p *Plugin) httpTransitionIssuePostAction(w http.ResponseWriter, r *http.Request) (int, error) {
	authenticatedUserID, requestData, status, err := decodePostActionRequest(r)
	if err != nil {
		return respondErr(w, status, err)
	}

	jiraBotID := p.getUserID()
	ctx, status, errMsg := p.buildPostActionContext(authenticatedUserID, requestData)
	if errMsg != "" {
		return p.respondErrWithFeedback(authenticatedUserID, makePost(jiraBotID, requestData.ChannelId, errMsg), w, status)
	}

	val := requestData.Context["selected_option"]
	toState, ok := val.(string)
	if !ok {
		return p.respondErrWithFeedback(ctx.authenticatedUserID, makePost(jiraBotID, ctx.channelID,
			"No transition option was found in context data"), w, http.StatusInternalServerError)
	}

	_, err = p.TransitionIssue(&InTransitionIssue{
		mattermostUserID: types.ID(ctx.authenticatedUserID),
		InstanceID:       types.ID(ctx.instanceID),
		IssueKey:         ctx.issueKey,
		ToState:          toState,
	})
	if err != nil {
		p.client.Post.SendEphemeralPost(ctx.authenticatedUserID, makePost(jiraBotID, ctx.channelID, "Failed to transition this issue."))
		return respondErr(w, http.StatusInternalServerError, err)
	}

	w.Header().Set("Content-Type", "application/json")
	_, err = w.Write([]byte(`{statusField: "OK"}`))
	return http.StatusOK, err
}

func (p *Plugin) respondErrWithFeedback(mattermostUserID string, post *model.Post, w http.ResponseWriter, status int) (int, error) {
	p.client.Post.SendEphemeralPost(mattermostUserID, post)
	return respondErr(w, status, errors.New(post.Message))
}

type InCreateIssue struct {
	mattermostUserID         types.ID
	InstanceID               types.ID         `json:"instance_id"`
	RequiredFieldsNotCovered [][]string       `json:"required_fields_not_covered"`
	PostID                   string           `json:"post_id"`
	CurrentTeam              string           `json:"current_team"`
	ChannelID                string           `json:"channel_id"`
	Fields                   jira.IssueFields `json:"fields"`
}

func (p *Plugin) httpCreateIssue(w http.ResponseWriter, r *http.Request) (int, error) {
	in := InCreateIssue{}
	err := json.NewDecoder(r.Body).Decode(&in)
	if err != nil {
		return respondErr(w, http.StatusBadRequest,
			errors.WithMessage(err, "failed to decode incoming request"))
	}

	in.mattermostUserID = types.ID(r.Header.Get("Mattermost-User-Id"))
	created, statusCode, err := p.CreateIssue(&in)
	if err != nil {
		return respondErr(w, statusCode, err)
	}

	return respondJSON(w, created)
}

func (p *Plugin) CreateIssue(in *InCreateIssue) (*jira.Issue, int, error) {
	client, instance, connection, err := p.getClient(in.InstanceID, in.mattermostUserID)
	if err != nil {
		return nil, http.StatusInternalServerError, errors.WithMessage(err, "failed to get client")
	}

	var post *model.Post

	// If this issue is attached to a post, lets add a permalink to the post in the Jira Description
	if in.PostID != "" {
		post, err = p.client.Post.GetPost(in.PostID)
		if err != nil {
			return nil, http.StatusInternalServerError, errors.WithMessage(err, "failed to load post "+in.PostID)
		}
		if post == nil {
			return nil, http.StatusNotFound, errors.New("failed to load post " + in.PostID + ": not found")
		}
		permalink := getPermaLink(instance, in.PostID, in.CurrentTeam)

		_, err = p.client.Channel.GetMember(post.ChannelId, in.mattermostUserID.String())
		if err != nil {
			return nil, http.StatusForbidden, errors.New("User does not have access to this post")
		}

		if len(in.Fields.Description) > 0 {
			in.Fields.Description += fmt.Sprintf("\n\n_Issue created from a [message in Mattermost|%v]_.", permalink)
		} else {
			in.Fields.Description = fmt.Sprintf("_Issue created from a [message in Mattermost|%v]_.", permalink)
		}
	}

	rootID := in.PostID
	if post != nil && post.RootId != "" {
		// the original post was a reply
		rootID = post.RootId
	}

	issue := &jira.Issue{
		Fields: &in.Fields,
	}

	issue.Fields = preProcessTeamID(issue.Fields, teamFieldKey)

	channelID := in.ChannelID
	if post != nil {
		channelID = post.ChannelId
	}

	for i, notCovered := range in.RequiredFieldsNotCovered {
		// First position in the slice is the key value (shouldn't change, regardless of localization)
		if strings.ToLower(notCovered[0]) == reporterField {
			requiredFieldsNotCovered := in.RequiredFieldsNotCovered[:i]
			if i+1 < len(in.RequiredFieldsNotCovered) {
				requiredFieldsNotCovered = append(requiredFieldsNotCovered,
					in.RequiredFieldsNotCovered[i+1:]...)
			}
			in.RequiredFieldsNotCovered = requiredFieldsNotCovered

			if instance.Common().Type == ServerInstanceType {
				issue.Fields.Reporter = &connection.User
			}
			break
		}
	}

	project, err := client.GetProject(issue.Fields.Project.Key)
	if err != nil {
		return nil, http.StatusInternalServerError, errors.WithMessagef(err, "failed to get project %q", issue.Fields.Project.Key)
	}

	if len(in.RequiredFieldsNotCovered) > 0 {
		createURL := MakeCreateIssueURL(instance, project, issue)

		message := "The project you tried to create an issue for has **required fields** this plugin does not yet support:"

		var fieldsString string
		for _, v := range in.RequiredFieldsNotCovered {
			// Second position in the slice is the localized name of that key.
			fieldsString += fmt.Sprintf("- %+v\n", v[1])
		}

		reply := &model.Post{
			Message:   fmt.Sprintf("[Please create your Jira issue manually](%v). %v\n%v", createURL, message, fieldsString),
			ChannelId: channelID,
			RootId:    rootID,
			UserId:    instance.Common().getConfig().botUserID,
		}
		p.client.Post.SendEphemeralPost(in.mattermostUserID.String(), reply)
		return nil, http.StatusForbidden, errors.Errorf("issue can not be created via API: %s", message)
	}

	created, err := client.CreateIssue(issue)
	if err != nil {
		// if have an error and Jira tells us there are required fields send user
		// link to jira with fields already filled in.  Note the user will also see
		// these errors in Jira.
		// Note that RequiredFieldsNotCovered is also empty
		if strings.Contains(err.Error(), "is required.") {
			message := fmt.Sprintf("Failed to create issue. Your Jira project requires fields the plugin does not yet support. "+
				"[Please create your Jira issue manually](%s) or contact your Jira administrator.\n%v",
				MakeCreateIssueURL(instance, project, issue),
				err)

			p.client.Post.SendEphemeralPost(in.mattermostUserID.String(), &model.Post{
				Message:   message,
				ChannelId: channelID,
				RootId:    rootID,
				UserId:    instance.Common().getConfig().botUserID,
			})
			return nil, http.StatusForbidden, errors.Errorf("issue can not be created via API: %s", message)
		}

		return nil, http.StatusInternalServerError, errors.WithMessage(err, "failed to create issue")
	}

	// Reply with an ephemeral post with the Jira issue formatted as slack attachment.
	msg := fmt.Sprintf("Created Jira issue [%s](%s/browse/%s)", created.Key, instance.GetJiraBaseURL(), created.Key)

	reply := &model.Post{
		Message:   msg,
		ChannelId: channelID,
		RootId:    rootID,
		UserId:    instance.Common().getConfig().botUserID,
	}

	attachment, err := instance.Common().getIssueAsSlackAttachment(instance, connection, created.Key, true)
	if err != nil {
		return nil, http.StatusInternalServerError, errors.WithMessage(err, "failed to create notification post "+in.PostID)
	}

	reply.AddProp("attachments", attachment)
	p.client.Post.SendEphemeralPost(in.mattermostUserID.String(), reply)

	// Fetching issue details as Jira only returns the issue id and issue key at the time of
	// issue creation. We will not have issue summary in the creation response.
	createdIssue, err := client.GetIssue(created.Key, nil)
	if err != nil {
		return nil, http.StatusInternalServerError, errors.WithMessage(err, "failed to fetch issue details "+created.Key)
	}
	p.UpdateUserDefaults(in.mattermostUserID, in.InstanceID, &SavedFieldValues{
		ProjectKey: project.Key,
		IssueType:  issue.Fields.Type.ID,
	})

	// Create a public post for all the channel members
	publicReply := &model.Post{
		Message:   fmt.Sprintf("Created a Jira issue: %s", mdKeySummaryLink(createdIssue, instance)),
		ChannelId: channelID,
		RootId:    rootID,
		UserId:    in.mattermostUserID.String(),
	}
	err = p.client.Post.CreatePost(publicReply)
	if err != nil {
		return nil, http.StatusInternalServerError, errors.WithMessage(err, "failed to create notification post "+in.PostID)
	}

	if post != nil && len(post.FileIds) > 0 {
		go func() {
			conf := instance.Common().getConfig()
			for _, fileID := range post.FileIds {
				mattermostName, _, _, err := client.AddAttachment(*p.client, created.ID, fileID, conf.maxAttachmentSize)
				if err != nil {
					notifyOnFailedAttachment(instance, in.mattermostUserID.String(), created.Key, err, "file: %s", mattermostName)
				}
			}
		}()
	}

	return createdIssue, http.StatusOK, nil
<<<<<<< HEAD
=======
}

// Extract the "id" value from the custom field map and replace it
// with a plain string, since Jira expects the field value directly.
func preProcessTeamID(fields *jira.IssueFields, teamFieldID string) *jira.IssueFields {
	if raw, ok := fields.Unknowns[teamFieldID]; ok {
		if m, ok := raw.(map[string]interface{}); ok {
			if id, ok := m["id"].(string); ok {
				fields.Unknowns[teamFieldID] = id
			}
		}
	}

	return fields
>>>>>>> 427525bc
}

func (p *Plugin) httpGetCreateIssueMetadataForProjects(w http.ResponseWriter, r *http.Request) (int, error) {
	mattermostUserID := r.Header.Get("Mattermost-User-Id")
	projectKeys := r.FormValue("project-keys")
	if projectKeys == "" {
		return respondErr(w, http.StatusBadRequest,
			errors.New("project-keys query param is required"))
	}

	instanceID := r.FormValue("instance_id")

	cimd, err := p.GetCreateIssueMetadataForProjects(types.ID(instanceID), types.ID(mattermostUserID), projectKeys)
	if err != nil {
		return respondErr(w, http.StatusInternalServerError, err)
	}

	if len(cimd.Projects) == 0 {
		return respondJSON(w, map[string]interface{}{
			"error": "You do not have permission to create issues in that project. Please contact your Jira admin.",
		})
	}

	return respondJSON(w, cimd)
}

func (p *Plugin) GetCreateIssueMetadataForProjects(instanceID, mattermostUserID types.ID, projectKeys string) (*CreateMetaInfo, error) {
	client, _, _, err := p.getClient(instanceID, mattermostUserID)
	if err != nil {
		return nil, err
	}

	projectStatuses, err := client.ListProjectStatuses(projectKeys)
	if err != nil {
		return nil, err
	}

	metaInfo, err := client.GetCreateMetaInfo(p.API, &jira.GetQueryOptions{
		Expand:      "projects.issuetypes.fields",
		ProjectKeys: projectKeys,
	})
	if err != nil {
		return nil, err
	}

	teamIDList := p.conf.TeamIDList
	if len(teamIDList) > 0 {
		injectTeamAllowedValues(metaInfo, teamIDList)
	}

	return &CreateMetaInfo{
		metaInfo,
		projectStatuses,
	}, nil
}

// The go-jira package does not support the Team field by default,
// and the Jira API does not include Team data in the issue metadata.
// Therefore, we need to manually inject the allowed Team values into the fields.
func injectTeamAllowedValues(metaInfo *jira.CreateMetaInfo, teamIDList []TeamList) {
	allowedValues := make([]map[string]string, 0, len(teamIDList))
	for _, team := range teamIDList {
		allowedValues = append(allowedValues, map[string]string{
			"id":    team.ID,
			"name":  team.Name,
			"value": team.Name,
		})
	}

	for _, project := range metaInfo.Projects {
		for _, issueType := range project.IssueTypes {
			for key, rawField := range issueType.Fields {
				fieldMap, ok := rawField.(map[string]any)
				if !ok {
					continue
				}

				schemaRaw, ok := fieldMap["schema"].(map[string]any)
				if !ok {
					continue
				}

				if schemaRaw["custom"] != "com.atlassian.jira.plugin.system.customfieldtypes:atlassian-team" {
					continue
				}

				fieldMap["allowedValues"] = allowedValues
				issueType.Fields[key] = fieldMap
			}
		}
	}
}

func (p *Plugin) httpGetTeamFields(w http.ResponseWriter, r *http.Request) (int, error) {
	if r.Method != http.MethodGet {
		return http.StatusMethodNotAllowed, fmt.Errorf("request: %s is not allowed, must be GET", r.Method)
	}

	mattermostUserID := r.Header.Get(headerMattermostUserID)
	if mattermostUserID == "" {
		return http.StatusUnauthorized, errors.New("not authorized")
	}

	teamList := p.conf.TeamIDList
	if teamList == nil {
		teamList = make([]TeamList, 0)
	}

	jsonResponse, err := json.Marshal(teamList)
	if err != nil {
		return http.StatusInternalServerError, errors.WithMessage(err, "failed to marshal team list")
	}

	w.Header().Set("Content-Type", "application/json")
	if _, err := w.Write(jsonResponse); err != nil {
		return http.StatusInternalServerError, errors.WithMessage(err, "failed to write response")
	}

	return http.StatusOK, nil
}

func (p *Plugin) httpGetCommentVisibilityFields(w http.ResponseWriter, r *http.Request) (int, error) {
	if r.Method != http.MethodGet {
		return http.StatusMethodNotAllowed, fmt.Errorf("Request: " + r.Method + " is not allowed, must be GET")
	}

	mattermostUserID := r.Header.Get(headerMattermostUserID)
	if mattermostUserID == "" {
		return http.StatusUnauthorized, errors.New("not authorized")
	}

	instanceID := r.FormValue(instanceIDQueryParam)
	client, instance, connection, err := p.getClient(types.ID(instanceID), types.ID(mattermostUserID))
	if err != nil {
		return http.StatusInternalServerError, err
	}

	params := map[string]string{
		"fieldValue": r.FormValue(fieldValueQueryParam),
		"expand":     expandValueGroups,
		"accountId":  connection.AccountID,
	}

	switch instance.Common().Type {
	case CloudOAuthInstanceType:
		params["accountId"] = connection.AccountID
	case ServerInstanceType:
		var user *jira.User
		user, err = client.GetSelf()
		if err != nil {
			p.client.Log.Error("Error getting self user from client", "error", err)
		}

		params["key"] = user.Key
	}

	response, err := client.GetUserVisibilityGroups(params)
	if err != nil {
		return http.StatusInternalServerError, err
	}
	if response == nil {
		return http.StatusInternalServerError, errors.New("failed to return the response")
	}

	jsonResponse, err := json.Marshal(response)
	if err != nil {
		return http.StatusInternalServerError, errors.WithMessage(err, "failed to marshal the response")
	}

	w.Header().Set("Content-Type", "application/json")
	if _, err = w.Write(jsonResponse); err != nil {
		return http.StatusInternalServerError, errors.WithMessage(err, "failed to write the response")
	}
	return http.StatusOK, nil
}

func (p *Plugin) httpGetSearchIssues(w http.ResponseWriter, r *http.Request) (int, error) {
	mattermostUserID := r.Header.Get("Mattermost-User-Id")
	instanceID := r.FormValue("instance_id")
	q := r.FormValue("q")
	jqlString := r.FormValue("jql")
	fieldsStr := r.FormValue("fields")
	limitStr := r.FormValue("limit")

	result, err := p.GetSearchIssues(types.ID(instanceID), types.ID(mattermostUserID), q, jqlString, fieldsStr, limitStr)
	if err != nil {
		return respondErr(w, http.StatusInternalServerError, err)
	}
	return respondJSON(w, result)
}

func (p *Plugin) GetSearchIssues(instanceID, mattermostUserID types.ID, q, jqlString, fieldsStr, limitStr string) ([]jira.Issue, error) {
	client, _, _, err := p.getClient(instanceID, mattermostUserID)
	if err != nil {
		return nil, err
	}

	if len(fieldsStr) == 0 {
		fieldsStr = "key,summary"
	}
	if len(jqlString) == 0 {
		escaped := strings.ReplaceAll(q, `"`, `\"`)
		jqlString = fmt.Sprintf(`text ~ "%s" OR text ~ "%s*"`, escaped, escaped)
	}

	limit := 50
	if len(limitStr) > 0 {
		parsedLimit, parseErr := strconv.Atoi(limitStr)
		if parseErr == nil {
			limit = parsedLimit
		}
	}

	fields := strings.Split(fieldsStr, ",")

	var exact *jira.Issue
	var wg sync.WaitGroup
	if reJiraIssueKey.MatchString(q) {
		wg.Add(1)
		go func() {
			exact, _ = client.GetIssue(q, &jira.GetQueryOptions{Fields: fieldsStr})
			wg.Done()
		}()
	}

	var found []jira.Issue
	wg.Add(1)
	go func() {
		found, _ = client.SearchIssues(jqlString, &jira.SearchOptions{
			MaxResults: limit,
			Fields:     fields,
		})

		wg.Done()
	}()

	wg.Wait()

	result := []jira.Issue{}
	if exact != nil {
		result = append(result, *exact)
	}

	result = append(result, found...)

	return result, nil
}

type OutProjectMetadata struct {
	Projects          []utils.ReactSelectOption            `json:"projects"`
	IssuesPerProjects map[string][]utils.ReactSelectOption `json:"issues_per_project"`
	SavedFieldValues  *SavedFieldValues                    `json:"saved_field_values,omitempty"`
}

func (p *Plugin) httpGetJiraProjectMetadata(w http.ResponseWriter, r *http.Request) (int, error) {
	mattermostUserID := r.Header.Get("Mattermost-User-Id")
	instanceID := r.FormValue("instance_id")

	plist, connection, err := p.ListJiraProjects(types.ID(instanceID), types.ID(mattermostUserID), true)
	if err != nil {
		// Getting the issue Types separately only when the status code returned is 400
		if !strings.Contains(err.Error(), "400") {
			return respondErr(w, http.StatusInternalServerError,
				errors.WithMessage(err, "failed to GetProjectMetadata"))
		}

		plist, connection, err = p.ListJiraProjects(types.ID(instanceID), types.ID(mattermostUserID), false)
		if err != nil {
			return respondErr(w, http.StatusInternalServerError,
				errors.WithMessage(err, "failed to get the list of Jira Projects"))
		}

		var projectList jira.ProjectList
		for _, prj := range plist {
			issueTypeList, iErr := p.GetIssueTypes(types.ID(instanceID), types.ID(mattermostUserID), prj.ID)
			if iErr != nil {
				p.client.Log.Debug("Failed to get issue types for project.", "ProjectKey", prj.Key, "Error", iErr.Error())
				continue
			}
			prj.IssueTypes = issueTypeList
			projectList = append(projectList, prj)
		}
		plist = projectList
	}

	if len(plist) == 0 {
		_, err = respondJSON(w, map[string]interface{}{
			"error": "You do not have permission to create issues in any projects. Please contact your Jira admin.",
		})
		if err != nil {
			return respondErr(w, http.StatusInternalServerError,
				errors.WithMessage(err, "failed to create response"))
		}
	}

	projects := []utils.ReactSelectOption{}
	issues := map[string][]utils.ReactSelectOption{}
	for _, prj := range plist {
		projects = append(projects, utils.ReactSelectOption{
			Value: prj.Key,
			Label: prj.Name,
		})
		issueTypes := []utils.ReactSelectOption{}
		for _, issue := range prj.IssueTypes {
			if issue.Subtask {
				continue
			}
			issueTypes = append(issueTypes, utils.ReactSelectOption{
				Value: issue.ID,
				Label: issue.Name,
			})
		}
		issues[prj.Key] = issueTypes
	}

	return respondJSON(w, OutProjectMetadata{
		Projects:          projects,
		IssuesPerProjects: issues,
		SavedFieldValues:  connection.SavedFieldValues,
	})
}

func (p *Plugin) ListJiraProjects(instanceID, mattermostUserID types.ID, expandIssueTypes bool) (jira.ProjectList, *Connection, error) {
	client, _, connection, err := p.getClient(instanceID, mattermostUserID)
	if err != nil {
		return nil, nil, err
	}
	plist, err := client.ListProjects("", -1, expandIssueTypes)
	if err != nil {
		return nil, nil, err
	}
	return plist, connection, nil
}

func (p *Plugin) GetIssueTypes(instanceID, mattermostUserID types.ID, projectID string) ([]jira.IssueType, error) {
	client, _, _, err := p.getClient(instanceID, mattermostUserID)
	if err != nil {
		return nil, err
	}

	issueTypes, err := client.GetIssueTypes(projectID)
	if err != nil {
		return nil, err
	}

	return issueTypes, nil
}

var reJiraIssueKey = regexp.MustCompile(`^([[:alnum:]]+)-([[:digit:]]+)$`)

func (p *Plugin) httpAttachCommentToIssue(w http.ResponseWriter, r *http.Request) (int, error) {
	in := InAttachCommentToIssue{}
	err := json.NewDecoder(r.Body).Decode(&in)
	if err != nil {
		return respondErr(w, http.StatusBadRequest,
			errors.WithMessage(err, "failed to decode incoming request"))
	}

	in.mattermostUserID = types.ID(r.Header.Get("Mattermost-User-Id"))
	added, statusCode, err := p.AttachCommentToIssue(&in)
	if err != nil {
		return respondErr(w, statusCode, errors.WithMessage(err, "failed to attach comment to issue"))
	}

	return respondJSON(w, added)
}

type InAttachCommentToIssue struct {
	mattermostUserID types.ID
	InstanceID       types.ID `json:"instance_id"`
	PostID           string   `json:"post_id"`
	CurrentTeam      string   `json:"current_team"`
	IssueKey         string   `json:"issueKey"`
}

func (p *Plugin) AttachCommentToIssue(in *InAttachCommentToIssue) (*jira.Comment, int, error) {
	client, instance, connection, err := p.getClient(in.InstanceID, in.mattermostUserID)
	if err != nil {
		return nil, http.StatusInternalServerError, err
	}

	// Lets add a permalink to the post in the Jira Description
	post, err := p.client.Post.GetPost(in.PostID)
	if err != nil {
		return nil, http.StatusInternalServerError, errors.WithMessage(err, "failed to load post "+in.PostID)
	}
	if post == nil {
		return nil, http.StatusNotFound, errors.New("failed to load post " + in.PostID + ": not found")
	}

	_, err = p.client.Channel.GetMember(post.ChannelId, in.mattermostUserID.String())
	if err != nil {
		return nil, http.StatusForbidden, errors.New("User does not have access to this post")
	}

	commentUser, err := p.client.User.Get(post.UserId)
	if err != nil {
		return nil, http.StatusNotFound, errors.New("failed to load post.UserID " + post.UserId + ": not found")
	}

	permalink := getPermaLink(instance, in.PostID, in.CurrentTeam)

	permalinkMessage := fmt.Sprintf("*@%s attached a* [message|%s] *from @%s*\n", connection.DisplayName, permalink, commentUser.Username)

	jiraComment := jira.Comment{
		Body: permalinkMessage + post.Message,
	}

	added, err := client.AddComment(in.IssueKey, &jiraComment)
	if err != nil {
		if strings.Contains(err.Error(), "you do not have the permission to comment on this issue") {
			return nil, http.StatusForbidden, errors.New("you do not have permission to create a comment in the selected Jira issue. Please choose another issue or contact your Jira admin")
		}

		// The error was not a permissions error; it was unanticipated. Return it to the client.
		return nil, http.StatusInternalServerError, errors.WithMessage(err, "failed to attach the comment, postId: "+in.PostID)
	}

	go func() {
		conf := instance.Common().getConfig()
		extraText := ""
		for _, fileID := range post.FileIds {
			mattermostName, jiraName, mime, e := client.AddAttachment(*p.client, in.IssueKey, fileID, conf.maxAttachmentSize)
			if e != nil {
				notifyOnFailedAttachment(instance, in.mattermostUserID.String(), in.IssueKey, e, "file: %s", mattermostName)
				continue
			}
			if isImageMIME(mime) || isEmbbedableMIME(mime) {
				extraText += "\n\nAttachment: !" + jiraName + "!"
			} else {
				extraText += "\n\nAttachment: [^" + jiraName + "]"
			}
		}
		if extraText == "" {
			return
		}

		jiraComment.ID = added.ID
		jiraComment.Body += extraText
		_, err = client.UpdateComment(in.IssueKey, &jiraComment)
		if err != nil {
			notifyOnFailedAttachment(instance, in.mattermostUserID.String(), in.IssueKey, err, "failed to completely update comment with attachments")
		}
	}()

	rootID := in.PostID
	if post.RootId != "" {
		// the original post was a reply
		rootID = post.RootId
	}

	p.UpdateUserDefaults(in.mattermostUserID, in.InstanceID, nil)

	msg := fmt.Sprintf("Message attached to [%s](%s/browse/%s)", in.IssueKey, instance.GetJiraBaseURL(), in.IssueKey)

	// Reply to the post with the issue link that was created
	reply := &model.Post{
		Message:   msg,
		ChannelId: post.ChannelId,
		RootId:    rootID,
		UserId:    in.mattermostUserID.String(),
	}
	err = p.client.Post.CreatePost(reply)
	if err != nil {
		return nil, http.StatusInternalServerError, errors.WithMessage(err, "failed to create notification post "+in.PostID)
	}

	return added, http.StatusOK, nil
}

func notifyOnFailedAttachment(instance Instance, mattermostUserID, issueKey string, err error, format string, args ...interface{}) {
	msg := "Failed to attach to issue: " + issueKey + ", " + fmt.Sprintf(format, args...)

	instance.Common().Plugin.client.Log.Error(fmt.Sprintf("%s: %v", msg, err), "issue", issueKey)
	errMsg := err.Error()
	if len(errMsg) > 2048 {
		errMsg = errMsg[:2048]
	}
	_, _ = instance.Common().Plugin.CreateBotDMtoMMUserID(mattermostUserID,
		"%s. Please notify your system administrator.\n%s", msg, errMsg)
}

func getPermaLink(instance Instance, postID string, currentTeam string) string {
	return fmt.Sprintf("%v/%v/pl/%v", instance.Common().Plugin.GetSiteURL(), currentTeam, postID)
}

func getIssueCustomFieldValue(issue *jira.Issue, key string) StringSet {
	m, exists := issue.Fields.Unknowns.Value(key)
	if !exists || m == nil {
		return nil
	}

	switch value := m.(type) {
	case string:
		return NewStringSet(value)
	case []string:
		return NewStringSet(value...)
	case []interface{}:
		// multi-select value
		// Checkboxes, multi-select dropdown
		result := NewStringSet()
		for _, v := range value {
			s, ok := v.(string)
			if ok {
				result = result.Add(s)
				continue
			}

			obj, ok := v.(map[string]interface{})
			if !ok {
				return nil
			}
			id, ok := obj["id"].(string)
			if !ok {
				return nil
			}
			result = result.Add(id)
		}
		return result
	case map[string]interface{}:
		// single-select value
		// Radio buttons, single-select dropdown
		id, ok := value["id"].(string)
		if !ok {
			return nil
		}
		return NewStringSet(id)
	}

	return nil
}

func (p *Plugin) getIssueDataForCloudWebhook(instance Instance, issueKey string) (*jira.Issue, error) {
	ci, ok := instance.(*cloudInstance)
	if !ok {
		return nil, errors.Errorf("must be a Jira cloud instance, is %s", instance.Common().Type)
	}

	jiraClient, err := ci.getClientForBot()
	if err != nil {
		return nil, err
	}

	issue, resp, err := jiraClient.Issue.Get(issueKey, nil)
	if err != nil {
		switch {
		case resp == nil:
			return nil, errors.WithMessage(userFriendlyJiraError(nil, err), "request to Jira failed")
		case resp.StatusCode == http.StatusNotFound || resp.StatusCode == http.StatusUnauthorized:
			return nil, errors.New(`we couldn't find the issue key, or the cloud "bot" client does not have the appropriate permissions to view the issue`)
		}
	}

	return issue, nil
}

func getIssueFieldValue(issue *jira.Issue, key string) StringSet {
	if issue == nil || issue.Fields == nil {
		return NewStringSet()
	}

	key = strings.ToLower(key)

	switch key {
	case statusField:
		if issue.Fields.Status != nil {
			return NewStringSet(issue.Fields.Status.ID)
		}
	case labelsField:
		return NewStringSet(issue.Fields.Labels...)
	case priorityField:
		if issue.Fields.Priority != nil {
			return NewStringSet(issue.Fields.Priority.ID)
		}
	case reporterField:
		if issue.Fields.Reporter != nil {
			return NewStringSet(issue.Fields.Reporter.AccountID)
		}
	case assigneeField:
		if issue.Fields.Assignee != nil {
			return NewStringSet(issue.Fields.Assignee.AccountID)
		}
	case "fixversions":
		result := NewStringSet()
		if issue.Fields.FixVersions != nil {
			for _, v := range issue.Fields.FixVersions {
				if v != nil {
					result = result.Add(v.ID)
				}
			}
		}
		return result
	case "versions":
		result := NewStringSet()
		if issue.Fields.AffectsVersions != nil {
			for _, v := range issue.Fields.AffectsVersions {
				if v != nil {
					result = result.Add(v.ID)
				}
			}
		}
		return result
	case "components":
		result := NewStringSet()
		if issue.Fields.Components != nil {
			for _, v := range issue.Fields.Components {
				if v != nil {
					result = result.Add(v.ID)
				}
			}
		}
		return result
	default:
		value := getIssueCustomFieldValue(issue, key)
		if value != nil {
			return value
		}
	}

	return NewStringSet()
}

func (p *Plugin) getIssueAsSlackAttachment(instance Instance, connection *Connection, issueKey string, showActions bool) ([]*model.SlackAttachment, error) {
	client, err := instance.GetClient(connection)
	if err != nil {
		return nil, err
	}

	issue, err := client.GetIssue(issueKey, nil)
	if err != nil {
		switch StatusCode(err) {
		case http.StatusNotFound:
			return nil, errors.New("we couldn't find the issue key, or you do not have the appropriate permissions to view the issue. Please try again or contact your Jira administrator")

		case http.StatusUnauthorized:
			return nil, errors.New("you do not have the appropriate permissions to view the issue. Please contact your Jira administrator")

		default:
			return nil, errors.WithMessage(err, "request to Jira failed")
		}
	}

	return asSlackAttachment(instance, client, issue, showActions)
}

func (p *Plugin) UnassignIssue(instance Instance, mattermostUserID types.ID, issueKey string) (string, error) {
	connection, err := p.userStore.LoadConnection(instance.GetID(), mattermostUserID)
	if err != nil {
		return "", err
	}
	client, err := instance.GetClient(connection)
	if err != nil {
		return "", err
	}

	// check for valid issue key
	_, err = client.GetIssue(issueKey, nil)
	if err != nil {
		return "", errors.Errorf("We couldn't find the issue key `%s`. Please confirm the issue key and try again.", issueKey)
	}

	if err := client.UpdateAssignee(issueKey, &jira.User{}); err != nil {
		if StatusCode(err) == http.StatusForbidden {
			return "", errors.New("You do not have the appropriate permissions to perform this action. Please contact your Jira administrator.")
		}
		return "", err
	}

	permalink := fmt.Sprintf("%v/browse/%v", instance.GetJiraBaseURL(), issueKey)

	msg := fmt.Sprintf("Unassigned Jira issue [%s](%s)", issueKey, permalink)
	return msg, nil
}

const MinUserSearchQueryLength = 3

func (p *Plugin) AssignIssue(instance Instance, mattermostUserID types.ID, issueKey, userSearch string, assignee *jira.User) (string, error) {
	connection, err := p.userStore.LoadConnection(instance.GetID(), mattermostUserID)
	if err != nil {
		return "", err
	}
	client, err := instance.GetClient(connection)
	if err != nil {
		return "", err
	}

	// required minimum of three letters in assignee value
	if len(userSearch) < MinUserSearchQueryLength {
		errorMsg := fmt.Sprintf("`%s` contains less than %v characters.", userSearch, MinUserSearchQueryLength)
		return errorMsg, nil
	}

	// check for valid issue key
	_, err = client.GetIssue(issueKey, nil)
	if err != nil {
		errorMsg := fmt.Sprintf("We couldn't find the issue key `%s`.  Please confirm the issue key and try again.", issueKey)
		return errorMsg, nil
	}

	// Get list of assignable users
	jiraUsers := []jira.User{}
	if assignee != nil {
		jiraUsers = append(jiraUsers, *assignee)
	} else {
		jiraUsers, err = client.SearchUsersAssignableToIssue(issueKey, userSearch, 10)
		if StatusCode(err) == http.StatusUnauthorized {
			return "You do not have the appropriate permissions to perform this action. Please contact your Jira administrator.", nil
		}
		if err != nil {
			return "", err
		}
	}

	// handle number of returned jira users
	if len(jiraUsers) == 0 {
		return "", fmt.Errorf("we couldn't find the assignee. Please use a Jira member and try again")
	}

	if len(jiraUsers) > 1 {
		errorMsg := fmt.Sprintf("`%s` matches %d or more users.  Please specify a unique assignee.\n", userSearch, len(jiraUsers))
		for i := range jiraUsers {
			name := jiraUsers[i].DisplayName
			extra := jiraUsers[i].Name
			if jiraUsers[i].EmailAddress != "" {
				if extra != "" {
					extra += ", "
				}
				extra += jiraUsers[i].EmailAddress
			}
			if extra != "" {
				name += " (" + extra + ")"
			}
			errorMsg += fmt.Sprintf("* %+v\n", name)
		}
		return "", errors.New(errorMsg)
	}

	// user is array of one object
	user := jiraUsers[0]

	// From Jira error: query parameters 'accountId' and 'username' are mutually exclusive.
	// Here, we must choose one and one only and nil the other user field.
	// Choosing user.AccountID over user.Name, but check if AccountId is empty.
	// For server instances, AccountID is empty
	if user.AccountID != "" {
		user.Name = ""
	}

	if err := client.UpdateAssignee(issueKey, &user); err != nil {
		return "", err
	}

	permalink := fmt.Sprintf("%v/browse/%v", instance.GetJiraBaseURL(), issueKey)

	msg := fmt.Sprintf("`%s` assigned to Jira issue [%s](%s)", user.DisplayName, issueKey, permalink)
	return msg, nil
}

type InTransitionIssue struct {
	mattermostUserID types.ID
	InstanceID       types.ID `json:"instance_id"`
	PostToChannelID  string   `json:"channel_id"`
	IssueKey         string   `json:"issue_key"`
	ToState          string   `json:"to_state"`
}

func (p *Plugin) TransitionIssue(in *InTransitionIssue) (string, error) {
	client, instance, _, err := p.getClient(in.InstanceID, in.mattermostUserID)
	if err != nil {
		return "", err
	}

	transitions, err := client.GetTransitions(in.IssueKey)
	if err != nil {
		return "", errors.New("we couldn't find the issue key. Please confirm the issue key and try again. You may not have permissions to access this issue")
	}
	if len(transitions) < 1 {
		return "", errors.New("you do not have the appropriate permissions to perform this action. Please contact your Jira administrator")
	}

	var transition jira.Transition
	matchingStates := []string{}
	availableStates := []string{}

	potentialState := strings.ToLower(strings.Join(strings.Fields(in.ToState), ""))
	for _, t := range transitions {
		validState := strings.ToLower(strings.Join(strings.Fields(t.To.Name), ""))
		if strings.Contains(validState, potentialState) {
			matchingStates = append(matchingStates, t.To.Name)
			transition = t
		}
		availableStates = append(availableStates, t.To.Name)
	}

	switch len(matchingStates) {
	case 0:
		return "", errors.Errorf("%q is not a valid state. Please use one of: %q",
			in.ToState, strings.Join(availableStates, ", "))

	case 1:
		// proceed

	default:
		return "", errors.Errorf("please be more specific, %q matched several states: %q",
			in.ToState, strings.Join(matchingStates, ", "))
	}

	err = client.DoTransition(in.IssueKey, transition.ID)
	if err != nil {
		return "", err
	}

	msg := fmt.Sprintf("[%s](%v/browse/%v) transitioned to `%s`",
		in.IssueKey, instance.GetJiraBaseURL(), in.IssueKey, transition.To.Name)

	issue, err := client.GetIssue(in.IssueKey, nil)
	if err != nil {
		switch StatusCode(err) {
		case http.StatusNotFound:
			return "", errors.New("we couldn't find the issue key, or you do not have the appropriate permissions to view the issue. Please try again or contact your Jira administrator")

		case http.StatusUnauthorized:
			return "", errors.New("you do not have the appropriate permissions to view the issue. Please contact your Jira administrator")

		default:
			return "", errors.WithMessage(err, "request to Jira failed")
		}
	}

	attachments, err := asSlackAttachment(instance, client, issue, true)
	if err != nil {
		return "", err
	}

	post := makePost(p.getUserID(), in.PostToChannelID, msg)
	post.AddProp("attachments", attachments)
	p.client.Post.SendEphemeralPost(in.mattermostUserID.String(), post)

	return msg, nil
}

func (p *Plugin) getClient(instanceID, mattermostUserID types.ID) (Client, Instance, *Connection, error) {
	instance, err := p.instanceStore.LoadInstance(instanceID)
	if err != nil {
		return nil, nil, nil, err
	}
	connection, err := p.userStore.LoadConnection(instance.GetID(), mattermostUserID)
	if err != nil {
		return nil, nil, nil, err
	}
	client, err := instance.GetClient(connection)
	if err != nil {
		return nil, nil, nil, err
	}
	return client, instance, connection, nil
}

func (p *Plugin) httpGetIssueByKey(w http.ResponseWriter, r *http.Request) (int, error) {
	if r.Method != http.MethodGet {
		return respondErr(w, http.StatusMethodNotAllowed, fmt.Errorf("request: %s is not allowed, must be GET", r.Method))
	}

	mattermostUserID := r.Header.Get(HeaderMattermostUserID)
	if mattermostUserID == "" {
		return respondErr(w, http.StatusUnauthorized, errors.New("not authorized"))
	}

	instanceID := r.FormValue(ParamInstanceID)
	issueKey := r.FormValue(ParamIssueKey)
	issue, err := p.GetIssueByKey(types.ID(instanceID), types.ID(mattermostUserID), issueKey)
	if err != nil {
		return respondErr(w, http.StatusInternalServerError, err)
	}

	return respondJSON(w, issue)
}

func (p *Plugin) GetIssueByKey(instanceID, mattermostUserID types.ID, issueKey string) (*jira.Issue, error) {
	client, _, _, err := p.getClient(instanceID, mattermostUserID)
	if err != nil {
		return nil, err
	}

	issue, err := client.GetIssue(issueKey, nil)
	if err != nil {
		switch StatusCode(err) {
		case http.StatusNotFound:
			return nil, errors.New("we couldn't find the issue key, or you do not have the appropriate permissions to view the issue. Please try again or contact your Jira administrator")
		default:
			return nil, errors.WithMessage(err, "request to Jira failed")
		}
	}
	issue.Fields.Description = preProcessText(issue.Fields.Description)
	return issue, nil
}

func (p *Plugin) GetIssueDataWithAPIToken(issueID, instanceID string) (*jira.Issue, error) {
	client := &http.Client{}
	req, err := http.NewRequest(http.MethodGet, fmt.Sprintf("%s/rest/api/2/issue/%s", instanceID, issueID), nil)
	if err != nil {
		return nil, errors.Wrapf(err, "failed to create http request for fetching issue data. IssueID: %s", issueID)
	}

	err = p.SetAdminAPITokenRequestHeader(req)
	if err != nil {
		return nil, err
	}

	resp, err := client.Do(req)
	if err != nil {
		return nil, errors.Wrapf(err, "failed to get issue data. IssueID: %s", issueID)
	}

	if resp == nil || resp.Body == nil {
		return nil, errors.Wrapf(err, "missing data for issue. StatusCode: %d, IssueID: %s", resp.StatusCode, issueID)
	}

	defer resp.Body.Close()

	body, err := io.ReadAll(resp.Body)
	if err != nil {
		return nil, errors.Wrapf(err, "failed to read issue data. StatusCode: %d, IssueID: %s", resp.StatusCode, issueID)
	}

	if resp.StatusCode == http.StatusNotFound {
		return nil, errors.Errorf("issue does not exist or user does not have permission to fetch the issue details. StatusCode: %d, IssueID: %s", resp.StatusCode, issueID)
	} else if resp.StatusCode == http.StatusForbidden {
		return nil, errors.Errorf("user does not have permission to fetch the issue details. StatusCode: %d, IssueID: %s", resp.StatusCode, issueID)
	}

	issue := &jira.Issue{}
	if err = json.Unmarshal(body, issue); err != nil {
		return nil, errors.Wrapf(err, "failed to unmarshal issue data. IssueID: %s", issueID)
	}

	return issue, nil
}

func (p *Plugin) checkIssueWatchers(wh *webhook, instanceID types.ID) {
	if !wh.eventTypes.ContainsAny(createdCommentEvent) {
		return
	}

	jwhook := wh.JiraWebhook
	commentAuthor := mdUser(&jwhook.Comment.UpdateAuthor)
	commentMessage := fmt.Sprintf(
		"%s **commented** on %s:\n> %s\n\n*You are watching this %s*",
		commentAuthor, jwhook.mdKeySummaryLink(), jwhook.Comment.Body, jwhook.mdIssueType(),
	)
	client, connection, err := wh.fetchConnectedUser(p, instanceID)
	if err != nil || client == nil {
		p.errorf("error while fetching connected users for the instanceID %v , Error : %v", instanceID, err)
		return
	}

	watchers, err := client.GetWatchers(instanceID.String(), wh.Issue.ID, connection)
	if err != nil {
		p.errorf("error while getting watchers for the issue id %v , err : %v", wh.Issue.ID, err)
		return
	}

	for _, watcherUser := range watchers.Watchers {
		whUserNotification := webhookUserNotification{
			jiraUsername:     watcherUser.Name,
			jiraAccountID:    watcherUser.AccountID,
			message:          commentMessage,
			postType:         PostTypeComment,
			commentSelf:      wh.JiraWebhook.Comment.Self,
			notificationType: notificationTypeWatching,
		}

		wh.notifications = append(wh.notifications, whUserNotification)
	}
}

func (p *Plugin) applyReporterNotification(wh *webhook, instanceID types.ID, reporter *jira.User) {
	if !wh.eventTypes.ContainsAny(createdCommentEvent) {
		return
	}

	jwhook := wh.JiraWebhook
	if reporter == nil ||
		(reporter.Name != "" && reporter.Name == jwhook.User.Name) ||
		(reporter.AccountID != "" && reporter.AccountID == jwhook.Comment.UpdateAuthor.AccountID) {
		return
	}

	commentAuthor := mdUser(&jwhook.Comment.UpdateAuthor)
	commentMessage := fmt.Sprintf(
		"%s **commented** on %s:\n> %s\n\n*You reported this %s*",
		commentAuthor, jwhook.mdKeySummaryLink(), jwhook.Comment.Body, jwhook.mdIssueType(),
	)

	connection, err := p.GetUserSetting(wh, instanceID, reporter.Name, reporter.AccountID)
	if err != nil || connection.Settings == nil || !connection.Settings.ShouldReceiveNotification(notificationTypeReporter) {
		return
	}

	wh.notifications = append(wh.notifications, webhookUserNotification{
		jiraUsername:     reporter.Name,
		jiraAccountID:    reporter.AccountID,
		message:          commentMessage,
		postType:         PostTypeComment,
		commentSelf:      jwhook.Comment.Self,
		notificationType: notificationTypeReporter,
	})
}

func (p *Plugin) GetUserSetting(wh *webhook, instanceID types.ID, jiraAccountID, jiraUsername string) (*Connection, error) {
	instance, err := p.instanceStore.LoadInstance(instanceID)
	if err != nil {
		return nil, err
	}

	var mattermostUserID types.ID
	jiraUserID := jiraAccountID
	if jiraUserID == "" {
		jiraUserID = jiraUsername
	}

	mattermostUserID, err = p.userStore.LoadMattermostUserID(instance.GetID(), jiraUserID)
	if err != nil {
		return nil, err
	}

	connection, err := p.userStore.LoadConnection(instanceID, mattermostUserID)
	if err != nil {
		return nil, err
	}

	return connection, nil
}

func (s *ConnectionSettings) ShouldReceiveNotification(role string) bool {
	if val, ok := s.RolesForDMNotification[role]; ok {
		return val
	}

	// Check old setting for backwards compatibility
	return s.Notifications
}

func (p *Plugin) fetchConnectedUserFromAccount(account map[string]string, instance Instance) (Client, *Connection, error) {
	accountKey := account[jiraUserName]
	if account[jiraUserAccountID] != "" {
		accountKey = account[jiraUserAccountID]
	}
	mattermostUserID, err := p.userStore.LoadMattermostUserID(instance.GetID(), accountKey)
	if err != nil {
		return nil, nil, err
	}

	connection, err := p.userStore.LoadConnection(instance.GetID(), mattermostUserID)
	if err != nil {
		return nil, nil, err
	}

	client, err := instance.GetClient(connection)
	if err != nil {
		return nil, connection, err
	}

	return client, connection, nil
}

func appendAccountInformation(accountID, name string, accountInformation *[]map[string]string) {
	*accountInformation = append(*accountInformation, map[string]string{
		jiraUserAccountID: accountID,
		jiraUserName:      name,
	})
}

func (wh *webhook) fetchConnectedUser(p *Plugin, instanceID types.ID) (Client, *Connection, error) {
	var accountInformation []map[string]string

	if wh.Issue.Fields != nil {
		if wh.Issue.Fields.Creator != nil {
			appendAccountInformation(wh.Issue.Fields.Creator.AccountID, wh.Issue.Fields.Creator.Name, &accountInformation)
		}
		if wh.Issue.Fields.Assignee != nil {
			appendAccountInformation(wh.Issue.Fields.Assignee.AccountID, wh.Issue.Fields.Assignee.Name, &accountInformation)
		}
		if wh.Issue.Fields.Reporter != nil {
			appendAccountInformation(wh.Issue.Fields.Reporter.AccountID, wh.Issue.Fields.Reporter.Name, &accountInformation)
		}
	}

	instance, err := p.instanceStore.LoadInstance(instanceID)
	if err != nil {
		return nil, nil, err
	}
	for _, account := range accountInformation {
		client, connection, err := p.fetchConnectedUserFromAccount(account, instance)
		if err != nil {
			continue
		}

		return client, connection, nil
	}

	return nil, nil, nil
}

type ProjectSearchResponse struct {
	Self       string           `json:"self"`
	MaxResults int              `json:"maxResults"`
	StartAt    int              `json:"startAt"`
	Total      int              `json:"total"`
	IsLast     bool             `json:"isLast"`
	Values     jira.ProjectList `json:"values"`
}

func (p *Plugin) GetProjectListWithAPIToken(instanceID string) (*jira.ProjectList, error) {
	client := &http.Client{}
	req, err := http.NewRequest(http.MethodGet, fmt.Sprintf("%s/rest/api/3/project/search", instanceID), nil)
	if err != nil {
		return nil, errors.Wrapf(err, "failed to create HTTP request for fetching project list data. InstanceID: %s", instanceID)
	}

	err = p.SetAdminAPITokenRequestHeader(req)
	if err != nil {
		return nil, err
	}

	resp, err := client.Do(req)
	if err != nil {
		return nil, errors.Wrapf(err, "failed to fetch project list data. InstanceID: %s", instanceID)
	}
	defer resp.Body.Close()

	if resp.StatusCode != http.StatusOK {
		return nil, errors.Errorf("unexpected status code: %d. InstanceID: %s", resp.StatusCode, instanceID)
	}

	body, err := io.ReadAll(resp.Body)
	if err != nil {
		return nil, errors.Wrap(err, "failed to read response body")
	}

	var projectResponse ProjectSearchResponse
	if err = json.Unmarshal(body, &projectResponse); err != nil {
		return nil, errors.Wrap(err, "failed to unmarshal project list response")
	}

	return &projectResponse.Values, nil
}<|MERGE_RESOLUTION|>--- conflicted
+++ resolved
@@ -416,8 +416,6 @@
 	}
 
 	return createdIssue, http.StatusOK, nil
-<<<<<<< HEAD
-=======
 }
 
 // Extract the "id" value from the custom field map and replace it
@@ -432,7 +430,6 @@
 	}
 
 	return fields
->>>>>>> 427525bc
 }
 
 func (p *Plugin) httpGetCreateIssueMetadataForProjects(w http.ResponseWriter, r *http.Request) (int, error) {
