--- conflicted
+++ resolved
@@ -18,34 +18,14 @@
 )
 
 func httpAPICreateIssue(a *Action) error {
-	api := a.Plugin.API
+	api := a.API
 
 	create := &struct {
 		PostId    string           `json:"post_id"`
 		ChannelId string           `json:"channel_id"`
 		Fields    jira.IssueFields `json:"fields"`
 	}{}
-<<<<<<< HEAD
 	err := json.NewDecoder(a.HTTPRequest.Body).Decode(&create)
-=======
-	err := json.NewDecoder(r.Body).Decode(&create)
-	if err != nil {
-		return http.StatusBadRequest,
-			errors.WithMessage(err, "failed to decode incoming request")
-	}
-
-	mattermostUserId := r.Header.Get("Mattermost-User-Id")
-	if mattermostUserId == "" {
-		return http.StatusUnauthorized, errors.New("not authorized")
-	}
-
-	jiraUser, err := ji.GetPlugin().userStore.LoadJIRAUser(ji, mattermostUserId)
-	if err != nil {
-		return http.StatusInternalServerError, err
-	}
-
-	jiraClient, err := ji.GetJIRAClient(jiraUser)
->>>>>>> 1535d27f
 	if err != nil {
 		return a.RespondError(http.StatusBadRequest, err,
 			"failed to decode incoming request")
@@ -83,11 +63,11 @@
 	})
 
 	// For now, if we are not attaching to a post, leave postId blank (this will only affect the error message)
-	postId := ""
+	// postId := ""
 	channelId := create.ChannelId
 	if post != nil {
 		channelId = post.ChannelId
-		postId = create.PostId
+		// postId = create.PostId
 	}
 
 	if err != nil {
@@ -137,14 +117,9 @@
 	reply := &model.Post{
 		Message:   fmt.Sprintf("Created a Jira issue %v/browse/%v", a.Instance.GetURL(), created.Key),
 		ChannelId: channelId,
-<<<<<<< HEAD
-		RootId:    postId,
-		UserId:    a.MattermostUserId,
-=======
 		RootId:    rootId,
 		ParentId:  parentId,
-		UserId:    mattermostUserId,
->>>>>>> 1535d27f
+		UserId:    a.MattermostUserId,
 	}
 	_, appErr = api.CreatePost(reply)
 	if appErr != nil {
@@ -155,57 +130,18 @@
 	return a.RespondJSON(created)
 }
 
-<<<<<<< HEAD
 func httpAPIGetCreateIssueMetadata(a *Action) error {
 	cimd, err := getCreateIssueMetadata(a.JiraClient)
-=======
-func httpAPIGetCreateIssueMetadata(ji Instance, w http.ResponseWriter, r *http.Request) (int, error) {
-	if r.Method != http.MethodGet {
-		return http.StatusMethodNotAllowed,
-			errors.New("Request: " + r.Method + " is not allowed, must be GET")
-	}
-
-	mattermostUserId := r.Header.Get("Mattermost-User-Id")
-	if mattermostUserId == "" {
-		return http.StatusUnauthorized, errors.New("not authorized")
-	}
-
-	jiraUser, err := ji.GetPlugin().userStore.LoadJIRAUser(ji, mattermostUserId)
->>>>>>> 1535d27f
 	if err != nil {
 		return a.RespondError(http.StatusInternalServerError, err)
 	}
 	return a.RespondJSON(cimd)
 }
 
-<<<<<<< HEAD
-func httpAPIAttachCommentToIssue(a *Action) error {
-	api := a.Plugin.API
-=======
-func httpAPIGetSearchIssues(ji Instance, w http.ResponseWriter, r *http.Request) (int, error) {
-	if r.Method != http.MethodGet {
-		return http.StatusMethodNotAllowed,
-			errors.New("Request: " + r.Method + " is not allowed, must be GET")
-	}
-
-	mattermostUserId := r.Header.Get("Mattermost-User-Id")
-	if mattermostUserId == "" {
-		return http.StatusUnauthorized, errors.New("not authorized")
-	}
-
-	jiraUser, err := ji.GetPlugin().userStore.LoadJIRAUser(ji, mattermostUserId)
-	if err != nil {
-		return http.StatusInternalServerError, err
-	}
-
-	jiraClient, err := ji.GetJIRAClient(jiraUser)
-	if err != nil {
-		return http.StatusInternalServerError, err
-	}
-
-	jqlString := r.FormValue("jql")
-
-	searchRes, resp, err := jiraClient.Issue.Search(jqlString, &jira.SearchOptions{
+func httpAPIGetSearchIssues(a *Action) error {
+	jqlString := a.HTTPRequest.FormValue("jql")
+
+	searchRes, resp, err := a.JiraClient.Issue.Search(jqlString, &jira.SearchOptions{
 		MaxResults: 50,
 		Fields:     []string{"key", "summary"},
 	})
@@ -217,8 +153,7 @@
 			resp.Body.Close()
 			message += ", details: " + string(bb)
 		}
-		return http.StatusInternalServerError,
-			errors.WithMessage(err, message)
+		return a.RespondError(http.StatusInternalServerError, err, message)
 	}
 
 	// We only need to send down a summary of the data
@@ -234,55 +169,17 @@
 		})
 	}
 
-	w.Header().Set("Content-Type", "application/json")
-	b, err := json.Marshal(resSummary)
-	if err != nil {
-		return http.StatusInternalServerError,
-			errors.WithMessage(err, "failed to marshal response")
-	}
-	_, err = w.Write(b)
-	if err != nil {
-		return http.StatusInternalServerError,
-			errors.WithMessage(err, "failed to write response")
-	}
-
-	return http.StatusOK, nil
-}
-
-func httpAPIAttachCommentToIssue(ji Instance, w http.ResponseWriter, r *http.Request) (int, error) {
-	if r.Method != http.MethodPost {
-		return http.StatusMethodNotAllowed,
-			errors.New("method " + r.Method + " is not allowed, must be POST")
-	}
-
-	api := ji.GetPlugin().API
->>>>>>> 1535d27f
+	return a.RespondJSON(resSummary)
+}
+
+func httpAPIAttachCommentToIssue(a *Action) error {
+	api := a.API
 
 	attach := &struct {
 		PostId   string `json:"post_id"`
 		IssueKey string `json:"issueKey"`
 	}{}
-<<<<<<< HEAD
 	err := json.NewDecoder(a.HTTPRequest.Body).Decode(&attach)
-=======
-	err := json.NewDecoder(r.Body).Decode(&attach)
-	if err != nil {
-		return http.StatusBadRequest,
-			errors.WithMessage(err, "failed to decode incoming request")
-	}
-
-	mattermostUserId := r.Header.Get("Mattermost-User-Id")
-	if mattermostUserId == "" {
-		return http.StatusUnauthorized, errors.New("not authorized")
-	}
-
-	jiraUser, err := ji.GetPlugin().userStore.LoadJIRAUser(ji, mattermostUserId)
-	if err != nil {
-		return http.StatusInternalServerError, err
-	}
-
-	jiraClient, err := ji.GetJIRAClient(jiraUser)
->>>>>>> 1535d27f
 	if err != nil {
 		return a.RespondError(http.StatusBadRequest, err,
 			"failed to decode incoming request")
@@ -333,14 +230,9 @@
 		Message: fmt.Sprintf("Message attached to [%v](%v/browse/%v)",
 			attach.IssueKey, a.Instance.GetURL(), attach.IssueKey),
 		ChannelId: post.ChannelId,
-<<<<<<< HEAD
-		RootId:    attach.PostId,
-		UserId:    a.MattermostUserId,
-=======
 		RootId:    rootId,
 		ParentId:  parentId,
-		UserId:    mattermostUserId,
->>>>>>> 1535d27f
+		UserId:    a.MattermostUserId,
 	}
 	_, appErr = api.CreatePost(reply)
 	if appErr != nil {
@@ -368,46 +260,26 @@
 }
 
 func getPermaLink(a *Action, postId string, post *model.Post) (string, error) {
-	channel, appErr := a.Plugin.API.GetChannel(post.ChannelId)
+	channel, appErr := a.API.GetChannel(post.ChannelId)
 	if appErr != nil {
 		return "", errors.WithMessage(appErr, "failed to get ChannelId, ChannelId: "+post.ChannelId)
 	}
 
-	team, appErr := a.Plugin.API.GetTeam(channel.TeamId)
+	team, appErr := a.API.GetTeam(channel.TeamId)
 	if appErr != nil {
 		return "", errors.WithMessage(appErr, "failed to get team, TeamId: "+channel.TeamId)
 	}
 
 	permalink := fmt.Sprintf("%v/%v/pl/%v",
-		a.Plugin.GetSiteURL(),
+		a.PluginConfig.SiteURL,
 		team.Name,
 		postId,
 	)
 	return permalink, nil
 }
 
-<<<<<<< HEAD
 func transitionJiraIssue(a *Action, issueKey, toState string) (string, error) {
 	transitions, _, err := a.JiraClient.Issue.GetTransitions(issueKey)
-=======
-func (p *Plugin) transitionJiraIssue(mmUserId, issueKey, toState string) (string, error) {
-	ji, err := p.currentInstanceStore.LoadCurrentJIRAInstance()
-	if err != nil {
-		return "", err
-	}
-
-	jiraUser, err := ji.GetPlugin().userStore.LoadJIRAUser(ji, mmUserId)
-	if err != nil {
-		return "", err
-	}
-
-	jiraClient, err := ji.GetJIRAClient(jiraUser)
-	if err != nil {
-		return "", err
-	}
-
-	transitions, _, err := jiraClient.Issue.GetTransitions(issueKey)
->>>>>>> 1535d27f
 	if err != nil {
 		return "", errors.New("We couldn't find the issue key. Please confirm the issue key and try again. You may not have permissions to access this issue.")
 	}
