--- conflicted
+++ resolved
@@ -63,117 +63,107 @@
 	}
 }
 
-func (p *Plugin) httpShareIssuePublicly(w http.ResponseWriter, r *http.Request) (int, error) {
+type postActionContext struct {
+	authenticatedUserID string
+	channelID           string
+	issueKey            string
+	instanceID          string
+	postID              string
+}
+
+func decodePostActionRequest(r *http.Request) (string, model.PostActionIntegrationRequest, int, error) {
 	authenticatedUserID := strings.TrimSpace(r.Header.Get(headerMattermostUserID))
 	if authenticatedUserID == "" {
-		return respondErr(w, http.StatusUnauthorized, errors.New("missing Mattermost-User-ID header"))
+		return "", model.PostActionIntegrationRequest{}, http.StatusUnauthorized, errors.New("missing Mattermost-User-ID header")
 	}
 
 	var requestData model.PostActionIntegrationRequest
-	err := json.NewDecoder(r.Body).Decode(&requestData)
-	if err != nil {
-		return respondErr(w, http.StatusBadRequest,
-			errors.Wrap(err, "unmarshall the body"))
-	}
-
+	if err := json.NewDecoder(r.Body).Decode(&requestData); err != nil {
+		return "", model.PostActionIntegrationRequest{}, http.StatusBadRequest, errors.Wrap(err, "unmarshall the body")
+	}
+
+	return authenticatedUserID, requestData, 0, nil
+}
+
+func (p *Plugin) buildPostActionContext(authenticatedUserID string, requestData model.PostActionIntegrationRequest, mismatchLog string) (*postActionContext, int, string) {
 	jiraBotID := p.getUserID()
 	channelID := requestData.ChannelId
-<<<<<<< HEAD
-	authenticatedUserID := strings.TrimSpace(r.Header.Get("Mattermost-User-ID"))
-	if authenticatedUserID == "" {
-		return respondErr(w, http.StatusUnauthorized,
-			errors.New("missing Mattermost-User-ID header"))
-	}
-	mattermostUserID := authenticatedUserID
-	if requestData.UserId != "" && requestData.UserId != mattermostUserID {
-		p.client.Log.Warn("share issue payload user mismatch", "header_user_id", authenticatedUserID, "payload_user_id", requestData.UserId)
-	}
 	postID := strings.TrimSpace(requestData.PostId)
 	if postID == "" {
-		return p.respondErrWithFeedback(mattermostUserID, makePost(jiraBotID, channelID,
-			"missing post ID"), w, http.StatusBadRequest)
-	}
+		return nil, http.StatusBadRequest, "missing post id"
+	}
+
 	originalPost, appErr := p.client.Post.GetPost(postID)
 	if appErr != nil || originalPost == nil {
-		var status int
-		var msg string
-		if appErr != nil && strings.Contains(appErr.Error(), "not found") || originalPost == nil {
-			status = http.StatusNotFound
-			msg = "post not found"
-		} else {
-			status = http.StatusInternalServerError
-			msg = "failed to retrieve post"
-		}
-		return p.respondErrWithFeedback(mattermostUserID, makePost(jiraBotID, channelID, msg), w, status)
-	}
+		return nil, http.StatusNotFound, "post not found"
+	}
+
 	if originalPost.UserId != jiraBotID {
-		return p.respondErrWithFeedback(mattermostUserID, makePost(jiraBotID, channelID,
-=======
-
-	postID := strings.TrimSpace(requestData.PostId)
-	if postID == "" {
-		return p.respondErrWithFeedback(authenticatedUserID, makePost(jiraBotID, channelID,
-			"missing post id"), w, http.StatusBadRequest)
-	}
-
-	originalPost, appErr := p.client.Post.GetPost(postID)
-	if appErr != nil || originalPost == nil {
-		return p.respondErrWithFeedback(authenticatedUserID, makePost(jiraBotID, channelID,
-			"post not found"), w, http.StatusNotFound)
-	}
-	if originalPost.UserId != jiraBotID {
-		return p.respondErrWithFeedback(authenticatedUserID, makePost(jiraBotID, channelID,
->>>>>>> bf9a1b7e
-			"user not authorized"), w, http.StatusUnauthorized)
+		return nil, http.StatusUnauthorized, "user not authorized"
 	}
 
 	if originalPost.ChannelId != channelID {
-		return p.respondErrWithFeedback(authenticatedUserID, makePost(jiraBotID, channelID,
-			"channel mismatch"), w, http.StatusBadRequest)
+		return nil, http.StatusBadRequest, "channel mismatch"
 	}
 
 	if requestData.UserId != "" && requestData.UserId != authenticatedUserID {
-		p.client.Log.Warn("share issue payload user mismatch",
+		p.client.Log.Warn(mismatchLog,
 			"header_user_id", authenticatedUserID,
 			"payload_user_id", requestData.UserId)
 	}
-
-	mattermostUserID := authenticatedUserID
 
 	val := requestData.Context["issue_key"]
 	issueKey, ok := val.(string)
 	if !ok {
-		return p.respondErrWithFeedback(mattermostUserID, makePost(jiraBotID, channelID,
-			"No issue key was found in context data"), w, http.StatusInternalServerError)
+		return nil, http.StatusInternalServerError, "No issue key was found in context data"
 	}
 	issueKey = strings.ToUpper(strings.TrimSpace(issueKey))
 	if !issueKeyRegexp.MatchString(issueKey) {
-		return p.respondErrWithFeedback(mattermostUserID, makePost(jiraBotID, channelID,
-			"invalid issue key"), w, http.StatusBadRequest)
+		return nil, http.StatusBadRequest, "invalid issue key"
 	}
 
 	val = requestData.Context["instance_id"]
 	instanceID, ok := val.(string)
 	if !ok {
-		return p.respondErrWithFeedback(mattermostUserID, makePost(jiraBotID, channelID,
-			"No instance id was found in context data"), w, http.StatusInternalServerError)
-	}
-
-	_, instance, connection, err := p.getClient(types.ID(instanceID), types.ID(mattermostUserID))
-	if err != nil {
-		return p.respondErrWithFeedback(mattermostUserID, makePost(jiraBotID, channelID,
+		return nil, http.StatusInternalServerError, "No instance id was found in context data"
+	}
+
+	return &postActionContext{
+		authenticatedUserID: authenticatedUserID,
+		channelID:           channelID,
+		issueKey:            issueKey,
+		instanceID:          instanceID,
+		postID:              postID,
+	}, 0, ""
+}
+
+func (p *Plugin) httpShareIssuePublicly(w http.ResponseWriter, r *http.Request) (int, error) {
+	authenticatedUserID, requestData, status, err := decodePostActionRequest(r)
+	if err != nil {
+		return respondErr(w, status, err)
+	}
+
+	jiraBotID := p.getUserID()
+	ctx, status, msg := p.buildPostActionContext(authenticatedUserID, requestData, "share issue payload user mismatch")
+	if msg != "" {
+		return p.respondErrWithFeedback(authenticatedUserID, makePost(jiraBotID, requestData.ChannelId, msg), w, status)
+	}
+
+	_, instance, connection, err := p.getClient(types.ID(ctx.instanceID), types.ID(ctx.authenticatedUserID))
+	if err != nil {
+		return p.respondErrWithFeedback(ctx.authenticatedUserID, makePost(jiraBotID, ctx.channelID,
 			"No connection could be loaded with given params"), w, http.StatusInternalServerError)
 	}
 
-	attachment, err := p.getIssueAsSlackAttachment(instance, connection, issueKey, false)
-	if err != nil {
-		return p.respondErrWithFeedback(mattermostUserID, makePost(jiraBotID, channelID,
+	attachment, err := p.getIssueAsSlackAttachment(instance, connection, ctx.issueKey, false)
+	if err != nil {
+		return p.respondErrWithFeedback(ctx.authenticatedUserID, makePost(jiraBotID, ctx.channelID,
 			"Could not get issue as slack attachment"), w, http.StatusInternalServerError)
 	}
 
 	post := &model.Post{
-		UserId:    mattermostUserID,
-		ChannelId: channelID,
+		UserId:    ctx.authenticatedUserID,
+		ChannelId: ctx.channelID,
 	}
 	post.AddProp("attachments", attachment)
 
@@ -183,7 +173,7 @@
 			errors.WithMessage(err, "failed to create notification post"))
 	}
 
-	p.client.Post.DeleteEphemeralPost(mattermostUserID, requestData.PostId)
+	p.client.Post.DeleteEphemeralPost(ctx.authenticatedUserID, ctx.postID)
 
 	w.Header().Set("Content-Type", "application/json")
 	_, err = w.Write([]byte(`{statusField: "OK"}`))
@@ -191,84 +181,32 @@
 }
 
 func (p *Plugin) httpTransitionIssuePostAction(w http.ResponseWriter, r *http.Request) (int, error) {
-	authenticatedUserID := strings.TrimSpace(r.Header.Get(headerMattermostUserID))
-	if authenticatedUserID == "" {
-		return respondErr(w, http.StatusUnauthorized, errors.New("missing Mattermost-User-ID header"))
-	}
-
-	var requestData model.PostActionIntegrationRequest
-	err := json.NewDecoder(r.Body).Decode(&requestData)
-	if err != nil {
-		return respondErr(w, http.StatusBadRequest,
-			errors.New("unmarshall the body"))
+	authenticatedUserID, requestData, status, err := decodePostActionRequest(r)
+	if err != nil {
+		return respondErr(w, status, err)
 	}
 
 	jiraBotID := p.getUserID()
-	channelID := requestData.ChannelId
-
-	postID := strings.TrimSpace(requestData.PostId)
-	if postID == "" {
-		return p.respondErrWithFeedback(authenticatedUserID, makePost(jiraBotID, channelID,
-			"missing post id"), w, http.StatusBadRequest)
-	}
-
-	originalPost, appErr := p.client.Post.GetPost(postID)
-	if appErr != nil || originalPost == nil {
-		return p.respondErrWithFeedback(authenticatedUserID, makePost(jiraBotID, channelID,
-			"post not found"), w, http.StatusNotFound)
-	}
-	if originalPost.UserId != jiraBotID {
-		return p.respondErrWithFeedback(authenticatedUserID, makePost(jiraBotID, channelID,
-			"user not authorized"), w, http.StatusUnauthorized)
-	}
-
-	if originalPost.ChannelId != channelID {
-		return p.respondErrWithFeedback(authenticatedUserID, makePost(jiraBotID, channelID,
-			"channel mismatch"), w, http.StatusBadRequest)
-	}
-
-	if requestData.UserId != "" && requestData.UserId != authenticatedUserID {
-		p.client.Log.Warn("transition payload user mismatch",
-			"header_user_id", authenticatedUserID,
-			"payload_user_id", requestData.UserId)
-	}
-
-	mattermostUserID := authenticatedUserID
-
-	val := requestData.Context["issue_key"]
-	issueKey, ok := val.(string)
-	if !ok {
-		return p.respondErrWithFeedback(mattermostUserID, makePost(jiraBotID, channelID,
-			"No issue key was found in context data"), w, http.StatusInternalServerError)
-	}
-	issueKey = strings.ToUpper(strings.TrimSpace(issueKey))
-	if !issueKeyRegexp.MatchString(issueKey) {
-		return p.respondErrWithFeedback(mattermostUserID, makePost(jiraBotID, channelID,
-			"invalid issue key"), w, http.StatusBadRequest)
-	}
-
-	val = requestData.Context["selected_option"]
+	ctx, status, msg := p.buildPostActionContext(authenticatedUserID, requestData, "transition payload user mismatch")
+	if msg != "" {
+		return p.respondErrWithFeedback(authenticatedUserID, makePost(jiraBotID, requestData.ChannelId, msg), w, status)
+	}
+
+	val := requestData.Context["selected_option"]
 	toState, ok := val.(string)
 	if !ok {
-		return p.respondErrWithFeedback(mattermostUserID, makePost(jiraBotID, channelID,
+		return p.respondErrWithFeedback(ctx.authenticatedUserID, makePost(jiraBotID, ctx.channelID,
 			"No transition option was found in context data"), w, http.StatusInternalServerError)
 	}
 
-	val = requestData.Context["instance_id"]
-	instanceID, ok := val.(string)
-	if !ok {
-		return p.respondErrWithFeedback(mattermostUserID, makePost(jiraBotID, channelID,
-			"No instance id was found in context data"), w, http.StatusInternalServerError)
-	}
-
 	_, err = p.TransitionIssue(&InTransitionIssue{
-		mattermostUserID: types.ID(mattermostUserID),
-		InstanceID:       types.ID(instanceID),
-		IssueKey:         issueKey,
+		mattermostUserID: types.ID(ctx.authenticatedUserID),
+		InstanceID:       types.ID(ctx.instanceID),
+		IssueKey:         ctx.issueKey,
 		ToState:          toState,
 	})
 	if err != nil {
-		p.client.Post.SendEphemeralPost(mattermostUserID, makePost(jiraBotID, channelID, "Failed to transition this issue."))
+		p.client.Post.SendEphemeralPost(ctx.authenticatedUserID, makePost(jiraBotID, ctx.channelID, "Failed to transition this issue."))
 		return respondErr(w, http.StatusInternalServerError, err)
 	}
 
