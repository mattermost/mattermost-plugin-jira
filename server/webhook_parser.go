--- conflicted
+++ resolved
@@ -356,10 +356,6 @@
 		text:        truncate(quoteIssueComment(jwh.Comment.Body), 3000),
 	}
 
-<<<<<<< HEAD
-	appendCommentNotifications(wh, instanceID, p, "**mentioned** you in a comment update on")
-=======
->>>>>>> c6a6f006
 	return wh, nil
 }
 
