--- conflicted
+++ resolved
@@ -307,13 +307,8 @@
 
 	// Don't send a notification to the assignee if they are the one who made the change. (They probably know already.)
 	if (jwh.User.Name != "" && jwh.User.Name == jwh.Issue.Fields.Assignee.Name) ||
-<<<<<<< HEAD
-		(jwh.User.AccountID != "" && jwh.Issue.Fields.Assignee.AccountID != "" && jwh.User.AccountID == jwh.Issue.Fields.Assignee.AccountID) {
-		return
-=======
 		(jwh.User.AccountID != "" && jwh.User.AccountID == jwh.Issue.Fields.Assignee.AccountID) {
 		return wh
->>>>>>> a64bbded
 	}
 
 	wh.notifications = append(wh.notifications, webhookNotification{
