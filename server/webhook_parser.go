--- conflicted
+++ resolved
@@ -18,15 +18,7 @@
 
 var webhookWrapperFunc func(wh Webhook) Webhook
 
-<<<<<<< HEAD
 func ParseWebhook(bb []byte) (wh Webhook, jwh *JiraWebhook, err error) {
-=======
-func ParseWebhook(in io.Reader) (wh Webhook, err error) {
-	bb, err := ioutil.ReadAll(in)
-	if err != nil {
-		return nil, err
-	}
->>>>>>> 3e763b12
 	defer func() {
 		if err == nil || err == ErrWebhookIgnored {
 			return
