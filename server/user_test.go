package main

import (
	"net/http"
	"net/http/httptest"
	"testing"

	"github.com/mattermost/mattermost-server/v6/plugin"
	"github.com/mattermost/mattermost-server/v6/plugin/plugintest"
	"github.com/stretchr/testify/assert"
)

func TestUserSettings_String(t *testing.T) {
	tests := map[string]struct {
		settings       ConnectionSettings
		expectedOutput string
	}{
		"notifications on": {
<<<<<<< HEAD
			settings:       ConnectionSettings{Notifications: false},
			expectedOutput: "- Notifications: off\n\t- Watching: off",
		},
		"notifications off": {
			settings:       ConnectionSettings{Notifications: true},
			expectedOutput: "- Notifications: on\n\t- Watching: on",
=======
			settings: ConnectionSettings{
				SendNotificationsForMention:  true,
				SendNotificationsForAssignee: true,
				SendNotificationsForReporter: true,
			},
			expectedOutput: "\tNotifications Status:\n\t- Notifications for assignee : on \n\t- Notifications for mention : on \n\t- Notifications for reporter : on",
		},
		"notifications off": {
			settings: ConnectionSettings{
				SendNotificationsForMention:  false,
				SendNotificationsForAssignee: false,
				SendNotificationsForReporter: false,
			},
			expectedOutput: "\tNotifications Status:\n\t- Notifications for assignee : off \n\t- Notifications for mention : off \n\t- Notifications for reporter : off",
>>>>>>> b9d09ed0
		},
	}
	for name, tt := range tests {
		t.Run(name, func(t *testing.T) {
			assert.Equal(t, tt.expectedOutput, tt.settings.String())
		})
	}
}

func TestRouteUserStart(t *testing.T) {
	tests := map[string]struct {
		userID     string
		statusCode int
	}{
		"user connected to jira will re-direct to docs":  {userID: "connected_user", statusCode: http.StatusSeeOther},
		"user not connected to jira will atempt connect": {userID: "non_connected_user", statusCode: http.StatusFound},
	}
	api := &plugintest.API{}

	api.On("LogError", mockAnythingOfTypeBatch("string", 13)...).Return(nil)

	api.On("LogDebug", mockAnythingOfTypeBatch("string", 11)...).Return(nil)

	p := Plugin{}
	p.SetAPI(api)

	p.userStore = getMockUserStoreKV()
	p.instanceStore = p.getMockInstanceStoreKV(1)

	for name, tc := range tests {
		t.Run(name, func(t *testing.T) {
			request := httptest.NewRequest("GET", routeUserStart, nil)
			request.Header.Set("Mattermost-User-Id", tc.userID)
			w := httptest.NewRecorder()
			p.ServeHTTP(&plugin.Context{}, w, request)
			assert.Equal(t, tc.statusCode, w.Result().StatusCode)
		})
	}
}<|MERGE_RESOLUTION|>--- conflicted
+++ resolved
@@ -16,14 +16,6 @@
 		expectedOutput string
 	}{
 		"notifications on": {
-<<<<<<< HEAD
-			settings:       ConnectionSettings{Notifications: false},
-			expectedOutput: "- Notifications: off\n\t- Watching: off",
-		},
-		"notifications off": {
-			settings:       ConnectionSettings{Notifications: true},
-			expectedOutput: "- Notifications: on\n\t- Watching: on",
-=======
 			settings: ConnectionSettings{
 				SendNotificationsForMention:  true,
 				SendNotificationsForAssignee: true,
@@ -38,7 +30,6 @@
 				SendNotificationsForReporter: false,
 			},
 			expectedOutput: "\tNotifications Status:\n\t- Notifications for assignee : off \n\t- Notifications for mention : off \n\t- Notifications for reporter : off",
->>>>>>> b9d09ed0
 		},
 	}
 	for name, tt := range tests {
