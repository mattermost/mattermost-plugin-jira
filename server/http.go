// Copyright (c) 2017-present Mattermost, Inc. All Rights Reserved.
// See License for license information.

package main

import (
	"encoding/json"
	"net/http"
	"net/url"
	"os"
	"path"
	"path/filepath"
	"runtime/debug"
	"strconv"
	"strings"
	"text/template"

	"github.com/gorilla/mux"
	"github.com/pkg/errors"

	"github.com/mattermost/mattermost-server/v6/plugin"

	"github.com/mattermost/mattermost-plugin-jira/server/utils/types"
)

const (
	routeAutocomplete                           = "/autocomplete"
	routeAutocompleteConnect                    = "/connect"
	routeAutocompleteUserInstance               = "/user-instance"
	routeAutocompleteInstalledInstance          = "/installed-instance"
	routeAutocompleteInstalledInstanceWithAlias = "/installed-instance-with-alias"
	routeAPI                                    = "/api/v2"
	routeInstancePath                           = "/instance/{id}"
	routeAPICreateIssue                         = "/create-issue"
	routeAPIGetCreateIssueMetadata              = "/get-create-issue-metadata-for-project"
	routeAPIGetJiraProjectMetadata              = "/get-jira-project-metadata"
	routeAPIGetSearchIssues                     = "/get-search-issues"
	routeAPIGetAutoCompleteFields               = "/get-search-autocomplete-fields"
	routeAPIGetSearchUsers                      = "/get-search-users"
	routeAPIAttachCommentToIssue                = "/attach-comment-to-issue"
	routeAPIUserInfo                            = "/userinfo"
	routeAPISubscribeWebhook                    = "/webhook"
	routeAPISubscriptionsChannel                = "/subscriptions/channel"
	routeAPISubscriptionsChannelWithID          = routeAPISubscriptionsChannel + "/{id:[A-Za-z0-9]+}"
	routeAPISettingsInfo                        = "/settingsinfo"
	routeIssueTransition                        = "/transition"
	routeAPIUserDisconnect                      = "/api/v3/disconnect"
	routeACInstalled                            = "/ac/installed"
	routeACJSON                                 = "/ac/atlassian-connect.json"
	routeACUninstalled                          = "/ac/uninstalled"
	routeACUserRedirectWithToken                = "/ac/user_redirect.html" // #nosec G101
	routeACUserConfirm                          = "/ac/user_confirm.html"
	routeACUserConnected                        = "/ac/user_connected.html"
	routeACUserDisconnected                     = "/ac/user_disconnected.html"
	routeIncomingWebhook                        = "/webhook"
	routeOAuth1Complete                         = "/oauth1/complete.html"
	routeUserStart                              = "/user/start"
	routeUserConnect                            = "/user/connect"
	routeUserDisconnect                         = "/user/disconnect"
<<<<<<< HEAD
	routeSharePublicly                          = "/api/v2/share-issue-publicly"
	routeGetIssueByKey                          = "/api/v2/get-issue-by-key"
=======
	routeSharePublicly                          = "/share-issue-publicly"
>>>>>>> fcc12053
)

const routePrefixInstance = "instance"

const (
	websocketEventInstanceStatus = "instance_status"
	websocketEventConnect        = "connect"
	websocketEventDisconnect     = "disconnect"
	websocketEventUpdateDefaults = "update_defaults"
)

func makeAutocompleteRoute(path string) string {
	return routeAutocomplete + path
}

func makeAPIRoute(path string) string {
	return routeAPI + path
}

func (p *Plugin) initializeRouter() {
	p.router = mux.NewRouter()
	p.router.Use(p.withRecovery)

	instanceRouter := p.router.PathPrefix(routeInstancePath).Subrouter()
	p.router.HandleFunc(routeIncomingWebhook, p.handleResponseWithCallbackInstance(p.httpWebhook)).Methods(http.MethodPost)

	// Command autocomplete
	autocompleteRouter := p.router.PathPrefix(routeAutocomplete).Subrouter()
	autocompleteRouter.HandleFunc(routeAutocompleteConnect, p.checkAuth(p.handleResponse(p.httpAutocompleteConnect))).Methods(http.MethodGet)
	autocompleteRouter.HandleFunc(routeAutocompleteUserInstance, p.checkAuth(p.handleResponse(p.httpAutocompleteUserInstance))).Methods(http.MethodGet)
	autocompleteRouter.HandleFunc(routeAutocompleteInstalledInstance, p.checkAuth(p.handleResponse(p.httpAutocompleteInstalledInstance))).Methods(http.MethodGet)
	autocompleteRouter.HandleFunc(routeAutocompleteInstalledInstanceWithAlias, p.checkAuth(p.handleResponse(p.httpAutocompleteInstalledInstanceWithAlias))).Methods(http.MethodGet)

	apiRouter := p.router.PathPrefix(routeAPI).Subrouter()

<<<<<<< HEAD
	switch path {
	// Issue APIs
	case routeAPICreateIssue:
		return p.httpCreateIssue(w, r)
	case routeAPIGetCreateIssueMetadata:
		return p.httpGetCreateIssueMetadataForProjects(w, r)
	case routeAPIGetJiraProjectMetadata:
		return p.httpGetJiraProjectMetadata(w, r)
	case routeAPIGetSearchIssues:
		return p.httpGetSearchIssues(w, r)
	case routeAPIGetAutoCompleteFields:
		return p.httpGetAutoCompleteFields(w, r)
	case routeAPIGetSearchUsers:
		return p.httpGetSearchUsers(w, r)
	case routeAPIAttachCommentToIssue:
		return p.httpAttachCommentToIssue(w, r)
	case routeIssueTransition:
		return p.httpTransitionIssuePostAction(w, r)
	case routeSharePublicly:
		return p.httpShareIssuePublicly(w, r)
	case routeGetIssueByKey:
		return p.httpGetIssueByKey(w, r)
=======
	apiRouter.HandleFunc(routeAPIGetAutoCompleteFields, p.checkAuth(p.handleResponse(p.httpGetAutoCompleteFields))).Methods(http.MethodGet)
	apiRouter.HandleFunc(routeAPICreateIssue, p.checkAuth(p.handleResponse(p.httpCreateIssue))).Methods(http.MethodPost)
	apiRouter.HandleFunc(routeAPIGetCreateIssueMetadata, p.checkAuth(p.handleResponse(p.httpGetCreateIssueMetadataForProjects))).Methods(http.MethodGet)
	apiRouter.HandleFunc(routeAPIGetJiraProjectMetadata, p.checkAuth(p.handleResponse(p.httpGetJiraProjectMetadata))).Methods(http.MethodGet)
	apiRouter.HandleFunc(routeAPIGetSearchIssues, p.checkAuth(p.handleResponse(p.httpGetSearchIssues))).Methods(http.MethodGet)
	apiRouter.HandleFunc(routeAPIGetSearchUsers, p.checkAuth(p.handleResponse(p.httpGetSearchUsers))).Methods(http.MethodGet)
	apiRouter.HandleFunc(routeAPIAttachCommentToIssue, p.checkAuth(p.handleResponse(p.httpAttachCommentToIssue))).Methods(http.MethodPost)
	apiRouter.HandleFunc(routeIssueTransition, p.handleResponse(p.httpTransitionIssuePostAction)).Methods(http.MethodPost)
	apiRouter.HandleFunc(routeSharePublicly, p.handleResponse(p.httpShareIssuePublicly)).Methods(http.MethodPost)
>>>>>>> fcc12053

	// User APIs
	apiRouter.HandleFunc(routeAPIUserInfo, p.checkAuth(p.handleResponse(p.httpGetUserInfo))).Methods(http.MethodGet)
	apiRouter.HandleFunc(routeAPISettingsInfo, p.checkAuth(p.handleResponse(p.httpGetSettingsInfo))).Methods(http.MethodGet)

	// Atlassian Connect application
	instanceRouter.HandleFunc(routeACJSON, p.handleResponseWithCallbackInstance(p.httpACJSON)).Methods(http.MethodGet)
	p.router.HandleFunc(routeACInstalled, p.handleResponse(p.httpACInstalled)).Methods(http.MethodPost)
	p.router.HandleFunc(routeACUninstalled, p.handleResponse(p.httpACUninstalled)).Methods(http.MethodPost)

	// Atlassian Connect user mapping
	instanceRouter.HandleFunc(routeACUserRedirectWithToken, p.handleResponseWithCallbackInstance(p.httpACUserRedirect)).Methods(http.MethodGet)
	instanceRouter.HandleFunc(routeACUserConfirm, p.handleResponseWithCallbackInstance(p.httpACUserInteractive)).Methods(http.MethodGet)
	instanceRouter.HandleFunc(routeACUserConnected, p.handleResponseWithCallbackInstance(p.httpACUserInteractive)).Methods(http.MethodGet)
	instanceRouter.HandleFunc(routeACUserDisconnected, p.handleResponseWithCallbackInstance(p.httpACUserInteractive)).Methods(http.MethodGet)

	// Oauth1 (Jira Server)
	instanceRouter.HandleFunc(routeOAuth1Complete, p.checkAuth(p.handleResponseWithCallbackInstance(p.httpOAuth1aComplete))).Methods(http.MethodGet)
	instanceRouter.HandleFunc(routeUserDisconnect, p.checkAuth(p.handleResponseWithCallbackInstance(p.httpOAuth1aDisconnect))).Methods(http.MethodGet)

	// User connect/disconnect links
	instanceRouter.HandleFunc(routeUserConnect, p.checkAuth(p.handleResponseWithCallbackInstance(p.httpUserConnect))).Methods(http.MethodGet)
	p.router.HandleFunc(routeUserStart, p.checkAuth(p.handleResponseWithCallbackInstance(p.httpUserStart))).Methods(http.MethodGet)
	p.router.HandleFunc(routeAPIUserDisconnect, p.checkAuth(p.handleResponse(p.httpUserDisconnect))).Methods(http.MethodPost)

	// Firehose webhook setup for channel subscriptions
	instanceRouter.HandleFunc(makeAPIRoute(routeAPISubscribeWebhook), p.handleResponseWithCallbackInstance(p.httpSubscribeWebhook)).Methods(http.MethodPost)

	// Channel Subscriptions
	apiRouter.HandleFunc(routeAPISubscriptionsChannelWithID, p.checkAuth(p.handleResponse(p.httpChannelGetSubscriptions))).Methods(http.MethodGet)
	apiRouter.HandleFunc(routeAPISubscriptionsChannel, p.checkAuth(p.handleResponse(p.httpChannelCreateSubscription))).Methods(http.MethodPost)
	apiRouter.HandleFunc(routeAPISubscriptionsChannel, p.checkAuth(p.handleResponse(p.httpChannelEditSubscription))).Methods(http.MethodPut)
	apiRouter.HandleFunc(routeAPISubscriptionsChannelWithID, p.checkAuth(p.handleResponse(p.httpChannelDeleteSubscription))).Methods(http.MethodDelete)
}

func (p *Plugin) ServeHTTP(c *plugin.Context, w http.ResponseWriter, r *http.Request) {
	p.router.ServeHTTP(w, r)
}

func (p *Plugin) loadTemplates(dir string) (map[string]*template.Template, error) {
	dir = filepath.Clean(dir)
	templates := make(map[string]*template.Template)
	err := filepath.Walk(dir, func(path string, info os.FileInfo, err error) error {
		if err != nil {
			return err
		}
		if info.IsDir() {
			return nil
		}
		template, err := template.ParseFiles(path)
		if err != nil {
			p.errorf("OnActivate: failed to parse template %s: %v", path, err)
			return nil
		}
		key := path[len(dir):]
		templates[key] = template
		p.debugf("loaded template %s", key)
		return nil
	})
	if err != nil {
		return nil, errors.WithMessage(err, "OnActivate: failed to load templates")
	}
	return templates, nil
}

func respondErr(w http.ResponseWriter, code int, err error) (int, error) {
	http.Error(w, err.Error(), code)
	return code, err
}

func respondJSON(w http.ResponseWriter, obj interface{}) (int, error) {
	data, err := json.Marshal(obj)
	if err != nil {
		return respondErr(w, http.StatusInternalServerError, errors.WithMessage(err, "failed to marshal response"))
	}
	w.Header().Set("Content-Type", "application/json")
	_, err = w.Write(data)
	if err != nil {
		return http.StatusInternalServerError, errors.WithMessage(err, "failed to write response")
	}
	return http.StatusOK, nil
}

func (p *Plugin) respondTemplate(w http.ResponseWriter, r *http.Request, contentType string, values interface{}) (int, error) {
	_, path := splitInstancePath(r.URL.Path)
	w.Header().Set("Content-Type", contentType)
	t := p.templates[path]
	if t == nil {
		return respondErr(w, http.StatusInternalServerError,
			errors.New("no template found for "+path))
	}
	err := t.Execute(w, values)
	if err != nil {
		return http.StatusInternalServerError, errors.WithMessage(err, "failed to write response")
	}
	return http.StatusOK, nil
}

func (p *Plugin) respondSpecialTemplate(w http.ResponseWriter, key string, status int, contentType string, values interface{}) (int, error) {
	w.Header().Set("Content-Type", contentType)
	t := p.templates[key]
	if t == nil {
		return respondErr(w, http.StatusInternalServerError,
			errors.New("no template found for "+key))
	}
	err := t.Execute(w, values)
	if err != nil {
		return http.StatusInternalServerError,
			errors.WithMessage(err, "failed to write response")
	}
	return status, nil
}

func instancePath(route string, instanceID types.ID) string {
	encoded := url.PathEscape(encode([]byte(instanceID)))
	return path.Join("/"+routePrefixInstance+"/"+encoded, route)
}

func splitInstancePath(route string) (instanceURL string, remainingPath string) {
	leadingSlash := ""
	ss := strings.Split(route, "/")
	if len(ss) > 1 && ss[0] == "" {
		leadingSlash = "/"
		ss = ss[1:]
	}

	if len(ss) < 2 {
		return "", route
	}
	if ss[0] != routePrefixInstance {
		return "", route
	}

	id, err := decode(ss[1])
	if err != nil {
		return "", route
	}
	return string(id), leadingSlash + strings.Join(ss[2:], "/")
}

func (p *Plugin) withRecovery(next http.Handler) http.Handler {
	return http.HandlerFunc(func(w http.ResponseWriter, r *http.Request) {
		defer func() {
			if x := recover(); x != nil {
				p.client.Log.Warn("Recovered from a panic",
					"url", r.URL.String(),
					"error", x,
					"stack", string(debug.Stack()))
			}
		}()

		next.ServeHTTP(w, r)
	})
}

func (p *Plugin) checkAuth(handler http.HandlerFunc) http.HandlerFunc {
	return func(w http.ResponseWriter, r *http.Request) {
		userID := r.Header.Get("Mattermost-User-ID")
		if userID == "" {
			http.Error(w, "Not authorized", http.StatusUnauthorized)
			return
		}
		handler(w, r)
	}
}

func (p *Plugin) handleResponse(fn func(w http.ResponseWriter, r *http.Request) (int, error)) http.HandlerFunc {
	return func(w http.ResponseWriter, r *http.Request) {
		status, err := fn(w, r)

		p.logResponse(r, status, err)
	}
}

func (p *Plugin) handleResponseWithCallbackInstance(fn func(w http.ResponseWriter, r *http.Request, instanceID types.ID) (int, error)) http.HandlerFunc {
	return func(w http.ResponseWriter, r *http.Request) {
		instanceURL, _ := splitInstancePath(r.URL.Path)

		callbackInstanceID, err := p.ResolveWebhookInstanceURL(instanceURL)
		if err != nil {
			_, _ = respondErr(w, http.StatusInternalServerError, err)
			return
		}

		status, err := fn(w, r, callbackInstanceID)

		p.logResponse(r, status, err)
	}
}

func (p *Plugin) logResponse(r *http.Request, status int, err error) {
	if status == 0 || status == http.StatusOK {
		return
	}
	if err != nil {
		p.client.Log.Warn("ERROR: ", "Status", strconv.Itoa(status), "Error", err.Error(), "Path", r.URL.Path, "Method", r.Method, "query", r.URL.Query().Encode())
	}

	if status != http.StatusOK {
		p.client.Log.Debug("unexpected plugin response", "Status", strconv.Itoa(status), "Path", r.URL.Path, "Method", r.Method, "query", r.URL.Query().Encode())
	}
}<|MERGE_RESOLUTION|>--- conflicted
+++ resolved
@@ -57,12 +57,8 @@
 	routeUserStart                              = "/user/start"
 	routeUserConnect                            = "/user/connect"
 	routeUserDisconnect                         = "/user/disconnect"
-<<<<<<< HEAD
-	routeSharePublicly                          = "/api/v2/share-issue-publicly"
-	routeGetIssueByKey                          = "/api/v2/get-issue-by-key"
-=======
+	routeGetIssueByKey                          = "/get-issue-by-key"
 	routeSharePublicly                          = "/share-issue-publicly"
->>>>>>> fcc12053
 )
 
 const routePrefixInstance = "instance"
@@ -98,30 +94,7 @@
 
 	apiRouter := p.router.PathPrefix(routeAPI).Subrouter()
 
-<<<<<<< HEAD
-	switch path {
 	// Issue APIs
-	case routeAPICreateIssue:
-		return p.httpCreateIssue(w, r)
-	case routeAPIGetCreateIssueMetadata:
-		return p.httpGetCreateIssueMetadataForProjects(w, r)
-	case routeAPIGetJiraProjectMetadata:
-		return p.httpGetJiraProjectMetadata(w, r)
-	case routeAPIGetSearchIssues:
-		return p.httpGetSearchIssues(w, r)
-	case routeAPIGetAutoCompleteFields:
-		return p.httpGetAutoCompleteFields(w, r)
-	case routeAPIGetSearchUsers:
-		return p.httpGetSearchUsers(w, r)
-	case routeAPIAttachCommentToIssue:
-		return p.httpAttachCommentToIssue(w, r)
-	case routeIssueTransition:
-		return p.httpTransitionIssuePostAction(w, r)
-	case routeSharePublicly:
-		return p.httpShareIssuePublicly(w, r)
-	case routeGetIssueByKey:
-		return p.httpGetIssueByKey(w, r)
-=======
 	apiRouter.HandleFunc(routeAPIGetAutoCompleteFields, p.checkAuth(p.handleResponse(p.httpGetAutoCompleteFields))).Methods(http.MethodGet)
 	apiRouter.HandleFunc(routeAPICreateIssue, p.checkAuth(p.handleResponse(p.httpCreateIssue))).Methods(http.MethodPost)
 	apiRouter.HandleFunc(routeAPIGetCreateIssueMetadata, p.checkAuth(p.handleResponse(p.httpGetCreateIssueMetadataForProjects))).Methods(http.MethodGet)
@@ -131,7 +104,7 @@
 	apiRouter.HandleFunc(routeAPIAttachCommentToIssue, p.checkAuth(p.handleResponse(p.httpAttachCommentToIssue))).Methods(http.MethodPost)
 	apiRouter.HandleFunc(routeIssueTransition, p.handleResponse(p.httpTransitionIssuePostAction)).Methods(http.MethodPost)
 	apiRouter.HandleFunc(routeSharePublicly, p.handleResponse(p.httpShareIssuePublicly)).Methods(http.MethodPost)
->>>>>>> fcc12053
+	apiRouter.HandleFunc(routeGetIssueByKey, p.handleResponse(p.httpGetIssueByKey)).Methods(http.MethodGet)
 
 	// User APIs
 	apiRouter.HandleFunc(routeAPIUserInfo, p.checkAuth(p.handleResponse(p.httpGetUserInfo))).Methods(http.MethodGet)
