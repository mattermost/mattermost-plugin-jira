// Copyright (c) 2017-present Mattermost, Inc. All Rights Reserved.
// See License for license information.

package main

import (
	"encoding/json"
	goexpvar "expvar"
	"net/http"
	"net/http/httputil"
	"net/url"
	"os"
	"path"
	"path/filepath"
	"strconv"
	"strings"
	"text/template"

	"github.com/pkg/errors"

	"github.com/mattermost/mattermost-plugin-jira/server/utils/types"
	"github.com/mattermost/mattermost-plugin-workflow-client/workflowclient"
	"github.com/mattermost/mattermost-server/v5/plugin"
)

const (
<<<<<<< HEAD
	routeAPICreateIssue            = "/api/v2/create-issue"
	routeAPIGetCreateIssueMetadata = "/api/v2/get-create-issue-metadata-for-project"
	routeAPIGetJiraProjectMetadata = "/api/v2/get-jira-project-metadata"
	routeAPIGetSearchIssues        = "/api/v2/get-search-issues"
	routeAPIGetAutoCompleteFields  = "/api/v2/get-search-autocomplete-fields"
	routeAPIGetSearchUsers         = "/api/v2/get-search-users"
	routeAPIAttachCommentToIssue   = "/api/v2/attach-comment-to-issue"
	routeAPIUserInfo               = "/api/v2/userinfo"
	routeAPISubscribeWebhook       = "/api/v2/webhook"
	routeAPISubscriptionsChannel   = "/api/v2/subscriptions/channel"
	routeAPISettingsInfo           = "/api/v2/settingsinfo"
	routeAPIStats                  = "/api/v2/stats"
	routeIssueTransition           = "/api/v2/transition"
	routeACInstalled               = "/ac/installed"
	routeACJSON                    = "/ac/atlassian-connect.json"
	routeACUninstalled             = "/ac/uninstalled"
	routeACUserRedirectWithToken   = "/ac/user_redirect.html"
	routeACUserConfirm             = "/ac/user_confirm.html"
	routeACUserConnected           = "/ac/user_connected.html"
	routeACUserDisconnected        = "/ac/user_disconnected.html"
	routeIncomingIssueEvent        = "/issue_event"
	routeIncomingWebhook           = "/webhook"
	routeOAuth1Complete            = "/oauth1/complete.html"
	routeOAuth1PublicKey           = "/oauth1/public_key.html" // TODO remove, debugging?
	routeUserStart                 = "/user/start"
	routeUserConnect               = "/user/connect"
	routeUserDisconnect            = "/user/disconnect"
	routeWorkflowRegister          = "/workflow/meta"
	routeWorkflowTriggerSetup      = "/workflow/trigger_setup"
	routeWorkflowCreateIssue       = "/workflow/create_issue"
=======
	routeAutocompleteConnect           = "/autocomplete/connect"
	routeAutocompleteUserInstance      = "/autocomplete/user-instance"
	routeAutocompleteInstalledInstance = "/autocomplete/installed-instance"
	routeAPICreateIssue                = "/api/v2/create-issue"
	routeAPIGetCreateIssueMetadata     = "/api/v2/get-create-issue-metadata-for-project"
	routeAPIGetJiraProjectMetadata     = "/api/v2/get-jira-project-metadata"
	routeAPIGetSearchIssues            = "/api/v2/get-search-issues"
	routeAPIAttachCommentToIssue       = "/api/v2/attach-comment-to-issue"
	routeAPIUserInfo                   = "/api/v2/userinfo"
	routeAPISubscribeWebhook           = "/api/v2/webhook"
	routeAPISubscriptionsChannel       = "/api/v2/subscriptions/channel"
	routeAPISettingsInfo               = "/api/v2/settingsinfo"
	routeAPIStats                      = "/api/v2/stats"
	routeIssueTransition               = "/api/v2/transition"
	routeAPIUserDisconnect             = "/api/v3/disconnect"
	routeACInstalled                   = "/ac/installed"
	routeACJSON                        = "/ac/atlassian-connect.json"
	routeACUninstalled                 = "/ac/uninstalled"
	routeACUserRedirectWithToken       = "/ac/user_redirect.html"
	routeACUserConfirm                 = "/ac/user_confirm.html"
	routeACUserConnected               = "/ac/user_connected.html"
	routeACUserDisconnected            = "/ac/user_disconnected.html"
	routeIncomingWebhook               = "/webhook"
	routeOAuth1Complete                = "/oauth1/complete.html"
	routeUserStart                     = "/user/start"
	routeUserConnect                   = "/user/connect"
	routeUserDisconnect                = "/user/disconnect"
	routeWorkflowRegister              = "/workflow/meta"
	routeWorkflowTriggerSetup          = "/workflow/trigger_setup"
	routeWorkflowCreateIssue           = "/workflow/create_issue"
)

const routePrefixInstance = "instance"

const (
	websocketEventInstanceStatus = "instance_status"
	websocketEventConnect        = "connect"
	websocketEventDisconnect     = "disconnect"
>>>>>>> 830cc03e
)

func (p *Plugin) ServeHTTP(c *plugin.Context, w http.ResponseWriter, r *http.Request) {
	if strings.HasPrefix(r.URL.Path, "/plugins/servlet") {
		body, _ := httputil.DumpRequest(r, true)
		p.errorf("Received an unknown request as a Jira plugin:\n%s", string(body))
	}

	status, err := p.serveHTTP(c, w, r)
	if err != nil {
		p.API.LogError("ERROR: ", "Status", strconv.Itoa(status), "Error", err.Error(), "Host", r.Host, "RequestURI", r.RequestURI, "Method", r.Method, "query", r.URL.Query().Encode())
	}
	p.API.LogDebug("OK: ", "Status", strconv.Itoa(status), "Host", r.Host, "RequestURI", r.RequestURI, "Method", r.Method, "query", r.URL.Query().Encode())
}

func (p *Plugin) serveHTTP(c *plugin.Context, w http.ResponseWriter, r *http.Request) (int, error) {
	var err error
	path := r.URL.Path
	instanceURL := ""
	instanceURL, path = splitInstancePath(path)
	callbackInstanceID := types.ID("")

	// Add any "callback" URLs here so that the caller instance is properly identified
	switch path {
	case routeACJSON,
		routeACUserRedirectWithToken,
		routeACUserConfirm,
		routeACUserConnected,
		routeACUserDisconnected,
		routeIncomingWebhook,
		routeOAuth1Complete,
		routeUserDisconnect,
		routeUserConnect,
		routeUserStart,
		routeAPISubscribeWebhook:

		callbackInstanceID, err = p.ResolveWebhookInstanceURL(instanceURL)
		if err != nil {
			return respondErr(w, http.StatusInternalServerError, err)
		}
	}

	switch path {
	// Issue APIs
	case routeAPICreateIssue:
		return p.httpCreateIssue(w, r)
	case routeAPIGetCreateIssueMetadata:
		return p.httpGetCreateIssueMetadataForProjects(w, r)
	case routeAPIGetJiraProjectMetadata:
		return p.httpGetJiraProjectMetadata(w, r)
	case routeAPIGetSearchIssues:
<<<<<<< HEAD
		return withInstance(p.currentInstanceStore, w, r, httpAPIGetSearchIssues)
	case routeAPIGetAutoCompleteFields:
		return withInstance(p.currentInstanceStore, w, r, httpAPIGetAutoCompleteFields)
	case routeAPIGetSearchUsers:
		return withInstance(p.currentInstanceStore, w, r, httpAPIGetSearchUsers)
=======
		return p.httpGetSearchIssues(w, r)
>>>>>>> 830cc03e
	case routeAPIAttachCommentToIssue:
		return p.httpAttachCommentToIssue(w, r)
	case routeIssueTransition:
		return p.httpTransitionIssuePostAction(w, r)

	// User APIs
	case routeAPIUserInfo:
		return p.httpGetUserInfo(w, r)
	case routeAPISettingsInfo:
		return p.httpGetSettingsInfo(w, r)

	// Stats
	case routeAPIStats:
		return p.httpAPIStats(w, r)

		// Atlassian Connect application
	case routeACJSON:
		return p.httpACJSON(w, r, callbackInstanceID)
	case routeACInstalled:
		return p.httpACInstalled(w, r)
	case routeACUninstalled:
		return p.httpACUninstalled(w, r)

	// Atlassian Connect user mapping
	case routeACUserRedirectWithToken:
		return p.httpACUserRedirect(w, r, callbackInstanceID)
	case routeACUserConfirm,
		routeACUserConnected,
		routeACUserDisconnected:
		return p.httpACUserInteractive(w, r, callbackInstanceID)

		// Command autocomplete
	case routeAutocompleteConnect:
		return p.httpAutocompleteConnect(w, r)
	case routeAutocompleteUserInstance:
		return p.httpAutocompleteUserInstance(w, r)
	case routeAutocompleteInstalledInstance:
		return p.httpAutocompleteInstalledInstance(w, r)

	// Incoming webhook
	case routeIncomingWebhook:
		return p.httpWebhook(w, r, callbackInstanceID)

	// Oauth1 (Jira Server)
	case routeOAuth1Complete:
		return p.httpOAuth1aComplete(w, r, callbackInstanceID)
	case routeUserDisconnect:
		return p.httpOAuth1aDisconnect(w, r, callbackInstanceID)

	// User connect/disconnect links
	case routeUserConnect:
		return p.httpUserConnect(w, r, callbackInstanceID)
	case routeUserStart:
		return p.httpUserStart(w, r, callbackInstanceID)
	case routeAPIUserDisconnect:
		return p.httpUserDisconnect(w, r)

	// Firehose webhook setup for channel subscriptions
	case routeAPISubscribeWebhook:
		return p.httpSubscribeWebhook(w, r, callbackInstanceID)

	// expvar
	case "/debug/vars":
		goexpvar.Handler().ServeHTTP(w, r)
		return 0, nil

	// Workflow
	case routeWorkflowRegister:
		{
			if c.SourcePluginId != "" {
				return httpWorkflowRegister(p, w, r)
			}
		}
	case routeWorkflowTriggerSetup:
		{
			if c.SourcePluginId != "" {
				return httpWorkflowTriggerSetup(p, w, r)
			}
		}
	case routeWorkflowCreateIssue:
		{
			if c.SourcePluginId != "" {
				return p.httpWorkflowCreateIssue(w, r)
			}
		}
	}

	if strings.HasPrefix(path, routeAPISubscriptionsChannel) {
		return p.httpChannelSubscriptions(w, r)
	}

	return respondErr(w, http.StatusNotFound, errors.New("not found"))
}

func httpWorkflowRegister(p *Plugin, w http.ResponseWriter, r *http.Request) (int, error) {
	params := workflowclient.RegisterParams{
		Triggers: []workflowclient.TriggerParams{
			{
				TypeName:    "event",
				DisplayName: "Jira Event",
				Fields: []workflowclient.Field{
					{
						Name: "events",
						Type: "[]string",
					},
					{
						Name: "projects",
						Type: "[]string",
					},
					{
						Name: "issue_types",
						Type: "[]string",
					},
				},
				VarInfos: []workflowclient.VarInfo{
					{
						Name:        "Summary",
						Description: "The summary of the ticket",
					},
					{
						Name:        "Description",
						Description: "The description of the ticket",
					},
					{
						Name:        "Headline",
						Description: "Markdown description of what happened.",
					},
					{
						Name:        "Key",
						Description: "The issue key. Eg: MM-1234",
					},
					{
						Name:        "ID",
						Description: "Jira issue ID",
					},
				},
				//TODO <><> prefix route with instance? or unnecessary since it's for all instances?
				TriggerSetupURL: "/jira" + routeWorkflowTriggerSetup,
			},
		},
		Actions: []workflowclient.ActionParams{
			{
				TypeName:    "create",
				DisplayName: "Jira Create",
				Fields:      []workflowclient.Field{},
				VarInfos:    []workflowclient.VarInfo{},

				// instanceID should be passed in as a parameter, in the JSON, no need to prefix the URL
				URL: "/jira" + routeWorkflowCreateIssue,
			},
		},
	}

	return respondJSON(w, &params)
}

func httpWorkflowTriggerSetup(p *Plugin, w http.ResponseWriter, r *http.Request) (int, error) {
	var params workflowclient.SetupParams
	if err := json.NewDecoder(r.Body).Decode(&params); err != nil {
		return respondErr(w, http.StatusBadRequest,
			errors.WithMessage(err, "Unable to decode setup params"))
	}

	if params.BaseTrigger.BaseType != "jira_event" {
		return respondErr(w, http.StatusBadRequest,
			errors.New("Unsupported trigger type"))
	}

	var trigger WorkflowTrigger
	if err := json.Unmarshal(params.Trigger, &trigger); err != nil {
		return respondErr(w, http.StatusBadRequest,
			errors.WithMessage(err, "Unable to decode trigger"))
	}

	p.workflowTriggerStore.AddTrigger(trigger, params.CallbackURL)

	return http.StatusOK, nil
}

func (p *Plugin) loadTemplates(dir string) (map[string]*template.Template, error) {
	dir = filepath.Clean(dir)
	templates := make(map[string]*template.Template)
	err := filepath.Walk(dir, func(path string, info os.FileInfo, err error) error {
		if err != nil {
			return err
		}
		if info.IsDir() {
			return nil
		}
		template, err := template.ParseFiles(path)
		if err != nil {
			p.errorf("OnActivate: failed to parse template %s: %v", path, err)
			return nil
		}
		key := path[len(dir):]
		templates[key] = template
		p.debugf("loaded template %s", key)
		return nil
	})
	if err != nil {
		return nil, errors.WithMessage(err, "OnActivate: failed to load templates")
	}
	return templates, nil
}

func respondErr(w http.ResponseWriter, code int, err error) (int, error) {
	http.Error(w, err.Error(), code)
	return code, err
}

func respondJSON(w http.ResponseWriter, obj interface{}) (int, error) {
	data, err := json.Marshal(obj)
	if err != nil {
		return respondErr(w, http.StatusInternalServerError, errors.WithMessage(err, "failed to marshal response"))
	}
	w.Header().Set("Content-Type", "application/json")
	_, err = w.Write(data)
	if err != nil {
		return http.StatusInternalServerError, errors.WithMessage(err, "failed to write response")
	}
	return http.StatusOK, nil
}

func (p *Plugin) respondTemplate(w http.ResponseWriter, r *http.Request, contentType string, values interface{}) (int, error) {
	_, path := splitInstancePath(r.URL.Path)
	w.Header().Set("Content-Type", contentType)
	t := p.templates[path]
	if t == nil {
		return respondErr(w, http.StatusInternalServerError,
			errors.New("no template found for "+path))
	}
	err := t.Execute(w, values)
	if err != nil {
		return http.StatusInternalServerError, errors.WithMessage(err, "failed to write response")
	}
	return http.StatusOK, nil
}

func (p *Plugin) respondSpecialTemplate(w http.ResponseWriter, key string, status int, contentType string, values interface{}) (int, error) {
	w.Header().Set("Content-Type", contentType)
	t := p.templates[key]
	if t == nil {
		return respondErr(w, http.StatusInternalServerError,
			errors.New("no template found for "+key))
	}
	err := t.Execute(w, values)
	if err != nil {
		return http.StatusInternalServerError,
			errors.WithMessage(err, "failed to write response")
	}
	return status, nil
}

func instancePath(route string, instanceID types.ID) string {
	encoded := url.PathEscape(encode([]byte(instanceID)))
	return path.Join("/"+routePrefixInstance+"/"+encoded, route)
}

func splitInstancePath(route string) (instanceURL string, remainingPath string) {
	leadingSlash := ""
	ss := strings.Split(route, "/")
	if len(ss) > 1 && ss[0] == "" {
		leadingSlash = "/"
		ss = ss[1:]
	}

	if len(ss) < 2 {
		return "", route
	}
	if ss[0] != routePrefixInstance {
		return "", route
	}

	id, err := decode(ss[1])
	if err != nil {
		return "", route
	}
	return string(id), leadingSlash + strings.Join(ss[2:], "/")
}<|MERGE_RESOLUTION|>--- conflicted
+++ resolved
@@ -24,38 +24,6 @@
 )
 
 const (
-<<<<<<< HEAD
-	routeAPICreateIssue            = "/api/v2/create-issue"
-	routeAPIGetCreateIssueMetadata = "/api/v2/get-create-issue-metadata-for-project"
-	routeAPIGetJiraProjectMetadata = "/api/v2/get-jira-project-metadata"
-	routeAPIGetSearchIssues        = "/api/v2/get-search-issues"
-	routeAPIGetAutoCompleteFields  = "/api/v2/get-search-autocomplete-fields"
-	routeAPIGetSearchUsers         = "/api/v2/get-search-users"
-	routeAPIAttachCommentToIssue   = "/api/v2/attach-comment-to-issue"
-	routeAPIUserInfo               = "/api/v2/userinfo"
-	routeAPISubscribeWebhook       = "/api/v2/webhook"
-	routeAPISubscriptionsChannel   = "/api/v2/subscriptions/channel"
-	routeAPISettingsInfo           = "/api/v2/settingsinfo"
-	routeAPIStats                  = "/api/v2/stats"
-	routeIssueTransition           = "/api/v2/transition"
-	routeACInstalled               = "/ac/installed"
-	routeACJSON                    = "/ac/atlassian-connect.json"
-	routeACUninstalled             = "/ac/uninstalled"
-	routeACUserRedirectWithToken   = "/ac/user_redirect.html"
-	routeACUserConfirm             = "/ac/user_confirm.html"
-	routeACUserConnected           = "/ac/user_connected.html"
-	routeACUserDisconnected        = "/ac/user_disconnected.html"
-	routeIncomingIssueEvent        = "/issue_event"
-	routeIncomingWebhook           = "/webhook"
-	routeOAuth1Complete            = "/oauth1/complete.html"
-	routeOAuth1PublicKey           = "/oauth1/public_key.html" // TODO remove, debugging?
-	routeUserStart                 = "/user/start"
-	routeUserConnect               = "/user/connect"
-	routeUserDisconnect            = "/user/disconnect"
-	routeWorkflowRegister          = "/workflow/meta"
-	routeWorkflowTriggerSetup      = "/workflow/trigger_setup"
-	routeWorkflowCreateIssue       = "/workflow/create_issue"
-=======
 	routeAutocompleteConnect           = "/autocomplete/connect"
 	routeAutocompleteUserInstance      = "/autocomplete/user-instance"
 	routeAutocompleteInstalledInstance = "/autocomplete/installed-instance"
@@ -63,6 +31,8 @@
 	routeAPIGetCreateIssueMetadata     = "/api/v2/get-create-issue-metadata-for-project"
 	routeAPIGetJiraProjectMetadata     = "/api/v2/get-jira-project-metadata"
 	routeAPIGetSearchIssues            = "/api/v2/get-search-issues"
+	routeAPIGetAutoCompleteFields      = "/api/v2/get-search-autocomplete-fields"
+	routeAPIGetSearchUsers             = "/api/v2/get-search-users"
 	routeAPIAttachCommentToIssue       = "/api/v2/attach-comment-to-issue"
 	routeAPIUserInfo                   = "/api/v2/userinfo"
 	routeAPISubscribeWebhook           = "/api/v2/webhook"
@@ -94,7 +64,6 @@
 	websocketEventInstanceStatus = "instance_status"
 	websocketEventConnect        = "connect"
 	websocketEventDisconnect     = "disconnect"
->>>>>>> 830cc03e
 )
 
 func (p *Plugin) ServeHTTP(c *plugin.Context, w http.ResponseWriter, r *http.Request) {
@@ -146,15 +115,11 @@
 	case routeAPIGetJiraProjectMetadata:
 		return p.httpGetJiraProjectMetadata(w, r)
 	case routeAPIGetSearchIssues:
-<<<<<<< HEAD
-		return withInstance(p.currentInstanceStore, w, r, httpAPIGetSearchIssues)
+		return p.httpGetSearchIssues(w, r)
 	case routeAPIGetAutoCompleteFields:
-		return withInstance(p.currentInstanceStore, w, r, httpAPIGetAutoCompleteFields)
+		return p.httpGetAutoCompleteFields(w, r)
 	case routeAPIGetSearchUsers:
-		return withInstance(p.currentInstanceStore, w, r, httpAPIGetSearchUsers)
-=======
-		return p.httpGetSearchIssues(w, r)
->>>>>>> 830cc03e
+		return p.httpGetSearchUsers(w, r)
 	case routeAPIAttachCommentToIssue:
 		return p.httpAttachCommentToIssue(w, r)
 	case routeIssueTransition:
