--- conflicted
+++ resolved
@@ -73,22 +73,8 @@
 	return routeAutocomplete + path
 }
 
-<<<<<<< HEAD
-	status, err := p.serveHTTP(c, w, r)
-	switch {
-	case err == nil && status == http.StatusOK:
-		p.client.Log.Debug("OK: ", "Status", strconv.Itoa(status), "Path", r.URL.Path, "Method", r.Method, "query", r.URL.Query().Encode())
-	case status == 0:
-		p.client.Log.Debug("Passed to another router: ", "Path", r.URL.Path, "Method", r.Method)
-	case err != nil:
-		p.client.Log.Error("ERROR: ", "Status", strconv.Itoa(status), "Error", err.Error(), "Path", r.URL.Path, "Method", r.Method, "query", r.URL.Query().Encode())
-	default:
-		p.client.Log.Debug("unexpected plugin response", "Status", strconv.Itoa(status), "Path", r.URL.Path, "Method", r.Method, "query", r.URL.Query().Encode())
-	}
-=======
 func makeAPIRoute(path string) string {
 	return routeAPI + path
->>>>>>> a8167cca
 }
 
 func (p *Plugin) initializeRouter() {
@@ -311,10 +297,10 @@
 		return
 	}
 	if err != nil {
-		p.API.LogWarn("ERROR: ", "Status", strconv.Itoa(status), "Error", err.Error(), "Path", r.URL.Path, "Method", r.Method, "query", r.URL.Query().Encode())
+		p.client.Log.Warn("ERROR: ", "Status", strconv.Itoa(status), "Error", err.Error(), "Path", r.URL.Path, "Method", r.Method, "query", r.URL.Query().Encode())
 	}
 
 	if status != http.StatusOK {
-		p.API.LogDebug("unexpected plugin response", "Status", strconv.Itoa(status), "Path", r.URL.Path, "Method", r.Method, "query", r.URL.Query().Encode())
+		p.client.Log.Debug("unexpected plugin response", "Status", strconv.Itoa(status), "Path", r.URL.Path, "Method", r.Method, "query", r.URL.Query().Encode())
 	}
 }