--- conflicted
+++ resolved
@@ -191,16 +191,13 @@
 		return p.httpChannelSubscriptions(w, r)
 	}
 
-<<<<<<< HEAD
 	if strings.HasPrefix(path, routeAPISubscriptionTemplates) {
 		return p.httpChannelSubscriptionTemplates(w, r)
 	}
 
+	p.gorillaRouter.ServeHTTP(w, r)
 	return respondErr(w, http.StatusNotFound, errors.New("not found"))
-=======
-	p.gorillaRouter.ServeHTTP(w, r)
-	return 0, nil
->>>>>>> 514e5c27
+
 }
 
 func (p *Plugin) loadTemplates(dir string) (map[string]*template.Template, error) {
