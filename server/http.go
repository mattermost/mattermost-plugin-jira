--- conflicted
+++ resolved
@@ -36,69 +36,8 @@
 	return append(ActionFilter{RequireHTTPPost}, ff...)
 }
 
-<<<<<<< HEAD
 func httpGetFilter(ff ...ActionFunc) ActionFilter {
 	return append(ActionFilter{RequireHTTPGet}, ff...)
-=======
-func handleHTTPRequest(p *Plugin, w http.ResponseWriter, r *http.Request) (int, error) {
-	switch r.URL.Path {
-	// Issue APIs
-	case routeAPICreateIssue:
-		return withInstance(p.currentInstanceStore, w, r, httpAPICreateIssue)
-	case routeAPIGetCreateIssueMetadata:
-		return withInstance(p.currentInstanceStore, w, r, httpAPIGetCreateIssueMetadata)
-	case routeAPIGetSearchIssues:
-		return withInstance(p.currentInstanceStore, w, r, httpAPIGetSearchIssues)
-	case routeAPIAttachCommentToIssue:
-		return withInstance(p.currentInstanceStore, w, r, httpAPIAttachCommentToIssue)
-
-	// User APIs
-	case routeAPIUserInfo:
-		return httpAPIGetUserInfo(p, w, r)
-
-	// Atlassian Connect application
-	case routeACInstalled:
-		return httpACInstalled(p, w, r)
-	case routeACJSON:
-		return httpACJSON(p, w, r)
-	case routeACUninstalled:
-		return httpACUninstalled(p, w, r)
-
-	// Atlassian Connect user mapping
-	case routeACUserRedirectWithToken:
-		return withCloudInstance(p, w, r, httpACUserRedirect)
-	case routeACUserConfirm,
-		routeACUserConnected,
-		routeACUserDisconnected:
-		return withCloudInstance(p, w, r, httpACUserInteractive)
-
-	// Incoming webhook
-	case routeIncomingWebhook, routeIncomingIssueEvent:
-		return httpWebhook(p, w, r)
-
-	// Oauth1 (Jira Server)
-	case routeOAuth1Complete:
-		return withServerInstance(p, w, r, httpOAuth1Complete)
-	case routeOAuth1PublicKey:
-		return httpOAuth1PublicKey(p, w, r)
-
-	// User connect/disconnect links
-	case routeUserConnect:
-		return withInstance(p.currentInstanceStore, w, r, httpUserConnect)
-	case routeUserDisconnect:
-		return withInstance(p.currentInstanceStore, w, r, httpUserDisconnect)
-
-	// Firehose webhook setup for channel subscriptions
-	case routeAPISubscribeWebhook:
-		return httpSubscribeWebhook(p, w, r)
-	}
-
-	if strings.HasPrefix(r.URL.Path, routeAPISubscriptionsChannel) {
-		return httpChannelSubscriptions(p, w, r)
-	}
-
-	return http.StatusNotFound, errors.New("not found")
->>>>>>> 1535d27f
 }
 
 var httpInstanceFilter = ActionFilter{RequireHTTPMattermostUserId, RequireInstance}
@@ -115,9 +54,9 @@
 				a.HTTPStatusCode = http.StatusOK
 			}
 			if a.Err != nil {
-				a.Plugin.errorf("http: %v %s %v", a.HTTPStatusCode, a.HTTPRequest.URL.String(), a.Err)
+				a.Errorf("http: %v %s %v", a.HTTPStatusCode, a.HTTPRequest.URL.String(), a.Err)
 			} else {
-				a.Plugin.debugf("http: %v %s", a.HTTPStatusCode, a.HTTPRequest.URL.String())
+				a.Debugf("http: %v %s", a.HTTPStatusCode, a.HTTPRequest.URL.String())
 			}
 			return nil
 		},
@@ -146,11 +85,16 @@
 		routeACUserDisconnected:      {Filter: httpGetFilter(RequireHTTPCloudJWT), Handler: httpACUserInteractive},
 
 		// Oauth1 (Jira Server) user mapping
-		routeOAuth1Complete: {Filter: httpGetFilter(RequireHTTPMattermostUserId, RequireServerInstance, RequireMattermostUser), Handler: httpOAuth1Complete},
+		routeOAuth1Complete: {
+			Filter:  httpGetFilter(RequireHTTPMattermostUserId, RequireServerInstance, RequireMattermostUser),
+			Handler: httpOAuth1Complete,
+		},
 
 		// incoming webhooks
 		routeIncomingWebhook:    {Filter: httpPostFilter(), Handler: httpWebhook},
 		routeIncomingIssueEvent: {Filter: httpPostFilter(), Handler: httpWebhook},
+
+		// TODO <><> compare to jira2
 	},
 }
 
