--- conflicted
+++ resolved
@@ -34,12 +34,6 @@
 	routeUserDisconnect            = "/user/disconnect"
 )
 
-var httpRequireJiraClient = []ActionFunc{
-	RequireCommandMattermostUserId,
-	RequireJiraClient,
-}
-
-<<<<<<< HEAD
 var httpRouter = ActionRouter{
 	DefaultRouteHandler: func(a *Action) error {
 		return a.RespondError(http.StatusNotFound, nil, "not found")
@@ -60,9 +54,22 @@
 	RouteHandlers: map[string]*ActionScript{
 		// MM client APIs
 		routeAPICreateIssue: {
-			Filters: []ActionFunc{RequireHTTPPost, RequireHTTPMattermostUserId, RequireJiraClient},
+			Filters: []ActionFunc{
+				RequireHTTPPost,
+				RequireHTTPMattermostUserId,
+				RequireJiraClient,
+			},
 			Handler: httpAPICreateIssue,
 		},
+		routeAPIAttachCommentToIssue: {
+			Filters: []ActionFunc{
+				RequireHTTPPost,
+				RequireHTTPMattermostUserId,
+				RequireJiraClient,
+			},
+			Handler: httpAPIAttachCommentToIssue,
+		},
+
 		routeAPIGetCreateIssueMetadata: {
 			Filters: []ActionFunc{RequireHTTPGet, RequireHTTPMattermostUserId, RequireJiraClient},
 			Handler: httpAPIGetCreateIssueMetadata,
@@ -126,47 +133,6 @@
 		},
 	},
 }
-=======
-func handleHTTPRequest(p *Plugin, w http.ResponseWriter, r *http.Request) (int, error) {
-	switch r.URL.Path {
-	// Issue APIs
-	case routeAPICreateIssue:
-		return withInstance(p, w, r, httpAPICreateIssue)
-	case routeAPIGetCreateIssueMetadata:
-		return withInstance(p, w, r, httpAPIGetCreateIssueMetadata)
-	case routeAPIAttachCommentToIssue:
-		return withInstance(p, w, r, httpAPIAttachCommentToIssue)
-
-	// User APIs
-	case routeAPIUserInfo:
-		return withInstance(p, w, r, httpAPIGetUserInfo)
-
-	// Atlassian Connect application
-	case routeACInstalled:
-		return httpACInstalled(p, w, r)
-	case routeACJSON:
-		return httpACJSON(p, w, r)
-	case routeACUninstalled:
-		return httpACUninstalled(p, w, r)
-
-	// Atlassian Connect user mapping
-	case routeACUserRedirectWithToken:
-		return withCloudInstance(p, w, r, httpACUserRedirect)
-	case routeACUserConfirm,
-		routeACUserConnected,
-		routeACUserDisconnected:
-		return withCloudInstance(p, w, r, httpACUserInteractive)
-
-	// Incoming webhook
-	case routeIncomingWebhook, routeIncomingIssueEvent:
-		return httpWebhook(p, w, r)
-
-	// Oauth1 (Jira Server)
-	case routeOAuth1Complete:
-		return withServerInstance(p, w, r, httpOAuth1Complete)
-	case routeOAuth1PublicKey:
-		return httpOAuth1PublicKey(p, w, r)
->>>>>>> 17f688da
 
 func (p *Plugin) ServeHTTP(c *plugin.Context, w http.ResponseWriter, r *http.Request) {
 	action := NewAction(p, c)
