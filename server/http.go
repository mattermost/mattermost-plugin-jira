// Copyright (c) 2017-present Mattermost, Inc. All Rights Reserved.
// See License for license information.

package main

import (
	"net/http"
	"os"
	"path/filepath"
	"strconv"
	"strings"
	"text/template"

	"github.com/pkg/errors"

	"github.com/mattermost/mattermost-server/plugin"
)

const (
	routeAPICreateIssue            = "/api/v2/create-issue"
	routeAPIGetCreateIssueMetadata = "/api/v2/get-create-issue-metadata"
	routeAPIAttachCommentToIssue   = "/api/v2/attach-comment-to-issue"
	routeAPIUserInfo               = "/api/v2/userinfo"
	routeAPISubscribeWebhook       = "/api/v2/webhook"
	routeAPISubscriptionsChannel   = "/api/v2/subscriptions/channel"
	routeACInstalled               = "/ac/installed"
	routeACJSON                    = "/ac/atlassian-connect.json"
	routeACUninstalled             = "/ac/uninstalled"
	routeACUserRedirectWithToken   = "/ac/user_redirect.html"
	routeACUserConfirm             = "/ac/user_confirm.html"
	routeACUserConnected           = "/ac/user_connected.html"
	routeACUserDisconnected        = "/ac/user_disconnected.html"
	routeIncomingIssueEvent        = "/issue_event"
	routeIncomingWebhook           = "/webhook"
	routeOAuth1Complete            = "/oauth1/complete.html"
	routeOAuth1PublicKey           = "/oauth1/public_key.html" // TODO remove, debugging?
	routeUserConnect               = "/user/connect"
	routeUserDisconnect            = "/user/disconnect"
)

func (p *Plugin) ServeHTTP(c *plugin.Context, w http.ResponseWriter, r *http.Request) {
	config := p.getConfig()
	if config.UserName == "" {
		http.Error(w, "Jira plugin not configured correctly; must provide UserName", http.StatusForbidden)
		return
	}

	status, err := handleHTTPRequest(p, w, r)
	if err != nil {
		p.API.LogError("ERROR: ", "Status", strconv.Itoa(status), "Error", err.Error(), "Host", r.Host, "RequestURI", r.RequestURI, "Method", r.Method, "query", r.URL.Query().Encode())
		http.Error(w, err.Error(), status)
		return
	}
	p.API.LogDebug("OK: ", "Status", strconv.Itoa(status), "Host", r.Host, "RequestURI", r.RequestURI, "Method", r.Method, "query", r.URL.Query().Encode())
}

func handleHTTPRequest(p *Plugin, w http.ResponseWriter, r *http.Request) (int, error) {
	switch r.URL.Path {
	// Issue APIs
	case routeAPICreateIssue:
		return withInstance(p.currentInstanceStore, w, r, httpAPICreateIssue)
	case routeAPIGetCreateIssueMetadata:
		return withInstance(p.currentInstanceStore, w, r, httpAPIGetCreateIssueMetadata)
	case routeAPIAttachCommentToIssue:
		return withInstance(p.currentInstanceStore, w, r, httpAPIAttachCommentToIssue)

	// User APIs
	case routeAPIUserInfo:
<<<<<<< HEAD
		return withInstance(p.currentInstanceStore, w, r, httpAPIGetUserInfo)
=======
		return httpAPIGetUserInfo(p, w, r)
>>>>>>> 41dbc1a8

	// Atlassian Connect application
	case routeACInstalled:
		return httpACInstalled(p, w, r)
	case routeACJSON:
		return httpACJSON(p, w, r)
	case routeACUninstalled:
		return httpACUninstalled(p, w, r)

	// Atlassian Connect user mapping
	case routeACUserRedirectWithToken:
		return withCloudInstance(p, w, r, httpACUserRedirect)
	case routeACUserConfirm,
		routeACUserConnected,
		routeACUserDisconnected:
		return withCloudInstance(p, w, r, httpACUserInteractive)

	// Incoming webhook
	case routeIncomingWebhook, routeIncomingIssueEvent:
		return httpWebhook(p, w, r)

	// Oauth1 (Jira Server)
	case routeOAuth1Complete:
		return withServerInstance(p, w, r, httpOAuth1Complete)
	case routeOAuth1PublicKey:
		return httpOAuth1PublicKey(p, w, r)

	// User connect/disconnect links
	case routeUserConnect:
		return withInstance(p.currentInstanceStore, w, r, httpUserConnect)
	case routeUserDisconnect:
		return withInstance(p.currentInstanceStore, w, r, httpUserDisconnect)

	// Firehose webhook setup for channel subscriptions
	case routeAPISubscribeWebhook:
		return httpSubscribeWebhook(p, w, r)
	}

	if strings.HasPrefix(r.URL.Path, routeAPISubscriptionsChannel) {
		return httpChannelSubscriptions(p, w, r)
	}

	return http.StatusNotFound, errors.New("not found")
}

func (p *Plugin) loadTemplates(dir string) (map[string]*template.Template, error) {
	templates := make(map[string]*template.Template)
	err := filepath.Walk(dir, func(path string, info os.FileInfo, err error) error {
		if err != nil {
			return err
		}
		if info.IsDir() {
			return nil
		}
		template, err := template.ParseFiles(path)
		if err != nil {
			p.errorf("OnActivate: failed to parse template %s: %v", path, err)
			return nil
		}
		key := path[len(dir):]
		templates[key] = template
		p.debugf("loaded template %s", key)
		return nil
	})
	if err != nil {
		return nil, errors.WithMessage(err, "OnActivate: failed to load templates")
	}
	return templates, nil
}

func (p *Plugin) respondWithTemplate(w http.ResponseWriter, r *http.Request, contentType string, values interface{}) (int, error) {
	w.Header().Set("Content-Type", contentType)
	t := p.templates[r.URL.Path]
	if t == nil {
		return http.StatusInternalServerError,
			errors.New("no template found for " + r.URL.Path)
	}
	err := t.Execute(w, values)
	if err != nil {
		return http.StatusInternalServerError,
			errors.WithMessage(err, "failed to write response")
	}
	return http.StatusOK, nil
}<|MERGE_RESOLUTION|>--- conflicted
+++ resolved
@@ -66,11 +66,7 @@
 
 	// User APIs
 	case routeAPIUserInfo:
-<<<<<<< HEAD
-		return withInstance(p.currentInstanceStore, w, r, httpAPIGetUserInfo)
-=======
 		return httpAPIGetUserInfo(p, w, r)
->>>>>>> 41dbc1a8
 
 	// Atlassian Connect application
 	case routeACInstalled:
