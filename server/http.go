// Copyright (c) 2017-present Mattermost, Inc. All Rights Reserved.
// See License for license information.

package main

import (
	"encoding/json"
	"net/http"
	"net/url"
	"os"
	"path"
	"path/filepath"
	"runtime/debug"
	"strconv"
	"strings"
	"text/template"

	"github.com/gorilla/mux"
	"github.com/pkg/errors"

	"github.com/mattermost/mattermost-server/v6/plugin"

	"github.com/mattermost/mattermost-plugin-jira/server/utils/types"
)

const (
	routeAutocomplete                           = "/autocomplete"
	routeAutocompleteConnect                    = "/connect"
	routeAutocompleteUserInstance               = "/user-instance"
	routeAutocompleteInstalledInstance          = "/installed-instance"
	routeAutocompleteInstalledInstanceWithAlias = "/installed-instance-with-alias"
	routeAPI                                    = "/api/v2"
	routeInstancePath                           = "/instance/{id}"
	routeAPICreateIssue                         = "/create-issue"
	routeAPIGetCreateIssueMetadata              = "/get-create-issue-metadata-for-project"
	routeAPIGetJiraProjectMetadata              = "/get-jira-project-metadata"
	routeAPIGetSearchIssues                     = "/get-search-issues"
	routeAPIGetAutoCompleteFields               = "/get-search-autocomplete-fields"
	routeAPIGetSearchUsers                      = "/get-search-users"
	routeAPIAttachCommentToIssue                = "/attach-comment-to-issue"
	routeAPIUserInfo                            = "/userinfo"
	routeAPISubscribeWebhook                    = "/webhook"
	routeAPISubscriptionsChannel                = "/subscriptions/channel"
<<<<<<< HEAD
	routeAPISubscriptionTemplates               = "/subscription-templates"
	routeAPISubscriptionsChannelWithID          = routeAPISubscriptionsChannel + "/{id:[A-Za-z0-9]+}"
	routeAPISubscriptionTemplatesWithID         = routeAPISubscriptionTemplates + "/{id:[A-Za-z0-9]+}"
=======
	routeAPISubscriptionsChannelWithID          = routeAPISubscriptionsChannel + "/{id:[A-Za-z0-9]+}"
>>>>>>> d2183a1d
	routeAPISettingsInfo                        = "/settingsinfo"
	routeIssueTransition                        = "/transition"
	routeAPIUserDisconnect                      = "/api/v3/disconnect"
	routeACInstalled                            = "/ac/installed"
	routeACJSON                                 = "/ac/atlassian-connect.json"
	routeACUninstalled                          = "/ac/uninstalled"
	routeACUserRedirectWithToken                = "/ac/user_redirect.html" // #nosec G101
	routeACUserConfirm                          = "/ac/user_confirm.html"
	routeACUserConnected                        = "/ac/user_connected.html"
	routeACUserDisconnected                     = "/ac/user_disconnected.html"
	routeIncomingWebhook                        = "/webhook"
	routeOAuth1Complete                         = "/oauth1/complete.html"
	routeUserStart                              = "/user/start"
	routeUserConnect                            = "/user/connect"
	routeUserDisconnect                         = "/user/disconnect"
	routeSharePublicly                          = "/share-issue-publicly"
	routeOAuth2Complete                         = "/oauth2/complete.html"
)

const routePrefixInstance = "instance"

const (
	websocketEventInstanceStatus = "instance_status"
	websocketEventConnect        = "connect"
	websocketEventDisconnect     = "disconnect"
	websocketEventUpdateDefaults = "update_defaults"
)

func makeAutocompleteRoute(path string) string {
	return routeAutocomplete + path
}

func makeAPIRoute(path string) string {
	return routeAPI + path
}

func (p *Plugin) initializeRouter() {
	p.router = mux.NewRouter()
	p.router.Use(p.withRecovery)

	instanceRouter := p.router.PathPrefix(routeInstancePath).Subrouter()
	p.router.HandleFunc(routeIncomingWebhook, p.handleResponseWithCallbackInstance(p.httpWebhook)).Methods(http.MethodPost)

	// Command autocomplete
	autocompleteRouter := p.router.PathPrefix(routeAutocomplete).Subrouter()
	autocompleteRouter.HandleFunc(routeAutocompleteConnect, p.checkAuth(p.handleResponse(p.httpAutocompleteConnect))).Methods(http.MethodGet)
	autocompleteRouter.HandleFunc(routeAutocompleteUserInstance, p.checkAuth(p.handleResponse(p.httpAutocompleteUserInstance))).Methods(http.MethodGet)
	autocompleteRouter.HandleFunc(routeAutocompleteInstalledInstance, p.checkAuth(p.handleResponse(p.httpAutocompleteInstalledInstance))).Methods(http.MethodGet)
	autocompleteRouter.HandleFunc(routeAutocompleteInstalledInstanceWithAlias, p.checkAuth(p.handleResponse(p.httpAutocompleteInstalledInstanceWithAlias))).Methods(http.MethodGet)

	apiRouter := p.router.PathPrefix(routeAPI).Subrouter()

	apiRouter.HandleFunc(routeAPIGetAutoCompleteFields, p.checkAuth(p.handleResponse(p.httpGetAutoCompleteFields))).Methods(http.MethodGet)
	apiRouter.HandleFunc(routeAPICreateIssue, p.checkAuth(p.handleResponse(p.httpCreateIssue))).Methods(http.MethodPost)
	apiRouter.HandleFunc(routeAPIGetCreateIssueMetadata, p.checkAuth(p.handleResponse(p.httpGetCreateIssueMetadataForProjects))).Methods(http.MethodGet)
	apiRouter.HandleFunc(routeAPIGetJiraProjectMetadata, p.checkAuth(p.handleResponse(p.httpGetJiraProjectMetadata))).Methods(http.MethodGet)
	apiRouter.HandleFunc(routeAPIGetSearchIssues, p.checkAuth(p.handleResponse(p.httpGetSearchIssues))).Methods(http.MethodGet)
	apiRouter.HandleFunc(routeAPIGetSearchUsers, p.checkAuth(p.handleResponse(p.httpGetSearchUsers))).Methods(http.MethodGet)
	apiRouter.HandleFunc(routeAPIAttachCommentToIssue, p.checkAuth(p.handleResponse(p.httpAttachCommentToIssue))).Methods(http.MethodPost)
	apiRouter.HandleFunc(routeIssueTransition, p.handleResponse(p.httpTransitionIssuePostAction)).Methods(http.MethodPost)
	apiRouter.HandleFunc(routeSharePublicly, p.handleResponse(p.httpShareIssuePublicly)).Methods(http.MethodPost)

	// User APIs
	apiRouter.HandleFunc(routeAPIUserInfo, p.checkAuth(p.handleResponse(p.httpGetUserInfo))).Methods(http.MethodGet)
	apiRouter.HandleFunc(routeAPISettingsInfo, p.checkAuth(p.handleResponse(p.httpGetSettingsInfo))).Methods(http.MethodGet)

	// Atlassian Connect application
	instanceRouter.HandleFunc(routeACJSON, p.handleResponseWithCallbackInstance(p.httpACJSON)).Methods(http.MethodGet)
	p.router.HandleFunc(routeACInstalled, p.handleResponse(p.httpACInstalled)).Methods(http.MethodPost)
	p.router.HandleFunc(routeACUninstalled, p.handleResponse(p.httpACUninstalled)).Methods(http.MethodPost)

	// Atlassian Connect user mapping
	instanceRouter.HandleFunc(routeACUserRedirectWithToken, p.handleResponseWithCallbackInstance(p.httpACUserRedirect)).Methods(http.MethodGet)
	instanceRouter.HandleFunc(routeACUserConfirm, p.handleResponseWithCallbackInstance(p.httpACUserInteractive)).Methods(http.MethodGet)
	instanceRouter.HandleFunc(routeACUserConnected, p.handleResponseWithCallbackInstance(p.httpACUserInteractive)).Methods(http.MethodGet)
	instanceRouter.HandleFunc(routeACUserDisconnected, p.handleResponseWithCallbackInstance(p.httpACUserInteractive)).Methods(http.MethodGet)

	// Oauth1 (Jira Server)
	instanceRouter.HandleFunc(routeOAuth1Complete, p.checkAuth(p.handleResponseWithCallbackInstance(p.httpOAuth1aComplete))).Methods(http.MethodGet)
	instanceRouter.HandleFunc(routeUserDisconnect, p.checkAuth(p.handleResponseWithCallbackInstance(p.httpOAuth1aDisconnect))).Methods(http.MethodPost)

	// OAuth2 (Jira Cloud)
	instanceRouter.HandleFunc(routeOAuth2Complete, p.handleResponseWithCallbackInstance(p.httpOAuth2Complete)).Methods(http.MethodGet)

	// User connect/disconnect links
	instanceRouter.HandleFunc(routeUserConnect, p.checkAuth(p.handleResponseWithCallbackInstance(p.httpUserConnect))).Methods(http.MethodGet)
	p.router.HandleFunc(routeUserStart, p.checkAuth(p.handleResponseWithCallbackInstance(p.httpUserStart))).Methods(http.MethodGet)
	p.router.HandleFunc(routeAPIUserDisconnect, p.checkAuth(p.handleResponse(p.httpUserDisconnect))).Methods(http.MethodPost)

	// Firehose webhook setup for channel subscriptions
	instanceRouter.HandleFunc(makeAPIRoute(routeAPISubscribeWebhook), p.handleResponseWithCallbackInstance(p.httpSubscribeWebhook)).Methods(http.MethodPost)
<<<<<<< HEAD

	// Channel Subscriptions
	apiRouter.HandleFunc(routeAPISubscriptionsChannelWithID, p.checkAuth(p.handleResponse(p.httpChannelGetSubscriptions))).Methods(http.MethodGet)
	apiRouter.HandleFunc(routeAPISubscriptionsChannel, p.checkAuth(p.handleResponse(p.httpChannelCreateSubscription))).Methods(http.MethodPost)
	apiRouter.HandleFunc(routeAPISubscriptionsChannel, p.checkAuth(p.handleResponse(p.httpChannelEditSubscription))).Methods(http.MethodPut)
	apiRouter.HandleFunc(routeAPISubscriptionsChannelWithID, p.checkAuth(p.handleResponse(p.httpChannelDeleteSubscription))).Methods(http.MethodDelete)

	// Subscription Templates

	// switch r.Method {
	// case http.MethodPost:
	// 	return p.httpCreateSubscriptionTemplate(w, r, mattermostUserID)
	// case http.MethodDelete:
	// 	return p.httpDeleteSubscriptionTemplate(w, r, mattermostUserID)
	// case http.MethodGet:
	// 	return p.httpGetSubscriptionTemplates(w, r, mattermostUserID)
	// case http.MethodPut:
	// 	return p.httpEditSubscriptionTemplates(w, r, mattermostUserID)
	// default:
	// 	return respondErr(w, http.StatusMethodNotAllowed, fmt.Errorf("Request: "+r.Method+" is not allowed."))
	// }

	// apiRouter.HandleFunc(routeAPISubscriptionsChannelWithID, p.checkAuth(p.handleResponse(p.httpChannelGetSubscriptions))).Methods(http.MethodGet)
	// apiRouter.HandleFunc(routeAPISubscriptionsChannel, p.checkAuth(p.handleResponse(p.httpCreateSubscriptionTemplate))).Methods(http.MethodPost)
	// apiRouter.HandleFunc(routeAPISubscriptionsChannel, p.checkAuth(p.handleResponse(p.httpChannelEditSubscription))).Methods(http.MethodPut)
	// apiRouter.HandleFunc(routeAPISubscriptionsChannelWithID, p.checkAuth(p.handleResponse(p.httpChannelDeleteSubscription))).Methods(http.MethodDelete)

	apiRouter.HandleFunc(routeAPISubscriptionTemplates, p.checkAuth(p.handleResponse(p.httpCreateSubscriptionTemplate))).Methods(http.MethodPost)
	apiRouter.HandleFunc(routeAPISubscriptionTemplates, p.checkAuth(p.handleResponse(p.httpEditSubscriptionTemplates))).Methods(http.MethodPut)
	apiRouter.HandleFunc(routeAPISubscriptionTemplatesWithID, p.checkAuth(p.handleResponse(p.httpDeleteSubscriptionTemplate))).Methods(http.MethodDelete)
	apiRouter.HandleFunc(routeAPISubscriptionTemplates, p.checkAuth(p.handleResponse(p.httpGetSubscriptionTemplates))).Methods(http.MethodGet)
}

// if strings.HasPrefix(path, routeAPISubscriptionTemplates) {
// 	return p.httpChannelSubscriptionTemplates(w, r)
// }

// p.gorillaRouter.ServeHTTP(w, r)
// return 0, nil
=======

	// Channel Subscriptions
	apiRouter.HandleFunc(routeAPISubscriptionsChannelWithID, p.checkAuth(p.handleResponse(p.httpChannelGetSubscriptions))).Methods(http.MethodGet)
	apiRouter.HandleFunc(routeAPISubscriptionsChannel, p.checkAuth(p.handleResponse(p.httpChannelCreateSubscription))).Methods(http.MethodPost)
	apiRouter.HandleFunc(routeAPISubscriptionsChannel, p.checkAuth(p.handleResponse(p.httpChannelEditSubscription))).Methods(http.MethodPut)
	apiRouter.HandleFunc(routeAPISubscriptionsChannelWithID, p.checkAuth(p.handleResponse(p.httpChannelDeleteSubscription))).Methods(http.MethodDelete)
}

>>>>>>> d2183a1d
func (p *Plugin) ServeHTTP(c *plugin.Context, w http.ResponseWriter, r *http.Request) {
	p.router.ServeHTTP(w, r)
}

func (p *Plugin) loadTemplates(dir string) (map[string]*template.Template, error) {
	dir = filepath.Clean(dir)
	templates := make(map[string]*template.Template)
	err := filepath.Walk(dir, func(path string, info os.FileInfo, err error) error {
		if err != nil {
			return err
		}
		if info.IsDir() {
			return nil
		}
		template, err := template.ParseFiles(path)
		if err != nil {
			p.errorf("OnActivate: failed to parse template %s: %v", path, err)
			return nil
		}
		key := path[len(dir):]
		templates[key] = template
		p.debugf("loaded template %s", key)
		return nil
	})
	if err != nil {
		return nil, errors.WithMessage(err, "OnActivate: failed to load templates")
	}
	return templates, nil
}

func respondErr(w http.ResponseWriter, code int, err error) (int, error) {
	http.Error(w, err.Error(), code)
	return code, err
}

func respondJSON(w http.ResponseWriter, obj interface{}) (int, error) {
	data, err := json.Marshal(obj)
	if err != nil {
		return respondErr(w, http.StatusInternalServerError, errors.WithMessage(err, "failed to marshal response"))
	}
	w.Header().Set("Content-Type", "application/json")
	_, err = w.Write(data)
	if err != nil {
		return http.StatusInternalServerError, errors.WithMessage(err, "failed to write response")
	}
	return http.StatusOK, nil
}

func (p *Plugin) respondTemplate(w http.ResponseWriter, r *http.Request, contentType string, values interface{}) (int, error) {
	_, path := splitInstancePath(r.URL.Path)
	w.Header().Set("Content-Type", contentType)
	t := p.templates[path]
	if t == nil {
		return respondErr(w, http.StatusInternalServerError,
			errors.New("no template found for "+path))
	}
	err := t.Execute(w, values)
	if err != nil {
		return http.StatusInternalServerError, errors.WithMessage(err, "failed to write response")
	}
	return http.StatusOK, nil
}

func (p *Plugin) respondSpecialTemplate(w http.ResponseWriter, key string, status int, contentType string, values interface{}) (int, error) {
	w.Header().Set("Content-Type", contentType)
	t := p.templates[key]
	if t == nil {
		return respondErr(w, http.StatusInternalServerError,
			errors.New("no template found for "+key))
	}
	err := t.Execute(w, values)
	if err != nil {
		return http.StatusInternalServerError,
			errors.WithMessage(err, "failed to write response")
	}
	return status, nil
}

func instancePath(route string, instanceID types.ID) string {
	encoded := url.PathEscape(encode([]byte(instanceID)))
	return path.Join("/"+routePrefixInstance+"/"+encoded, route)
}

func splitInstancePath(route string) (instanceURL string, remainingPath string) {
	leadingSlash := ""
	ss := strings.Split(route, "/")
	if len(ss) > 1 && ss[0] == "" {
		leadingSlash = "/"
		ss = ss[1:]
	}

	if len(ss) < 2 {
		return "", route
	}
	if ss[0] != routePrefixInstance {
		return "", route
	}

	id, err := decode(ss[1])
	if err != nil {
		return "", route
	}
	return string(id), leadingSlash + strings.Join(ss[2:], "/")
}

func (p *Plugin) withRecovery(next http.Handler) http.Handler {
	return http.HandlerFunc(func(w http.ResponseWriter, r *http.Request) {
		defer func() {
			if x := recover(); x != nil {
				p.client.Log.Warn("Recovered from a panic",
					"url", r.URL.String(),
					"error", x,
					"stack", string(debug.Stack()))
			}
		}()

		next.ServeHTTP(w, r)
	})
}

func (p *Plugin) checkAuth(handler http.HandlerFunc) http.HandlerFunc {
	return func(w http.ResponseWriter, r *http.Request) {
		userID := r.Header.Get("Mattermost-User-ID")
		if userID == "" {
			http.Error(w, "Not authorized", http.StatusUnauthorized)
			return
		}
		handler(w, r)
	}
}

func (p *Plugin) handleResponse(fn func(w http.ResponseWriter, r *http.Request) (int, error)) http.HandlerFunc {
	return func(w http.ResponseWriter, r *http.Request) {
		status, err := fn(w, r)

		p.logResponse(r, status, err)
	}
}

func (p *Plugin) handleResponseWithCallbackInstance(fn func(w http.ResponseWriter, r *http.Request, instanceID types.ID) (int, error)) http.HandlerFunc {
	return func(w http.ResponseWriter, r *http.Request) {
		instanceURL, _ := splitInstancePath(r.URL.Path)

		callbackInstanceID, err := p.ResolveWebhookInstanceURL(instanceURL)
		if err != nil {
			_, _ = respondErr(w, http.StatusInternalServerError, err)
			return
		}

		status, err := fn(w, r, callbackInstanceID)

		p.logResponse(r, status, err)
	}
}

func (p *Plugin) logResponse(r *http.Request, status int, err error) {
	if status == 0 || status == http.StatusOK {
		return
	}
	if err != nil {
		p.client.Log.Warn("ERROR: ", "Status", strconv.Itoa(status), "Error", err.Error(), "Path", r.URL.Path, "Method", r.Method, "query", r.URL.Query().Encode())
	}

	if status != http.StatusOK {
		p.client.Log.Debug("unexpected plugin response", "Status", strconv.Itoa(status), "Path", r.URL.Path, "Method", r.Method, "query", r.URL.Query().Encode())
	}
}<|MERGE_RESOLUTION|>--- conflicted
+++ resolved
@@ -41,13 +41,9 @@
 	routeAPIUserInfo                            = "/userinfo"
 	routeAPISubscribeWebhook                    = "/webhook"
 	routeAPISubscriptionsChannel                = "/subscriptions/channel"
-<<<<<<< HEAD
 	routeAPISubscriptionTemplates               = "/subscription-templates"
 	routeAPISubscriptionsChannelWithID          = routeAPISubscriptionsChannel + "/{id:[A-Za-z0-9]+}"
 	routeAPISubscriptionTemplatesWithID         = routeAPISubscriptionTemplates + "/{id:[A-Za-z0-9]+}"
-=======
-	routeAPISubscriptionsChannelWithID          = routeAPISubscriptionsChannel + "/{id:[A-Za-z0-9]+}"
->>>>>>> d2183a1d
 	routeAPISettingsInfo                        = "/settingsinfo"
 	routeIssueTransition                        = "/transition"
 	routeAPIUserDisconnect                      = "/api/v3/disconnect"
@@ -139,7 +135,6 @@
 
 	// Firehose webhook setup for channel subscriptions
 	instanceRouter.HandleFunc(makeAPIRoute(routeAPISubscribeWebhook), p.handleResponseWithCallbackInstance(p.httpSubscribeWebhook)).Methods(http.MethodPost)
-<<<<<<< HEAD
 
 	// Channel Subscriptions
 	apiRouter.HandleFunc(routeAPISubscriptionsChannelWithID, p.checkAuth(p.handleResponse(p.httpChannelGetSubscriptions))).Methods(http.MethodGet)
@@ -148,47 +143,12 @@
 	apiRouter.HandleFunc(routeAPISubscriptionsChannelWithID, p.checkAuth(p.handleResponse(p.httpChannelDeleteSubscription))).Methods(http.MethodDelete)
 
 	// Subscription Templates
-
-	// switch r.Method {
-	// case http.MethodPost:
-	// 	return p.httpCreateSubscriptionTemplate(w, r, mattermostUserID)
-	// case http.MethodDelete:
-	// 	return p.httpDeleteSubscriptionTemplate(w, r, mattermostUserID)
-	// case http.MethodGet:
-	// 	return p.httpGetSubscriptionTemplates(w, r, mattermostUserID)
-	// case http.MethodPut:
-	// 	return p.httpEditSubscriptionTemplates(w, r, mattermostUserID)
-	// default:
-	// 	return respondErr(w, http.StatusMethodNotAllowed, fmt.Errorf("Request: "+r.Method+" is not allowed."))
-	// }
-
-	// apiRouter.HandleFunc(routeAPISubscriptionsChannelWithID, p.checkAuth(p.handleResponse(p.httpChannelGetSubscriptions))).Methods(http.MethodGet)
-	// apiRouter.HandleFunc(routeAPISubscriptionsChannel, p.checkAuth(p.handleResponse(p.httpCreateSubscriptionTemplate))).Methods(http.MethodPost)
-	// apiRouter.HandleFunc(routeAPISubscriptionsChannel, p.checkAuth(p.handleResponse(p.httpChannelEditSubscription))).Methods(http.MethodPut)
-	// apiRouter.HandleFunc(routeAPISubscriptionsChannelWithID, p.checkAuth(p.handleResponse(p.httpChannelDeleteSubscription))).Methods(http.MethodDelete)
-
 	apiRouter.HandleFunc(routeAPISubscriptionTemplates, p.checkAuth(p.handleResponse(p.httpCreateSubscriptionTemplate))).Methods(http.MethodPost)
 	apiRouter.HandleFunc(routeAPISubscriptionTemplates, p.checkAuth(p.handleResponse(p.httpEditSubscriptionTemplates))).Methods(http.MethodPut)
 	apiRouter.HandleFunc(routeAPISubscriptionTemplatesWithID, p.checkAuth(p.handleResponse(p.httpDeleteSubscriptionTemplate))).Methods(http.MethodDelete)
 	apiRouter.HandleFunc(routeAPISubscriptionTemplates, p.checkAuth(p.handleResponse(p.httpGetSubscriptionTemplates))).Methods(http.MethodGet)
 }
 
-// if strings.HasPrefix(path, routeAPISubscriptionTemplates) {
-// 	return p.httpChannelSubscriptionTemplates(w, r)
-// }
-
-// p.gorillaRouter.ServeHTTP(w, r)
-// return 0, nil
-=======
-
-	// Channel Subscriptions
-	apiRouter.HandleFunc(routeAPISubscriptionsChannelWithID, p.checkAuth(p.handleResponse(p.httpChannelGetSubscriptions))).Methods(http.MethodGet)
-	apiRouter.HandleFunc(routeAPISubscriptionsChannel, p.checkAuth(p.handleResponse(p.httpChannelCreateSubscription))).Methods(http.MethodPost)
-	apiRouter.HandleFunc(routeAPISubscriptionsChannel, p.checkAuth(p.handleResponse(p.httpChannelEditSubscription))).Methods(http.MethodPut)
-	apiRouter.HandleFunc(routeAPISubscriptionsChannelWithID, p.checkAuth(p.handleResponse(p.httpChannelDeleteSubscription))).Methods(http.MethodDelete)
-}
-
->>>>>>> d2183a1d
 func (p *Plugin) ServeHTTP(c *plugin.Context, w http.ResponseWriter, r *http.Request) {
 	p.router.ServeHTTP(w, r)
 }
