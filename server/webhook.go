--- conflicted
+++ resolved
@@ -292,14 +292,9 @@
 		return nil, err
 	}
 
-<<<<<<< HEAD
 	return c, nil
 }
-=======
-	v := url.Values{}
-	v.Add("secret", cf.Secret)
-	subURL = p.GetPluginURL() + instancePath(routeAPISubscribeWebhook, instanceID) + "?" + v.Encode()
->>>>>>> f986c159
+
 
 func (s *ConnectionSettings) ShouldReceiveAssigneeNotifications() bool {
 	if s.SendNotificationsForAssignee != nil {
@@ -324,17 +319,6 @@
 		return *s.SendNotificationsForMention
 	}
 
-<<<<<<< HEAD
 	// Check old setting for backwards compatibility
 	return *s.Notifications
-=======
-	return subURL, legacyURL, nil
-}
-
-func (p *Plugin) getSubscriptionsWebhookURL(instanceID types.ID) string {
-	cf := p.getConfig()
-	v := url.Values{}
-	v.Add("secret", cf.Secret)
-	return p.GetPluginURL() + instancePath(routeAPISubscribeWebhook, instanceID) + "?" + v.Encode()
->>>>>>> f986c159
 }