// See License for license information.
// Copyright (c) 2017-present Mattermost, Inc. All Rights Reserved.

package main

import (
	"fmt"
	"net/http"
	"net/url"

	"github.com/andygrunwald/go-jira"
	"github.com/pkg/errors"

	"github.com/mattermost/mattermost-server/v6/model"

	"github.com/mattermost/mattermost-plugin-jira/server/utils/types"
)

const (
	Nobody         = "_nobody_"
	commentDeleted = "comment_deleted"
	commentUpdated = "comment_updated"
	commentCreated = "comment_created"
)

type Webhook interface {
	Events() StringSet
	PostToChannel(p *Plugin, instanceID types.ID, channelID, fromUserID, subscriptionName string) (*model.Post, int, error)
	PostNotifications(p *Plugin, instanceID types.ID) ([]*model.Post, int, error)
}

type webhookField struct {
	name string
	id   string
	from string
	to   string
}

type webhook struct {
	*JiraWebhook
	eventTypes    StringSet
	headline      string
	text          string
	fields        []*model.SlackAttachmentField
	notifications []webhookUserNotification
	fieldInfo     webhookField
}

type webhookUserNotification struct {
	jiraUsername  string
	jiraAccountID string
	message       string
	postType      string
	commentSelf   string
}

func (wh *webhook) Events() StringSet {
	return wh.eventTypes
}

func (wh webhook) PostToChannel(p *Plugin, instanceID types.ID, channelID, fromUserID, subscriptionName string) (*model.Post, int, error) {
	if wh.headline == "" {
		return nil, http.StatusBadRequest, errors.Errorf("unsupported webhook")
	} else if p.getConfig().DisplaySubscriptionNameInNotifications && subscriptionName != "" {
		wh.headline = fmt.Sprintf("%s\nSubscription: **%s**", wh.headline, subscriptionName)
	}

	post := &model.Post{
		ChannelId: channelID,
		UserId:    fromUserID,
	}

	text := ""
	if wh.text != "" && !p.getConfig().HideDecriptionComment {
		text = p.replaceJiraAccountIds(instanceID, wh.text)
	}

	if text != "" || len(wh.fields) != 0 {
		model.ParseSlackAttachment(post, []*model.SlackAttachment{
			{
				// TODO is this supposed to be themed?
				Color:    "#95b7d0",
				Fallback: wh.headline,
				Pretext:  wh.headline,
				Text:     text,
				Fields:   wh.fields,
			},
		})
	} else {
		post.Message = wh.headline
	}

	_, appErr := p.API.CreatePost(post)
	if appErr != nil {
		return nil, appErr.StatusCode, appErr
	}

	return post, http.StatusOK, nil
}

func (wh *webhook) PostNotifications(p *Plugin, instanceID types.ID) ([]*model.Post, int, error) {
	if len(wh.notifications) == 0 {
		return nil, http.StatusOK, nil
	}

	// We will only send webhook events if we have a connected instance.
	instance, err := p.instanceStore.LoadInstance(instanceID)
	if err != nil {
		// This isn't an internal server error. There's just no instance installed.
		return nil, http.StatusOK, nil
	}

	posts := []*model.Post{}
	for _, notification := range wh.notifications {
		var mattermostUserID types.ID
		var err error

		// prefer accountId to username when looking up UserIds
		if notification.jiraAccountID != "" {
			mattermostUserID, err = p.userStore.LoadMattermostUserID(instance.GetID(), notification.jiraAccountID)
		} else {
			mattermostUserID, err = p.userStore.LoadMattermostUserID(instance.GetID(), notification.jiraUsername)
		}

		if err != nil {
			continue
		}

		// Check if the user has permissions.
		c, err2 := p.userStore.LoadConnection(instance.GetID(), mattermostUserID)
		if err2 != nil {
			// Not connected to Jira, so can't check permissions
			continue
		}

		client, err2 := instance.GetClient(c)
		if err2 != nil {
			p.errorf("PostNotifications: error while getting jiraClient, err: %v", err2)
			continue
		}
		// If this is a comment-related webhook, we need to check if they have permissions to read that.
		// Otherwise, check if they can view the issue.

		isCommentEvent := wh.Events().Intersection(commentEvents).Len() > 0
		if isCommentEvent {
			err = client.RESTGet(notification.commentSelf, nil, &struct{}{})
		} else {
			_, err = client.GetIssue(wh.Issue.ID, nil)
		}

		if err != nil {
			p.errorf("PostNotifications: failed to get self: %v", err)
			continue
		}

		notification.message = p.replaceJiraAccountIds(instance.GetID(), notification.message)

		post, err := p.CreateBotDMPost(instance.GetID(), mattermostUserID, notification.message, notification.postType)
		if err != nil {
			p.errorf("PostNotifications: failed to create notification post, err: %v", err)
			continue
		}
		posts = append(posts, post)
	}
	return posts, http.StatusOK, nil
}

func newWebhook(jwh *JiraWebhook, eventType string, format string, args ...interface{}) *webhook {
	return &webhook{
		JiraWebhook: jwh,
		eventTypes:  NewStringSet(eventType),
		headline:    jwh.mdUser() + " " + fmt.Sprintf(format, args...) + " " + jwh.mdKeySummaryLink(),
	}
}

func (p *Plugin) GetWebhookURL(jiraURL string, teamID, channelID string) (subURL, legacyURL string, err error) {
	cf := p.getConfig()

	instanceID, err := p.ResolveWebhookInstanceURL(jiraURL)
	if err != nil {
		return "", "", err
	}

	team, appErr := p.API.GetTeam(teamID)
	if appErr != nil {
		return "", "", appErr
	}

	channel, appErr := p.API.GetChannel(channelID)
	if appErr != nil {
		return "", "", appErr
	}

	v := url.Values{}
	v.Add("secret", cf.Secret)
	subURL = p.GetPluginURL() + instancePath(routeAPISubscribeWebhook, instanceID) + "?" + v.Encode()

	// For the legacy URL, add team and channel. Secret is already in the map.
	v.Add("team", team.Name)
	v.Add("channel", channel.Name)
	legacyURL = p.GetPluginURL() + instancePath(routeIncomingWebhook, instanceID) + "?" + v.Encode()

	return subURL, legacyURL, nil
}

<<<<<<< HEAD
func (wh *webhook) applyReporterNotification(p *Plugin, instanceID types.ID, reporter *jira.User) {
	if !wh.eventTypes.ContainsAny("event_created_comment") {
		return
	}

	jwhook := wh.JiraWebhook
	if reporter == nil ||
		(reporter.Name != "" && reporter.Name == jwhook.User.Name) ||
		(reporter.AccountID != "" && reporter.AccountID == jwhook.Comment.UpdateAuthor.AccountID) {
		return
	}

	if wh.checkNotificationAlreadyExist(reporter.Name, reporter.AccountID) {
		return
	}

	commentAuthor := mdUser(&jwhook.Comment.UpdateAuthor)

	commentMessage := fmt.Sprintf("%s **commented** on %s:\n>%s", commentAuthor, jwhook.mdKeySummaryLink(), jwhook.Comment.Body)

	c, err := wh.GetUserSetting(p, instanceID, reporter.Name, reporter.AccountID)
	if err != nil || c.Settings == nil || !c.Settings.ShouldReceiveReporterNotifications() {
		return
	}

	wh.notifications = append(wh.notifications, webhookUserNotification{
		jiraUsername:  reporter.Name,
		jiraAccountID: reporter.AccountID,
		message:       commentMessage,
		postType:      PostTypeComment,
		commentSelf:   jwhook.Comment.Self,
	})
}

func (wh *webhook) checkNotificationAlreadyExist(username, accountID string) bool {
	for _, val := range wh.notifications {
		if val.jiraUsername == username && val.jiraAccountID == accountID {
			return true
		}
	}

	return false
}

func (wh *webhook) GetUserSetting(p *Plugin, instanceID types.ID, jiraAccountID, jiraUsername string) (*Connection, error) {
	var err error
	instance, err := p.instanceStore.LoadInstance(instanceID)
	if err != nil {
		return nil, err
	}
	var mattermostUserID types.ID
	if jiraAccountID != "" {
		mattermostUserID, err = p.userStore.LoadMattermostUserID(instance.GetID(), jiraAccountID)
	} else {
		mattermostUserID, err = p.userStore.LoadMattermostUserID(instance.GetID(), jiraUsername)
	}

	if err != nil {
		return nil, err
	}

	c, err := p.userStore.LoadConnection(instanceID, mattermostUserID)
	if err != nil {
		return nil, err
	}

	return c, nil
}

func (s *ConnectionSettings) ShouldReceiveAssigneeNotifications() bool {
	if s.SendNotificationsForAssignee != nil {
		return *s.SendNotificationsForAssignee
	}

	// Check old setting for backwards compatibility
	return *s.Notifications
}

func (s *ConnectionSettings) ShouldReceiveReporterNotifications() bool {
	if s.SendNotificationsForReporter != nil {
		return *s.SendNotificationsForReporter
	}

	// Check old setting for backwards compatibility
	return *s.Notifications
}

func (s *ConnectionSettings) ShouldReceiveMentionNotifications() bool {
	if s.SendNotificationsForMention != nil {
		return *s.SendNotificationsForMention
	}

	// Check old setting for backwards compatibility
	return *s.Notifications
=======
func (p *Plugin) getSubscriptionsWebhookURL(instanceID types.ID) string {
	cf := p.getConfig()
	v := url.Values{}
	v.Add("secret", cf.Secret)
	return p.GetPluginURL() + instancePath(routeAPISubscribeWebhook, instanceID) + "?" + v.Encode()
>>>>>>> 39352daa
}<|MERGE_RESOLUTION|>--- conflicted
+++ resolved
@@ -203,7 +203,6 @@
 	return subURL, legacyURL, nil
 }
 
-<<<<<<< HEAD
 func (wh *webhook) applyReporterNotification(p *Plugin, instanceID types.ID, reporter *jira.User) {
 	if !wh.eventTypes.ContainsAny("event_created_comment") {
 		return
@@ -298,11 +297,11 @@
 
 	// Check old setting for backwards compatibility
 	return *s.Notifications
-=======
+}
+
 func (p *Plugin) getSubscriptionsWebhookURL(instanceID types.ID) string {
 	cf := p.getConfig()
 	v := url.Values{}
 	v.Add("secret", cf.Secret)
 	return p.GetPluginURL() + instancePath(routeAPISubscribeWebhook, instanceID) + "?" + v.Encode()
->>>>>>> 39352daa
 }