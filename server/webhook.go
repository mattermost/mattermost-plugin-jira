// Copyright (c) 2017-present Mattermost, Inc. All Rights Reserved.
// See License for license information.

package main

type WebhookUser struct {
	Self         string
	Name         string
	Key          string
	EmailAddress string
	AvatarURLs   map[string]string
	DisplayName  string
	Active       bool
	TimeZone     string
}

type Webhook struct {
	WebhookEvent string
	Issue        struct {
		Self   string
		Key    string
		Fields struct {
			Assignee    *WebhookUser
			Reporter    *WebhookUser
			Summary     string
			Description string
			Priority    *struct {
				Id      string
				Name    string
				IconURL string
			}
			IssueType struct {
				Name    string
				IconURL string
			}
			Resolution *struct {
				Id string
			}
			Status struct {
				Id string
			}
			Labels []string
		}
	}
	User    WebhookUser
	Comment struct {
		Body         string
		UpdateAuthor WebhookUser
	}
	ChangeLog struct {
		Items []struct {
			From       string
			FromString string
			To         string
			ToString   string
			Field      string
		}
	}
	IssueEventTypeName string `json:"issue_event_type_name"`
<<<<<<< HEAD
	RawJSON            string
	showDescription    bool
}

const (
	mdRootStyle   = "## "
	mdUpdateStyle = "###### "
)

func (w *Webhook) Markdown() string {
	switch w.WebhookEvent {
	case "jira:issue_created":
		return mdIssueCreated(w)
	case "jira:issue_updated":
		return mdIssueUpdated(w)
	case "comment_created", "comment_updated", "comment_deleted":
		return mdComment(w)
	}
	return ""
}

func mdIssueCreated(w *Webhook) string {
	s := mdRootStyle
	s += fmt.Sprintf("%v created a %v %v", mdUser(&w.User), mdIssueType(w), mdIssueLongLink(w))
	s += "\n"

	s += join(w,
		mdIssuePriority,
		mdIssueAssignedTo,
		mdIssueReportedBy,
		mdIssueLabels,
		mdIssueHashtags,
	)
	s += "\n"
	s += "\n"

	s += mdIssueDescription(w)

	return s
}

func mdIssueUpdated(w *Webhook) string {
	s := mdUpdateStyle
	headline := ""
	extra := ""

	switch w.IssueEventTypeName {
	case "issue_assigned":
		assignee := "_nobody_"
		if w.Issue.Fields.Assignee != nil {
			assignee = mdUser(w.Issue.Fields.Assignee)
		}
		headline = fmt.Sprintf("assigned %v to %v", mdIssueLongLink(w), assignee)

	case "issue_updated",
		"issue_generic":
		// edited summary, description, updated priority, status, etc.
		headline = mdHeadlineFromChangeLog(w)
		if w.showDescription {
			extra = mdIssueDescription(w)
		}
	}
	if headline == "" {
		return ""
	}

	s += mdUser(&w.User) + " " + headline + " " + mdIssueHashtags(w)
	s += "\n"

	if extra != "" {
		s += extra
	}
	s += "\n"

	return s
}

func mdComment(w *Webhook) string {
	s := mdUpdateStyle
	headline := ""
	extra := ""

	switch w.WebhookEvent {
	case "comment_deleted":
		headline = fmt.Sprintf("removed a comment from %v", mdIssueLongLink(w))

	case "comment_updated":
		headline = fmt.Sprintf("edited a comment in %v", mdIssueLongLink(w))
		extra = w.Comment.Body

	case "comment_created":
		headline = fmt.Sprintf("commented on %v", mdIssueLongLink(w))
		extra = w.Comment.Body

	}
	if headline == "" {
		return ""
	}

	s += mdUser(&w.Comment.UpdateAuthor) + " " + headline + " " + mdIssueHashtags(w)
	s += "\n"
	if extra != "" {
		s += extra
	}
	s += "\n"
	return s
}

func mdHeadlineFromChangeLog(w *Webhook) string {
	for _, item := range w.ChangeLog.Items {
		to := item.ToString
		from := item.FromString
		switch {
		case item.Field == "resolution" && to == "" && from != "":
			return fmt.Sprintf("reopened %v", mdIssueLongLink(w))

		case item.Field == "resolution" && to != "" && from == "":
			return fmt.Sprintf("resolved %v", mdIssueLongLink(w))

		case item.Field == "status" && to == "In Progress":
			return fmt.Sprintf("started working on %v", mdIssueLongLink(w))

		case item.Field == "priority" && item.From > item.To:
			return fmt.Sprintf("raised priority of %v to %v", mdIssueLongLink(w), to)

		case item.Field == "priority" && item.From < item.To:
			return fmt.Sprintf("lowered priority of %v to %v", mdIssueLongLink(w), to)

		case item.Field == "summary":
			return fmt.Sprintf("renamed %v to %v", mdIssueLink(w), mdIssueSummary(w))

		case item.Field == "description":
			w.showDescription = true
			return fmt.Sprintf("edited description of %v", mdIssueLongLink(w))

		case item.Field == "Sprint" && len(to) > 0:
			return fmt.Sprintf("moved %v to %v", mdIssueLongLink(w), to)

		case item.Field == "Rank" && len(to) > 0:
			return fmt.Sprintf("%v %v", strings.ToLower(to), mdIssueLongLink(w))

		case item.Field == "Attachment":
			return fmt.Sprintf("%v %v", mdAddRemove(from, to, "attached", "removed attachments"), mdIssueLongLink(w))

		case item.Field == "labels":
			return fmt.Sprintf("%v %v", mdAddRemove(from, to, "added labels", "removed labels"), mdIssueLongLink(w))
		}
	}
	return ""
}

func mdIssueSummary(w *Webhook) string {
	return truncate(w.Issue.Fields.Summary, 80)
}

func mdIssueDescription(w *Webhook) string {
	return fmt.Sprintf(
		"\n%s\n",
		truncate(
			jiraToMarkdown(w.Issue.Fields.Description),
			3000),
	)
	// return fmt.Sprintf("```\n%v\n```", truncate(w.Issue.Fields.Description, 3000))
}

func mdIssueAssignedTo(w *Webhook) string {
	if w.Issue.Fields.Assignee == nil {
		return ""
	}
	return "Assigned to: " + mdBOLD(mdUser(w.Issue.Fields.Assignee))
}

func mdIssueReportedBy(w *Webhook) string {
	if w.Issue.Fields.Reporter == nil {
		return ""
	}
	return "Reported by: " + mdBOLD(mdUser(w.Issue.Fields.Reporter))
}

func mdIssueLabels(w *Webhook) string {
	if len(w.Issue.Fields.Labels) == 0 {
		return ""
	}
	return "Labels: " + strings.Join(w.Issue.Fields.Labels, ",")
}

func mdIssuePriority(w *Webhook) string {
	return "Priority: " + mdBOLD(w.Issue.Fields.Priority.Name)
}

func mdIssueType(w *Webhook) string {
	return strings.ToLower(w.Issue.Fields.IssueType.Name)
}

func mdIssueLongLink(w *Webhook) string {
	return fmt.Sprintf("[%v: %v](%v/browse/%v)", w.Issue.Key, mdIssueSummary(w), jiraURL(w), w.Issue.Key)
}

func mdIssueLink(w *Webhook) string {
	return fmt.Sprintf("[%v](%v/browse/%v)", w.Issue.Key, jiraURL(w), w.Issue.Key)
}

func mdIssueHashtags(w *Webhook) string {
	s := "("
	if w.WebhookEvent == "jira:issue_created" {
		s += "#jira-new "
	}
	s += "#" + w.Issue.Key
	s += ")"
	return s
}

func mdAddRemove(from, to, add, remove string) string {
	added := mdDiff(from, to)
	removed := mdDiff(to, from)
	s := ""
	if added != "" {
		s += fmt.Sprintf("%v [%v] to", add, added)
	}
	if removed != "" {
		if added != "" {
			s += ", "
		}
		s += fmt.Sprintf("%v [%v] from", remove, removed)
	}
	return s
}

func mdDiff(from, to string) string {
	fromStrings := strings.Split(from, " ")
	toStrings := strings.Split(to, " ")
	fromMap := map[string]bool{}
	for _, s := range fromStrings {
		fromMap[s] = true
	}
	toMap := map[string]bool{}
	for _, s := range toStrings {
		toMap[s] = true
	}
	added := []string{}
	for s := range toMap {
		if !fromMap[s] {
			added = append(added, s)
		}
	}

	return strings.Join(added, ",")
}

func mdUser(user *WebhookUser) string {
	if user == nil {
		return ""
	}
	return user.DisplayName
}

func jiraURL(w *Webhook) string {
	pos := strings.LastIndex(w.Issue.Self, "/rest/api")
	if pos < 0 {
		return ""
	}
	return w.Issue.Self[:pos]
}

func truncate(s string, max int) string {
	if len(s) <= max || max < 0 {
		return s
	}
	if max > 3 {
		return s[:max-3] + "..."
	}
	return s[:max]
}

func join(w *Webhook, functions ...func(w *Webhook) string) string {
	attrs := []string{}
	for _, f := range functions {
		attr := f(w)
		if attr != "" {
			attrs = append(attrs, attr)
		}
	}
	return strings.Join(attrs, ", ")
}

func mdBOLD(s string) string {
	return "**" + s + "**"
=======
>>>>>>> eb2c567e
}<|MERGE_RESOLUTION|>--- conflicted
+++ resolved
@@ -57,294 +57,4 @@
 		}
 	}
 	IssueEventTypeName string `json:"issue_event_type_name"`
-<<<<<<< HEAD
-	RawJSON            string
-	showDescription    bool
-}
-
-const (
-	mdRootStyle   = "## "
-	mdUpdateStyle = "###### "
-)
-
-func (w *Webhook) Markdown() string {
-	switch w.WebhookEvent {
-	case "jira:issue_created":
-		return mdIssueCreated(w)
-	case "jira:issue_updated":
-		return mdIssueUpdated(w)
-	case "comment_created", "comment_updated", "comment_deleted":
-		return mdComment(w)
-	}
-	return ""
-}
-
-func mdIssueCreated(w *Webhook) string {
-	s := mdRootStyle
-	s += fmt.Sprintf("%v created a %v %v", mdUser(&w.User), mdIssueType(w), mdIssueLongLink(w))
-	s += "\n"
-
-	s += join(w,
-		mdIssuePriority,
-		mdIssueAssignedTo,
-		mdIssueReportedBy,
-		mdIssueLabels,
-		mdIssueHashtags,
-	)
-	s += "\n"
-	s += "\n"
-
-	s += mdIssueDescription(w)
-
-	return s
-}
-
-func mdIssueUpdated(w *Webhook) string {
-	s := mdUpdateStyle
-	headline := ""
-	extra := ""
-
-	switch w.IssueEventTypeName {
-	case "issue_assigned":
-		assignee := "_nobody_"
-		if w.Issue.Fields.Assignee != nil {
-			assignee = mdUser(w.Issue.Fields.Assignee)
-		}
-		headline = fmt.Sprintf("assigned %v to %v", mdIssueLongLink(w), assignee)
-
-	case "issue_updated",
-		"issue_generic":
-		// edited summary, description, updated priority, status, etc.
-		headline = mdHeadlineFromChangeLog(w)
-		if w.showDescription {
-			extra = mdIssueDescription(w)
-		}
-	}
-	if headline == "" {
-		return ""
-	}
-
-	s += mdUser(&w.User) + " " + headline + " " + mdIssueHashtags(w)
-	s += "\n"
-
-	if extra != "" {
-		s += extra
-	}
-	s += "\n"
-
-	return s
-}
-
-func mdComment(w *Webhook) string {
-	s := mdUpdateStyle
-	headline := ""
-	extra := ""
-
-	switch w.WebhookEvent {
-	case "comment_deleted":
-		headline = fmt.Sprintf("removed a comment from %v", mdIssueLongLink(w))
-
-	case "comment_updated":
-		headline = fmt.Sprintf("edited a comment in %v", mdIssueLongLink(w))
-		extra = w.Comment.Body
-
-	case "comment_created":
-		headline = fmt.Sprintf("commented on %v", mdIssueLongLink(w))
-		extra = w.Comment.Body
-
-	}
-	if headline == "" {
-		return ""
-	}
-
-	s += mdUser(&w.Comment.UpdateAuthor) + " " + headline + " " + mdIssueHashtags(w)
-	s += "\n"
-	if extra != "" {
-		s += extra
-	}
-	s += "\n"
-	return s
-}
-
-func mdHeadlineFromChangeLog(w *Webhook) string {
-	for _, item := range w.ChangeLog.Items {
-		to := item.ToString
-		from := item.FromString
-		switch {
-		case item.Field == "resolution" && to == "" && from != "":
-			return fmt.Sprintf("reopened %v", mdIssueLongLink(w))
-
-		case item.Field == "resolution" && to != "" && from == "":
-			return fmt.Sprintf("resolved %v", mdIssueLongLink(w))
-
-		case item.Field == "status" && to == "In Progress":
-			return fmt.Sprintf("started working on %v", mdIssueLongLink(w))
-
-		case item.Field == "priority" && item.From > item.To:
-			return fmt.Sprintf("raised priority of %v to %v", mdIssueLongLink(w), to)
-
-		case item.Field == "priority" && item.From < item.To:
-			return fmt.Sprintf("lowered priority of %v to %v", mdIssueLongLink(w), to)
-
-		case item.Field == "summary":
-			return fmt.Sprintf("renamed %v to %v", mdIssueLink(w), mdIssueSummary(w))
-
-		case item.Field == "description":
-			w.showDescription = true
-			return fmt.Sprintf("edited description of %v", mdIssueLongLink(w))
-
-		case item.Field == "Sprint" && len(to) > 0:
-			return fmt.Sprintf("moved %v to %v", mdIssueLongLink(w), to)
-
-		case item.Field == "Rank" && len(to) > 0:
-			return fmt.Sprintf("%v %v", strings.ToLower(to), mdIssueLongLink(w))
-
-		case item.Field == "Attachment":
-			return fmt.Sprintf("%v %v", mdAddRemove(from, to, "attached", "removed attachments"), mdIssueLongLink(w))
-
-		case item.Field == "labels":
-			return fmt.Sprintf("%v %v", mdAddRemove(from, to, "added labels", "removed labels"), mdIssueLongLink(w))
-		}
-	}
-	return ""
-}
-
-func mdIssueSummary(w *Webhook) string {
-	return truncate(w.Issue.Fields.Summary, 80)
-}
-
-func mdIssueDescription(w *Webhook) string {
-	return fmt.Sprintf(
-		"\n%s\n",
-		truncate(
-			jiraToMarkdown(w.Issue.Fields.Description),
-			3000),
-	)
-	// return fmt.Sprintf("```\n%v\n```", truncate(w.Issue.Fields.Description, 3000))
-}
-
-func mdIssueAssignedTo(w *Webhook) string {
-	if w.Issue.Fields.Assignee == nil {
-		return ""
-	}
-	return "Assigned to: " + mdBOLD(mdUser(w.Issue.Fields.Assignee))
-}
-
-func mdIssueReportedBy(w *Webhook) string {
-	if w.Issue.Fields.Reporter == nil {
-		return ""
-	}
-	return "Reported by: " + mdBOLD(mdUser(w.Issue.Fields.Reporter))
-}
-
-func mdIssueLabels(w *Webhook) string {
-	if len(w.Issue.Fields.Labels) == 0 {
-		return ""
-	}
-	return "Labels: " + strings.Join(w.Issue.Fields.Labels, ",")
-}
-
-func mdIssuePriority(w *Webhook) string {
-	return "Priority: " + mdBOLD(w.Issue.Fields.Priority.Name)
-}
-
-func mdIssueType(w *Webhook) string {
-	return strings.ToLower(w.Issue.Fields.IssueType.Name)
-}
-
-func mdIssueLongLink(w *Webhook) string {
-	return fmt.Sprintf("[%v: %v](%v/browse/%v)", w.Issue.Key, mdIssueSummary(w), jiraURL(w), w.Issue.Key)
-}
-
-func mdIssueLink(w *Webhook) string {
-	return fmt.Sprintf("[%v](%v/browse/%v)", w.Issue.Key, jiraURL(w), w.Issue.Key)
-}
-
-func mdIssueHashtags(w *Webhook) string {
-	s := "("
-	if w.WebhookEvent == "jira:issue_created" {
-		s += "#jira-new "
-	}
-	s += "#" + w.Issue.Key
-	s += ")"
-	return s
-}
-
-func mdAddRemove(from, to, add, remove string) string {
-	added := mdDiff(from, to)
-	removed := mdDiff(to, from)
-	s := ""
-	if added != "" {
-		s += fmt.Sprintf("%v [%v] to", add, added)
-	}
-	if removed != "" {
-		if added != "" {
-			s += ", "
-		}
-		s += fmt.Sprintf("%v [%v] from", remove, removed)
-	}
-	return s
-}
-
-func mdDiff(from, to string) string {
-	fromStrings := strings.Split(from, " ")
-	toStrings := strings.Split(to, " ")
-	fromMap := map[string]bool{}
-	for _, s := range fromStrings {
-		fromMap[s] = true
-	}
-	toMap := map[string]bool{}
-	for _, s := range toStrings {
-		toMap[s] = true
-	}
-	added := []string{}
-	for s := range toMap {
-		if !fromMap[s] {
-			added = append(added, s)
-		}
-	}
-
-	return strings.Join(added, ",")
-}
-
-func mdUser(user *WebhookUser) string {
-	if user == nil {
-		return ""
-	}
-	return user.DisplayName
-}
-
-func jiraURL(w *Webhook) string {
-	pos := strings.LastIndex(w.Issue.Self, "/rest/api")
-	if pos < 0 {
-		return ""
-	}
-	return w.Issue.Self[:pos]
-}
-
-func truncate(s string, max int) string {
-	if len(s) <= max || max < 0 {
-		return s
-	}
-	if max > 3 {
-		return s[:max-3] + "..."
-	}
-	return s[:max]
-}
-
-func join(w *Webhook, functions ...func(w *Webhook) string) string {
-	attrs := []string{}
-	for _, f := range functions {
-		attr := f(w)
-		if attr != "" {
-			attrs = append(attrs, attr)
-		}
-	}
-	return strings.Join(attrs, ", ")
-}
-
-func mdBOLD(s string) string {
-	return "**" + s + "**"
-=======
->>>>>>> eb2c567e
 }