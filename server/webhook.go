// Copyright (c) 2017-present Mattermost, Inc. All Rights Reserved.
// See License for license information.

package main

import (
	"crypto/subtle"
	"encoding/json"
	"fmt"
	"github.com/pkg/errors"
	"io"
	"io/ioutil"
	"net/http"
	"net/url"
	"strings"

	"github.com/andygrunwald/go-jira"

	"github.com/mattermost/mattermost-server/model"
)

const (
	jiraCommentPostType = "custom_jira_comment"
	jiraMentionPostType = "custom_jira_mention"
)

type JIRAWebhookIssue struct {
	Self   string
	Key    string
	Fields struct {
		Assignee    *jira.User
		Reporter    *jira.User
		Summary     string
		Description string
		Priority    *struct {
			Id      string
			Name    string
			IconURL string
		}
		IssueType struct {
			Id      string
			Name    string
			IconURL string
		}
		Resolution *struct {
			Id string
		}
		Status struct {
			Id string
		}
		Labels  []string
		Project struct {
			Key string
		}
	}
}

type JIRAWebhook struct {
	WebhookEvent string
	Issue        JIRAWebhookIssue
	User         jira.User
	Comment      struct {
		Body         string
		UpdateAuthor jira.User
	}
	ChangeLog struct {
		Items []struct {
			From       string
			FromString string
			To         string
			ToString   string
			Field      string
		}
	}
	IssueEventTypeName string `json:"issue_event_type_name"`
}

type parsedJIRAWebhook struct {
	*JIRAWebhook
	RawJSON           string
	headline          string
	details           string
	text              string
	style             string
	authorDisplayName string
	authorUsername    string
	authorURL         string
	assigneeUsername  string
	issueKey          string
	issueURL          string
}

<<<<<<< HEAD
type notifier interface {
	notify(ji Instance, parsed *parsedJIRAWebhook, text string)
}

func httpWebhook(a *Action) error {
	if a.PluginConfig.Secret == "" || a.PluginConfig.UserName == "" {
		return a.RespondError(http.StatusForbidden, nil,
			"Jira plugin not configured correctly; must provide Secret and UserName")
=======
func httpWebhook(p *Plugin, w http.ResponseWriter, r *http.Request) (int, error) {
	if r.Method != http.MethodPost {
		return http.StatusMethodNotAllowed,
			fmt.Errorf("Request: " + r.Method + " is not allowed, must be POST")
	}
	// TODO add JWT support
	cfg := p.getConfig()
	if cfg.Secret == "" || cfg.UserName == "" {
		return http.StatusForbidden, fmt.Errorf("Jira plugin not configured correctly; must provide Secret and UserName")
>>>>>>> adcbe563
	}
	r := a.HTTPRequest

	secret := r.FormValue("secret")
	for {
		if subtle.ConstantTimeCompare([]byte(secret), []byte(a.PluginConfig.Secret)) == 1 {
			break
		}

		unescaped, _ := url.QueryUnescape(secret)
		if unescaped == secret {
			return a.RespondError(http.StatusForbidden, nil,
				"Request URL: secret did not match")
		}
		secret = unescaped
	}

<<<<<<< HEAD
	teamName := r.FormValue("team")
	if teamName == "" {
		return a.RespondError(http.StatusBadRequest, nil,
			"Request URL: team is empty")
	}
	channelId := r.FormValue("channel")
	if channelId == "" {
		return a.RespondError(http.StatusBadRequest, nil,
			"Request URL: channel is empty")
	}

	user, appErr := a.Plugin.API.GetUserByUsername(a.PluginConfig.UserName)
	if appErr != nil {
		return a.RespondError(appErr.StatusCode, appErr)
	}

	channel, appErr := a.Plugin.API.GetChannelByNameForTeamName(teamName, channelId, false)
	if appErr != nil {
		return a.RespondError(appErr.StatusCode, appErr)
	}

	initPost, err := AsSlackAttachment(r.Body)
=======
	parsed, err := parse(r.Body, nil)
>>>>>>> adcbe563
	if err != nil {
		return a.RespondError(http.StatusBadRequest, err)
	}

	// Post the event to the subscribed channel
	statusCode, err := p.postEvent(r, cfg, parsed)
	if err != nil {
		return statusCode, err
	}

<<<<<<< HEAD
	_, appErr = a.Plugin.API.CreatePost(post)
	if appErr != nil {
		return a.RespondError(appErr.StatusCode, appErr)
=======
	// Notify any affected users using a direct channel
	err = p.handleNotifications(parsed)
	if err != nil {
		p.errorf("httpWebhook, handleNotifications: %v", err)
		return http.StatusBadRequest, err
>>>>>>> adcbe563
	}

	return nil
}

func (w *JIRAWebhook) jiraURL() string {
	pos := strings.LastIndex(w.Issue.Self, "/rest/api")
	if pos < 0 {
		return ""
	}
	return w.Issue.Self[:pos]
}

func parse(in io.Reader, linkf func(w *JIRAWebhook) string) (*parsedJIRAWebhook, error) {
	bb, err := ioutil.ReadAll(in)
	if err != nil {
		return nil, err
	}

	webhook := JIRAWebhook{}
	err = json.Unmarshal(bb, &webhook)
	if err != nil {
		return nil, err
	}
	if webhook.WebhookEvent == "" {
		return nil, fmt.Errorf("No webhook event")
	}

	parsed := parsedJIRAWebhook{
		JIRAWebhook: &webhook,
	}
	parsed.RawJSON = string(bb)
	if linkf == nil {
		linkf = func(w *JIRAWebhook) string {
			return parsed.mdIssueLink()
		}
	}

	headline := ""
	user := &parsed.User
	parsed.style = mdUpdateStyle
	issue := parsed.mdIssueType() + " " + linkf(parsed.JIRAWebhook)
	switch parsed.WebhookEvent {
	case "jira:issue_created":
		parsed.style = mdRootStyle
		headline = fmt.Sprintf("created %v", issue)
		parsed.details = parsed.mdIssueCreatedDetails()
		parsed.text = parsed.mdIssueDescription()
	case "jira:issue_deleted":
		headline = fmt.Sprintf("deleted %v", issue)
	case "jira:issue_updated":
		switch parsed.IssueEventTypeName {
		case "issue_assigned":
			headline = fmt.Sprintf("assigned %v to %v", issue, parsed.mdIssueAssignee())

		case "issue_updated", "issue_generic":
			// text summary, description, updated priority, status, etc.
			headline, parsed.text = parsed.fromChangeLog(issue)
		}
	case "comment_deleted":
		user = &parsed.Comment.UpdateAuthor
		headline = fmt.Sprintf("removed a comment from %v", issue)

	case "comment_updated":
		user = &parsed.Comment.UpdateAuthor
		headline = fmt.Sprintf("edited a comment in %v", issue)
		parsed.text = truncate(parsed.Comment.Body, 3000)

	case "comment_created":
		user = &parsed.Comment.UpdateAuthor
		headline = fmt.Sprintf("commented on %v", issue)
		parsed.text = truncate(parsed.Comment.Body, 3000)
	}
	if headline == "" {
		return nil, fmt.Errorf("Unsupported webhook data: %v", parsed.WebhookEvent)
	}
	parsed.headline = fmt.Sprintf("%v %v %v", mdUser(user), headline, parsed.mdIssueHashtags())

	parsed.authorDisplayName = user.DisplayName
	parsed.authorUsername = user.Name
	parsed.authorURL = getUserURL(&parsed.Issue, user)
	if parsed.Issue.Fields.Assignee != nil {
		parsed.assigneeUsername = parsed.Issue.Fields.Assignee.Name
	}
	parsed.issueKey = parsed.Issue.Key
	parsed.issueURL = getIssueURL(&parsed.Issue)

	return &parsed, nil
}

func (p *parsedJIRAWebhook) fromChangeLog(issue string) (string, string) {
	for _, item := range p.ChangeLog.Items {
		to := item.ToString
		from := item.FromString
		switch {
		case item.Field == "resolution" && to == "" && from != "":
			return fmt.Sprintf("reopened %v", issue), ""

		case item.Field == "resolution" && to != "" && from == "":
			return fmt.Sprintf("resolved %v", issue), ""

		case item.Field == "status" && to == "Backlog":
			return fmt.Sprintf("moved %v to backlog", issue), ""

		case item.Field == "status" && to == "In Progress":
			return fmt.Sprintf("started working on %v", issue), ""

		case item.Field == "status" && to == "Selected for Development":
			return fmt.Sprintf("selected %v for development", issue), ""

		case item.Field == "priority" && item.From > item.To:
			return fmt.Sprintf("raised priority of %v to %v", issue, to), ""

		case item.Field == "priority" && item.From < item.To:
			return fmt.Sprintf("lowered priority of %v to %v", issue, to), ""

		case item.Field == "summary":
			return fmt.Sprintf("renamed %v to %v", issue, p.mdIssueSummary()), ""

		case item.Field == "description":
			return fmt.Sprintf("edited description of %v", issue),
				p.mdIssueDescription()

		case item.Field == "Sprint" && len(to) > 0:
			return fmt.Sprintf("moved %v to %v", issue, to), ""

		case item.Field == "Rank" && len(to) > 0:
			return fmt.Sprintf("%v %v", strings.ToLower(to), issue), ""

		case item.Field == "Attachment":
			return fmt.Sprintf("%v %v", mdAddRemove(from, to, "attached", "removed attachments"), issue), ""

		case item.Field == "labels":
			return fmt.Sprintf("%v %v", mdAddRemove(from, to, "added labels", "removed labels"), issue), ""
		}
	}
	return "", ""
}

// postEvent posts the event to the channel that subscribed to it
func (p *Plugin) postEvent(r *http.Request, cfg config, parsed *parsedJIRAWebhook) (int, error) {
	teamName := r.FormValue("team")
	if teamName == "" {
		return http.StatusBadRequest,
			fmt.Errorf("Request URL: team is empty")
	}

	channelId := r.FormValue("channel")
	if channelId == "" {
		return http.StatusBadRequest,
			fmt.Errorf("Request URL: channel is empty")
	}

	user, appErr := p.API.GetUserByUsername(cfg.UserName)
	if appErr != nil {
		return appErr.StatusCode, fmt.Errorf(appErr.Message)
	}

	channel, appErr := p.API.GetChannelByNameForTeamName(teamName, channelId, false)
	if appErr != nil {
		return appErr.StatusCode, fmt.Errorf(appErr.Message)
	}

	initPost := AsSlackAttachment(parsed)

	post := &model.Post{
		ChannelId: channel.Id,
		UserId:    user.Id,
		Props: map[string]interface{}{
			"from_webhook":  "true",
			"use_user_icon": "true",
		},
	}
	initPost(post)

	_, appErr = p.API.CreatePost(post)
	if appErr != nil {
		return appErr.StatusCode, fmt.Errorf(appErr.Message)
	}

	return http.StatusOK, nil
}

// handleNotifications notifies users involved in the event, if they've enabled notifications
func (p *Plugin) handleNotifications(parsed *parsedJIRAWebhook) error {
	// This bothers me, to do this for every webhook event...
	ji, err := p.LoadCurrentJIRAInstance()
	if err != nil {
		// It won't break anything if we can't find the Jira Instance here -- we just can't notify anyone.
		return nil
		// Alternative:
		//return errors.Errorf("Failed to load current Jira instance: %v", err)
	}

	switch parsed.JIRAWebhook.WebhookEvent {
	case "jira:issue_updated", "jira:issue_created":
		return p.handleIssueUpdatedNotifications(ji, parsed)
	case "comment_created":
		return p.handleCommentCreatedNotifications(ji, parsed)
	default:
		return nil
	}
}

func (p *Plugin) handleIssueUpdatedNotifications(ji Instance, parsed *parsedJIRAWebhook) error {
	for _, change := range parsed.ChangeLog.Items {
		if change.Field != "assignee" || change.ToString == "" {
			return nil
		}

		if parsed.assigneeUsername == "" {
			return nil
		}

		mattermostUserId, err := p.LoadMattermostUserId(ji, parsed.assigneeUsername)
		if err != nil {
			return err
		}

		message := "[%s](%s) assigned you to [%s](%s)"
		err = p.CreateBotDMPost(ji, mattermostUserId, fmt.Sprintf(message, parsed.authorDisplayName, parsed.authorURL, parsed.issueKey, parsed.issueURL), "custom_jira_assigned")
		if err != nil {
			return errors.Errorf("handleIssueUpdatedNotification failed: %v", err)
		}
	}
	return nil
}

func (p *Plugin) handleCommentCreatedNotifications(ji Instance, parsed *parsedJIRAWebhook) error {
	if parsed.authorUsername == "" {
		return nil
	}

	for _, u := range parseJIRAUsernamesFromText(parsed.Comment.Body) {
		// don't mention the author of the text
		if u == parsed.authorUsername {
			continue
		}
		// assignee gets a special notice
		if u == parsed.assigneeUsername {
			continue
		}

		mattermostUserId, err := p.LoadMattermostUserId(ji, u)
		if err != nil {
			p.errorf("handleCommentCreatedNotifications, LoadMattermostUserId: %v", err)
			continue
		}

		err = p.CreateBotDMPost(ji, mattermostUserId,
			fmt.Sprintf("[%s](%s) mentioned you on [%s](%s):\n>%s",
				parsed.authorDisplayName, parsed.authorURL, parsed.issueKey, parsed.issueURL, parsed.text),
			jiraMentionPostType)
		if err != nil {
			p.errorf("handleCommentCreatedNotifications, CreateBotDMPost: %v", err)
			continue
		}
	}

	if parsed.assigneeUsername == parsed.authorUsername {
		return nil
	}

	mattermostUserId, err := p.LoadMattermostUserId(ji, parsed.assigneeUsername)
	if err != nil {
		return err
	}

	err = p.CreateBotDMPost(ji, mattermostUserId,
		fmt.Sprintf("[%s](%s) commented on [%s](%s):\n>%s",
			parsed.authorDisplayName, parsed.authorURL, parsed.issueKey, parsed.issueURL, parsed.text),
		jiraCommentPostType)
	if err != nil {
		return errors.Errorf("handleCommentCreatedNotifications, CreateBotDMPost: %v", err)
	}

	return nil
}

func (p *Plugin) GetWebhookURL(teamId, channelId string) (string, error) {
	cf := p.getConfig()

	team, appErr := p.API.GetTeam(teamId)
	if appErr != nil {
		return "", appErr
	}

	channel, appErr := p.API.GetChannel(channelId)
	if appErr != nil {
		return "", appErr
	}

	v := url.Values{}
	secret, _ := url.QueryUnescape(cf.Secret)
	v.Add("secret", secret)
	v.Add("team", team.Name)
	v.Add("channel", channel.Name)
	return p.GetPluginURL() + "/" + routeIncomingWebhook + "?" + v.Encode(), nil
}<|MERGE_RESOLUTION|>--- conflicted
+++ resolved
@@ -7,12 +7,13 @@
 	"crypto/subtle"
 	"encoding/json"
 	"fmt"
-	"github.com/pkg/errors"
 	"io"
 	"io/ioutil"
 	"net/http"
 	"net/url"
 	"strings"
+
+	"github.com/pkg/errors"
 
 	"github.com/andygrunwald/go-jira"
 
@@ -90,26 +91,10 @@
 	issueURL          string
 }
 
-<<<<<<< HEAD
-type notifier interface {
-	notify(ji Instance, parsed *parsedJIRAWebhook, text string)
-}
-
 func httpWebhook(a *Action) error {
 	if a.PluginConfig.Secret == "" || a.PluginConfig.UserName == "" {
 		return a.RespondError(http.StatusForbidden, nil,
 			"Jira plugin not configured correctly; must provide Secret and UserName")
-=======
-func httpWebhook(p *Plugin, w http.ResponseWriter, r *http.Request) (int, error) {
-	if r.Method != http.MethodPost {
-		return http.StatusMethodNotAllowed,
-			fmt.Errorf("Request: " + r.Method + " is not allowed, must be POST")
-	}
-	// TODO add JWT support
-	cfg := p.getConfig()
-	if cfg.Secret == "" || cfg.UserName == "" {
-		return http.StatusForbidden, fmt.Errorf("Jira plugin not configured correctly; must provide Secret and UserName")
->>>>>>> adcbe563
 	}
 	r := a.HTTPRequest
 
@@ -127,7 +112,6 @@
 		secret = unescaped
 	}
 
-<<<<<<< HEAD
 	teamName := r.FormValue("team")
 	if teamName == "" {
 		return a.RespondError(http.StatusBadRequest, nil,
@@ -139,41 +123,22 @@
 			"Request URL: channel is empty")
 	}
 
-	user, appErr := a.Plugin.API.GetUserByUsername(a.PluginConfig.UserName)
-	if appErr != nil {
-		return a.RespondError(appErr.StatusCode, appErr)
-	}
-
-	channel, appErr := a.Plugin.API.GetChannelByNameForTeamName(teamName, channelId, false)
-	if appErr != nil {
-		return a.RespondError(appErr.StatusCode, appErr)
-	}
-
-	initPost, err := AsSlackAttachment(r.Body)
-=======
 	parsed, err := parse(r.Body, nil)
->>>>>>> adcbe563
 	if err != nil {
 		return a.RespondError(http.StatusBadRequest, err)
 	}
 
 	// Post the event to the subscribed channel
-	statusCode, err := p.postEvent(r, cfg, parsed)
-	if err != nil {
-		return statusCode, err
-	}
-
-<<<<<<< HEAD
-	_, appErr = a.Plugin.API.CreatePost(post)
-	if appErr != nil {
-		return a.RespondError(appErr.StatusCode, appErr)
-=======
+	statusCode, err := a.Plugin.postEvent(a.HTTPRequest, a.PluginConfig, parsed)
+	if err != nil {
+		return a.RespondError(statusCode, err)
+	}
+
 	// Notify any affected users using a direct channel
-	err = p.handleNotifications(parsed)
-	if err != nil {
-		p.errorf("httpWebhook, handleNotifications: %v", err)
-		return http.StatusBadRequest, err
->>>>>>> adcbe563
+	err = a.Plugin.handleNotifications(parsed)
+	if err != nil {
+		a.Plugin.errorf("httpWebhook, handleNotifications: %v", err)
+		return a.RespondError(http.StatusBadRequest, err)
 	}
 
 	return nil
