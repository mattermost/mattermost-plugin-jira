// Copyright (c) 2017-present Mattermost, Inc. All Rights Reserved.
// See License for license information.

package main

import (
	"crypto/subtle"
	"encoding/json"
	"fmt"
	"io"
	"io/ioutil"
	"net/http"
	"net/url"
	"strings"

	"github.com/andygrunwald/go-jira"

	"github.com/mattermost/mattermost-server/model"
)

type JIRAWebhookIssue struct {
	Self   string
	Key    string
	Fields struct {
		Assignee    *jira.User
		Reporter    *jira.User
		Summary     string
		Description string
		Priority    *struct {
			Id      string
			Name    string
			IconURL string
		}
		IssueType struct {
<<<<<<< HEAD
=======
			Id      string
>>>>>>> 5f404396
			Name    string
			IconURL string
		}
		Resolution *struct {
			Id string
		}
		Status struct {
			Id string
		}
<<<<<<< HEAD
		Labels []string
=======
		Labels  []string
		Project struct {
			Key string
		}
>>>>>>> 5f404396
	}
}

type JIRAWebhook struct {
	WebhookEvent string
	Issue        JIRAWebhookIssue
	User         jira.User
	Comment      struct {
		Body         string
		UpdateAuthor jira.User
	}
	ChangeLog struct {
		Items []struct {
			From       string
			FromString string
			To         string
			ToString   string
			Field      string
		}
	}
	IssueEventTypeName string `json:"issue_event_type_name"`
}

type parsedJIRAWebhook struct {
	*JIRAWebhook
	RawJSON           string
	headline          string
	details           string
	text              string
	style             string
	authorDisplayName string
	authorUsername    string
	authorURL         string
	assigneeUsername  string
	issueKey          string
	issueURL          string
}

type notifier interface {
	notify(ji Instance, parsed *parsedJIRAWebhook, text string)
}

func httpWebhook(p *Plugin, w http.ResponseWriter, r *http.Request) (int, error) {
	if r.Method != http.MethodPost {
		return http.StatusMethodNotAllowed,
			fmt.Errorf("Request: " + r.Method + " is not allowed, must be POST")
	}
	// TODO add JWT support
	cfg := p.getConfig()
	if cfg.Secret == "" || cfg.UserName == "" {
		return http.StatusForbidden, fmt.Errorf("Jira plugin not configured correctly; must provide Secret and UserName")
	}

	secret := r.FormValue("secret")
	for {
		if subtle.ConstantTimeCompare([]byte(secret), []byte(cfg.Secret)) == 1 {
			break
		}

		unescaped, _ := url.QueryUnescape(secret)
		if unescaped == secret {
			return http.StatusForbidden,
				fmt.Errorf("Request URL: secret did not match")
		}
		secret = unescaped
	}

	teamName := r.FormValue("team")
	if teamName == "" {
		return http.StatusBadRequest,
			fmt.Errorf("Request URL: team is empty")
	}
	channelId := r.FormValue("channel")
	if channelId == "" {
		return http.StatusBadRequest,
			fmt.Errorf("Request URL: channel is empty")
	}

	user, appErr := p.API.GetUserByUsername(cfg.UserName)
	if appErr != nil {
		return appErr.StatusCode, fmt.Errorf(appErr.Message)
	}

	channel, appErr := p.API.GetChannelByNameForTeamName(teamName, channelId, false)
	if appErr != nil {
		return appErr.StatusCode, fmt.Errorf(appErr.Message)
	}

	initPost, err := AsSlackAttachment(r.Body)
	if err != nil {
		return http.StatusBadRequest, err
	}

	post := &model.Post{
		ChannelId: channel.Id,
		UserId:    user.Id,
		Props: map[string]interface{}{
			"from_webhook":  "true",
			"use_user_icon": "true",
		},
	}
	initPost(post)

	_, appErr = p.API.CreatePost(post)
	if appErr != nil {
		return appErr.StatusCode, fmt.Errorf(appErr.Message)
	}

	return http.StatusOK, nil
}

func (w *JIRAWebhook) jiraURL() string {
	pos := strings.LastIndex(w.Issue.Self, "/rest/api")
	if pos < 0 {
		return ""
	}
	return w.Issue.Self[:pos]
}

func parse(in io.Reader, linkf func(w *JIRAWebhook) string) (*parsedJIRAWebhook, error) {
	bb, err := ioutil.ReadAll(in)
	if err != nil {
		return nil, err
	}

	webhook := JIRAWebhook{}
	err = json.Unmarshal(bb, &webhook)
	if err != nil {
		return nil, err
	}
	if webhook.WebhookEvent == "" {
		return nil, fmt.Errorf("No webhook event")
	}

	parsed := parsedJIRAWebhook{
		JIRAWebhook: &webhook,
	}
	parsed.RawJSON = string(bb)
	if linkf == nil {
		linkf = func(w *JIRAWebhook) string {
			return parsed.mdIssueLink()
		}
	}

	headline := ""
	user := &parsed.User
	parsed.style = mdUpdateStyle
	issue := parsed.mdIssueType() + " " + linkf(parsed.JIRAWebhook)
	switch parsed.WebhookEvent {
	case "jira:issue_created":
		parsed.style = mdRootStyle
		headline = fmt.Sprintf("created %v", issue)
		parsed.details = parsed.mdIssueCreatedDetails()
		parsed.text = parsed.mdIssueDescription()
	case "jira:issue_deleted":
		headline = fmt.Sprintf("deleted %v", issue)
	case "jira:issue_updated":
		switch parsed.IssueEventTypeName {
		case "issue_assigned":
			headline = fmt.Sprintf("assigned %v to %v", issue, parsed.mdIssueAssignee())

		case "issue_updated", "issue_generic":
			// text summary, description, updated priority, status, etc.
			headline, parsed.text = parsed.fromChangeLog(issue)
		}
	case "comment_deleted":
		user = &parsed.Comment.UpdateAuthor
		headline = fmt.Sprintf("removed a comment from %v", issue)

	case "comment_updated":
		user = &parsed.Comment.UpdateAuthor
		headline = fmt.Sprintf("edited a comment in %v", issue)
		parsed.text = truncate(parsed.Comment.Body, 3000)

	case "comment_created":
		user = &parsed.Comment.UpdateAuthor
		headline = fmt.Sprintf("commented on %v", issue)
		parsed.text = truncate(parsed.Comment.Body, 3000)
	}
	if headline == "" {
		return nil, fmt.Errorf("Unsupported webhook data: %v", parsed.WebhookEvent)
	}
	parsed.headline = fmt.Sprintf("%v %v %v", mdUser(user), headline, parsed.mdIssueHashtags())

	parsed.authorDisplayName = user.DisplayName
	parsed.authorUsername = user.Name
	parsed.authorURL = getUserURL(&parsed.Issue, user)
	if parsed.Issue.Fields.Assignee != nil {
		parsed.assigneeUsername = parsed.Issue.Fields.Assignee.Name
	}
	parsed.issueKey = parsed.Issue.Key
	parsed.issueURL = getIssueURL(&parsed.Issue)

	return &parsed, nil
}

func (p *parsedJIRAWebhook) fromChangeLog(issue string) (string, string) {
	for _, item := range p.ChangeLog.Items {
		to := item.ToString
		from := item.FromString
		switch {
		case item.Field == "resolution" && to == "" && from != "":
			return fmt.Sprintf("reopened %v", issue), ""

		case item.Field == "resolution" && to != "" && from == "":
			return fmt.Sprintf("resolved %v", issue), ""

		case item.Field == "status" && to == "Backlog":
			return fmt.Sprintf("moved %v to backlog", issue), ""

		case item.Field == "status" && to == "In Progress":
			return fmt.Sprintf("started working on %v", issue), ""

		case item.Field == "status" && to == "Selected for Development":
			return fmt.Sprintf("selected %v for development", issue), ""

		case item.Field == "priority" && item.From > item.To:
			return fmt.Sprintf("raised priority of %v to %v", issue, to), ""

		case item.Field == "priority" && item.From < item.To:
			return fmt.Sprintf("lowered priority of %v to %v", issue, to), ""

		case item.Field == "summary":
			return fmt.Sprintf("renamed %v to %v", issue, p.mdIssueSummary()), ""

		case item.Field == "description":
			return fmt.Sprintf("edited description of %v", issue),
				p.mdIssueDescription()

		case item.Field == "Sprint" && len(to) > 0:
			return fmt.Sprintf("moved %v to %v", issue, to), ""

		case item.Field == "Rank" && len(to) > 0:
			return fmt.Sprintf("%v %v", strings.ToLower(to), issue), ""

		case item.Field == "Attachment":
			return fmt.Sprintf("%v %v", mdAddRemove(from, to, "attached", "removed attachments"), issue), ""

		case item.Field == "labels":
			return fmt.Sprintf("%v %v", mdAddRemove(from, to, "added labels", "removed labels"), issue), ""
		}
	}
	return "", ""
}

func (p *Plugin) notify(ji Instance, parsed *parsedJIRAWebhook, text string) {
	if parsed.authorUsername == "" {
		return
	}

	for _, u := range parseJIRAUsernamesFromText(text) {
		// don't mention the author of the text
		if u == parsed.authorUsername {
			continue
		}
		// assignee gets a special notice
		if u == parsed.assigneeUsername {
			continue
		}

		mattermostUserId, err := p.LoadMattermostUserId(ji, u)
		if err != nil {
			p.errorf("notify: %v", err)
			continue
		}

		err = p.CreateBotDMPost(mattermostUserId,
			fmt.Sprintf("[%s](%s) mentioned you on [%s](%s):\n>%s",
				parsed.authorDisplayName, parsed.authorURL, parsed.issueKey, parsed.issueURL, text),
			"custom_jira_mention")
		if err != nil {
			p.errorf("notify: %v", err)
			continue
		}
	}

	if parsed.assigneeUsername == parsed.authorUsername {
		return
	}

	mattermostUserId, err := p.LoadMattermostUserId(ji, parsed.assigneeUsername)
	if err != nil {
		return
	}

	err = p.CreateBotDMPost(mattermostUserId,
		fmt.Sprintf("[%s](%s) commented on [%s](%s):\n>%s",
			parsed.authorDisplayName, parsed.authorURL, parsed.issueKey, parsed.issueURL, text),
		"custom_jira_comment")
	if err != nil {
		p.errorf("notify: %v", err)
	}
}

func (p *Plugin) GetWebhookURL(teamId, channelId string) (string, error) {
	cf := p.getConfig()

	team, appErr := p.API.GetTeam(teamId)
	if appErr != nil {
		return "", appErr
	}

	channel, appErr := p.API.GetChannel(channelId)
	if appErr != nil {
		return "", appErr
	}

	v := url.Values{}
	secret, _ := url.QueryUnescape(cf.Secret)
	v.Add("secret", secret)
	v.Add("team", team.Name)
	v.Add("channel", channel.Name)
	return p.GetPluginURL() + "/" + routeIncomingWebhook + "?" + v.Encode(), nil
}<|MERGE_RESOLUTION|>--- conflicted
+++ resolved
@@ -32,10 +32,7 @@
 			IconURL string
 		}
 		IssueType struct {
-<<<<<<< HEAD
-=======
 			Id      string
->>>>>>> 5f404396
 			Name    string
 			IconURL string
 		}
@@ -45,14 +42,10 @@
 		Status struct {
 			Id string
 		}
-<<<<<<< HEAD
-		Labels []string
-=======
 		Labels  []string
 		Project struct {
 			Key string
 		}
->>>>>>> 5f404396
 	}
 }
 
