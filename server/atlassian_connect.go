--- conflicted
+++ resolved
@@ -29,16 +29,7 @@
 }
 
 func (p *Plugin) httpACInstalled(w http.ResponseWriter, r *http.Request) (int, error) {
-<<<<<<< HEAD
-	if r.Method != http.MethodPost {
-		return respondErr(w, http.StatusMethodNotAllowed,
-			errors.New("method "+r.Method+" is not allowed, must be POST"))
-	}
-
 	body, err := io.ReadAll(r.Body)
-=======
-	body, err := ioutil.ReadAll(r.Body)
->>>>>>> a8167cca
 	if err != nil {
 		return respondErr(w, http.StatusInternalServerError,
 			errors.WithMessage(err, "failed to decode request"))
