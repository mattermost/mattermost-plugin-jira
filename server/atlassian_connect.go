// Copyright (c) 2017-present Mattermost, Inc. All Rights Reserved.
// See License for license information.

package main

import (
	"encoding/json"
	"io/ioutil"
	"net/http"

	"github.com/pkg/errors"
)

const userRedirectPageKey = "user-redirect"

func httpACJSON(p *Plugin, w http.ResponseWriter, r *http.Request) (int, error) {
	if r.Method != http.MethodGet {
		return http.StatusMethodNotAllowed,
			errors.New("method " + r.Method + " is not allowed, must be GET")
	}

	return p.respondWithTemplate(w, r, "application/json", map[string]string{
		"BaseURL":                      p.GetPluginURL(),
		"RouteACJSON":                  routeACJSON,
		"RouteACInstalled":             routeACInstalled,
		"RouteACUninstalled":           routeACUninstalled,
		"RouteACUserRedirectWithToken": routeACUserRedirectWithToken,
		"UserRedirectPageKey":          userRedirectPageKey,
		"ExternalURL":                  p.GetSiteURL(),
		"PluginKey":                    p.GetPluginKey(),
	})
}

func httpACInstalled(p *Plugin, w http.ResponseWriter, r *http.Request) (int, error) {
	if r.Method != http.MethodPost {
		return http.StatusMethodNotAllowed,
			errors.New("method " + r.Method + " is not allowed, must be POST")
	}

	body, err := ioutil.ReadAll(r.Body)
	if err != nil {
		return http.StatusInternalServerError,
			errors.WithMessage(err, "failed to decode request")
	}

	var asc AtlassianSecurityContext
	err = json.Unmarshal(body, &asc)
	if err != nil {
		return http.StatusBadRequest,
			errors.WithMessage(err, "failed to unmarshal request")
	}

	// Only allow this operation once, a JIRA instance must already exist
	// for asc.BaseURL but its EventType would be empty.
	ji, err := p.instanceStore.LoadJIRAInstance(asc.BaseURL)
	if err != nil {
		return http.StatusInternalServerError,
			errors.WithMessage(err, "failed to load instance "+asc.BaseURL)
	}
	if ji == nil {
		return http.StatusNotFound,
			errors.Errorf("Jira instance %s must first be added to Mattermost", asc.BaseURL)
	}
	jci, ok := ji.(*jiraCloudInstance)
	if !ok {
		return http.StatusBadRequest, errors.New("Must be a JIRA Cloud instance, is " + ji.GetType())
	}
	if jci.Installed {
		return http.StatusForbidden,
			errors.Errorf("Jira instance %s is already installed", asc.BaseURL)
	}

	// Create a permanent instance record, also store it as current
	jiraInstance := NewJIRACloudInstance(p, asc.BaseURL, true, string(body), &asc)
	err = p.instanceStore.StoreJIRAInstance(jiraInstance)
	if err != nil {
		return http.StatusInternalServerError, err
	}
<<<<<<< HEAD
	err = p.currentInstanceStore.StoreCurrentJIRAInstance(jiraInstance)
=======
	err = p.StoreCurrentJIRAInstanceAndNotify(jiraInstance)
>>>>>>> 41dbc1a8
	if err != nil {
		return http.StatusInternalServerError, err
	}

	err = json.NewEncoder(w).Encode([]string{"OK"})
	if err != nil {
		return http.StatusInternalServerError,
			errors.WithMessage(err, "failed to encode response")
	}
	return http.StatusOK, nil
}

func httpACUninstalled(p *Plugin, w http.ResponseWriter, r *http.Request) (int, error) {
	if r.Method != http.MethodPost {
		return http.StatusMethodNotAllowed,
			errors.New("method " + r.Method + " is not allowed, must be POST")
	}

	// Just send an ok to the Jira server, even though we're not doing anything.
	_ = json.NewEncoder(w).Encode([]string{"OK"})
	return http.StatusOK, nil
}<|MERGE_RESOLUTION|>--- conflicted
+++ resolved
@@ -76,11 +76,7 @@
 	if err != nil {
 		return http.StatusInternalServerError, err
 	}
-<<<<<<< HEAD
-	err = p.currentInstanceStore.StoreCurrentJIRAInstance(jiraInstance)
-=======
 	err = p.StoreCurrentJIRAInstanceAndNotify(jiraInstance)
->>>>>>> 41dbc1a8
 	if err != nil {
 		return http.StatusInternalServerError, err
 	}
