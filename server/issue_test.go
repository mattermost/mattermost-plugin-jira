package main

import (
	"encoding/json"
	"fmt"
	"net/http"
	"net/http/httptest"
	"strings"
	"testing"

	jira "github.com/andygrunwald/go-jira"
	pluginapi "github.com/mattermost/mattermost-plugin-api"
	"github.com/mattermost/mattermost-server/v6/model"
	"github.com/mattermost/mattermost-server/v6/plugin"
	"github.com/mattermost/mattermost-server/v6/plugin/plugintest"
	"github.com/mattermost/mattermost-server/v6/plugin/plugintest/mock"
	"github.com/pkg/errors"
	"github.com/stretchr/testify/assert"
	"github.com/trivago/tgo/tcontainer"

	"github.com/mattermost/mattermost-plugin-jira/server/utils/kvstore"
)

const (
	nonExistantIssueKey   = "FAKE-1"
	noPermissionsIssueKey = "SUDO-1"
	attachCommentErrorKey = "ATTACH-1"
	existingIssueKey      = "REAL-1"
	nonExistantProjectKey = "FP"
	noIssueFoundError     = "We couldn't find the issue key. Please confirm the issue key and try again. You may not have permissions to access this issue."
	noPermissionsError    = "You do not have the appropriate permissions to perform this action. Please contact your Jira administrator."
)

type testClient struct {
	RESTService
	UserService
	ProjectService
	SearchService
	IssueService
}

func (client testClient) GetProject(key string) (*jira.Project, error) {
	if key == nonExistantProjectKey {
		return nil, errors.New("Project " + key + " not found")
	}
	return nil, nil
}

func (client testClient) GetTransitions(issueKey string) ([]jira.Transition, error) {
	if issueKey == nonExistantIssueKey {
		return []jira.Transition{}, errors.New(noIssueFoundError)
	} else if issueKey == noPermissionsIssueKey {
		return []jira.Transition{}, nil
	}

	return []jira.Transition{
		{To: jira.Status{Name: "To Do"}},
		{To: jira.Status{Name: "In Progress"}},
		{To: jira.Status{Name: "In Testing"}},
	}, nil
}

func (client testClient) DoTransition(issueKey string, transitionID string) error {
	return nil
}

func (client testClient) GetIssue(issueKey string, options *jira.GetQueryOptions) (*jira.Issue, error) {
	if issueKey == nonExistantIssueKey {
		return nil, kvstore.ErrNotFound
	}
	return &jira.Issue{
		Fields: &jira.IssueFields{
			Reporter: &jira.User{},
			Status:   &jira.Status{},
		},
	}, nil
}

func (client testClient) AddComment(issueKey string, comment *jira.Comment) (*jira.Comment, error) {
	if issueKey == noPermissionsIssueKey {
		return nil, errors.New("you do not have the permission to comment on this issue")
	} else if issueKey == attachCommentErrorKey {
		return nil, errors.New("unanticipated error")
	}

	return nil, nil
}

<<<<<<< HEAD
func (client testClient) GetCreateMeta(options *jira.GetQueryOptions) (*jira.CreateMetaInfo, error) {
=======
func (client testClient) GetCreateMetaInfo(api plugin.API, options *jira.GetQueryOptions) (*jira.CreateMetaInfo, error) {
>>>>>>> d1e233af
	return &jira.CreateMetaInfo{
		Projects: []*jira.MetaProject{
			{
				IssueTypes: []*jira.MetaIssueType{
					{
						Fields: tcontainer.MarshalMap{
							"security": tcontainer.MarshalMap{
								"allowedValues": []interface{}{
									tcontainer.MarshalMap{
										"id": "10001",
									},
								},
							},
						},
					},
				},
			},
		},
	}, nil
}

func TestTransitionJiraIssue(t *testing.T) {
	api := &plugintest.API{}
	api.On("SendEphemeralPost", mock.AnythingOfType("string"), mock.AnythingOfType("*model.Post")).Return(&model.Post{})
	p := Plugin{}
	p.initializeRouter()
	p.SetAPI(api)
	p.client = pluginapi.NewClient(api, p.Driver)
	p.userStore = getMockUserStoreKV()
	p.instanceStore = p.getMockInstanceStoreKV(1)

	tests := map[string]struct {
		issueKey    string
		toState     string
		expectedMsg string
		expectedErr error
	}{
		"Transitioning a non existent issue": {
			issueKey:    nonExistantIssueKey,
			toState:     "To Do",
			expectedMsg: "",
			expectedErr: errors.New(noIssueFoundError),
		},
		"Transitioning an issue where user does not have access": {
			issueKey:    noPermissionsIssueKey,
			toState:     "To Do",
			expectedMsg: "",
			expectedErr: errors.New(noPermissionsError),
		},
		"Looking for an invalid state": {
			issueKey:    existingIssueKey,
			toState:     "tofu",
			expectedMsg: "",
			expectedErr: errors.New("\"tofu\" is not a valid state. Please use one of: \"To Do, In Progress, In Testing\""),
		},
		"Matching multiple available states": {
			issueKey:    existingIssueKey,
			toState:     "in",
			expectedMsg: "",
			expectedErr: errors.New("please be more specific, \"in\" matched several states: \"In Progress, In Testing\""),
		},
		"Successfully transitioning to new state": {
			issueKey:    existingIssueKey,
			toState:     "inprog",
			expectedMsg: fmt.Sprintf("[%s](%s/browse/%s) transitioned to `In Progress`", existingIssueKey, mockInstance1URL, existingIssueKey),
			expectedErr: nil,
		},
	}

	for name, tt := range tests {
		t.Run(name, func(t *testing.T) {
			actual, err := p.TransitionIssue(&InTransitionIssue{
				InstanceID:       testInstance1.InstanceID,
				mattermostUserID: "connected_user",
				IssueKey:         tt.issueKey,
				ToState:          tt.toState,
			})
			assert.Equal(t, tt.expectedMsg, actual)
			if tt.expectedErr != nil {
				assert.Error(t, tt.expectedErr, err)
			}
		})
	}
}

func TestRouteIssueTransition(t *testing.T) {
	api := &plugintest.API{}

	api.On("LogWarn", mockAnythingOfTypeBatch("string", 13)...).Return(nil)

	api.On("LogDebug", mockAnythingOfTypeBatch("string", 11)...).Return(nil)

	api.On("SendEphemeralPost", mock.AnythingOfType("string"), mock.AnythingOfType("*model.Post")).Return(&model.Post{})

	p := Plugin{}
	p.initializeRouter()
	p.SetAPI(api)
	p.client = pluginapi.NewClient(api, p.Driver)
	p.userStore = getMockUserStoreKV()

	tests := map[string]struct {
		bb           []byte
		request      *model.PostActionIntegrationRequest
		expectedCode int
	}{
		"No request data": {
			request:      nil,
			expectedCode: http.StatusUnauthorized,
		},
		"No UserID": {
			request: &model.PostActionIntegrationRequest{
				UserId: "",
			},
			expectedCode: http.StatusUnauthorized,
		},
		"No issueKey": {
			request: &model.PostActionIntegrationRequest{
				UserId: "userID",
			},
			expectedCode: http.StatusInternalServerError,
		},
		"No selected_option": {
			request: &model.PostActionIntegrationRequest{
				UserId:  "userID",
				Context: map[string]interface{}{"issueKey": "Some-Key"},
			},
			expectedCode: http.StatusInternalServerError,
		},
	}
	for name, tt := range tests {
		t.Run(name, func(t *testing.T) {
			bb, err := json.Marshal(tt.request)
			assert.Nil(t, err)

			request := httptest.NewRequest("POST", makeAPIRoute(routeIssueTransition), strings.NewReader(string(bb)))
			w := httptest.NewRecorder()
			p.ServeHTTP(&plugin.Context{}, w, request)
			assert.Equal(t, tt.expectedCode, w.Result().StatusCode, "no request data")
		})
	}
}

func TestRouteShareIssuePublicly(t *testing.T) {
	validUserID := "1"
	api := &plugintest.API{}
	p := Plugin{}
	p.initializeRouter()
	api.On("SendEphemeralPost", mock.AnythingOfType("string"), mock.AnythingOfType("*model.Post")).Return(&model.Post{})
	api.On("LogWarn", mockAnythingOfTypeBatch("string", 13)...).Return(nil)
	api.On("LogDebug", mockAnythingOfTypeBatch("string", 11)...).Return(nil)
	api.On("CreatePost", mock.AnythingOfType("*model.Post")).Return(&model.Post{}, nil)
	api.On("DeleteEphemeralPost", validUserID, "").Return()
	p.SetAPI(api)
	p.client = pluginapi.NewClient(api, p.Driver)
	p.instanceStore = p.getMockInstanceStoreKV(1)
	p.userStore = getMockUserStoreKV()

	tests := map[string]struct {
		bb           []byte
		request      *model.PostActionIntegrationRequest
		expectedCode int
	}{
		"No request data": {
			request:      nil,
			expectedCode: http.StatusUnauthorized,
		},
		"No UserID": {
			request: &model.PostActionIntegrationRequest{
				UserId: "",
			},
			expectedCode: http.StatusUnauthorized,
		},
		"No issueKey": {
			request: &model.PostActionIntegrationRequest{
				UserId: "userID",
			},
			expectedCode: http.StatusInternalServerError,
		},
		"No instanceId": {
			request: &model.PostActionIntegrationRequest{
				UserId: "userID",
				Context: map[string]interface{}{
					"issue_key": "TEST-10",
				},
			},
			expectedCode: http.StatusInternalServerError,
		},
		"No connection": {
			request: &model.PostActionIntegrationRequest{
				UserId: "userID",
				Context: map[string]interface{}{
					"issue_key":   "TEST-10",
					"instance_id": "id",
				},
			},
			expectedCode: http.StatusInternalServerError,
		},
		"Happy Path": {
			request: &model.PostActionIntegrationRequest{
				UserId: validUserID,
				Context: map[string]interface{}{
					"issue_key":   "TEST-10",
					"instance_id": testInstance1.InstanceID.String(),
				},
			},
			expectedCode: http.StatusOK,
		},
	}
	for name, tt := range tests {
		t.Run(name, func(t *testing.T) {
			bb, err := json.Marshal(tt.request)
			assert.Nil(t, err)

			request := httptest.NewRequest("POST", makeAPIRoute(routeSharePublicly), strings.NewReader(string(bb)))
			w := httptest.NewRecorder()
			p.ServeHTTP(&plugin.Context{}, w, request)
			assert.Equal(t, tt.expectedCode, w.Result().StatusCode, "no request data")
		})
	}
}

func TestRouteAttachCommentToIssue(t *testing.T) {
	api := &plugintest.API{}

	api.On("LogWarn", mockAnythingOfTypeBatch("string", 13)...).Return(nil)

	api.On("LogDebug", mockAnythingOfTypeBatch("string", 11)...).Return(nil)

	api.On("GetPost", "error_post").Return(nil, &model.AppError{Id: "1"})
	api.On("GetPost", "post_not_found").Return(nil, (*model.AppError)(nil))

	api.On("GetPost", "0").Return(&model.Post{UserId: "0"}, (*model.AppError)(nil))
	api.On("GetUser", "0").Return(nil, &model.AppError{Id: "1"})

	api.On("GetPost", "1").Return(&model.Post{UserId: "1"}, (*model.AppError)(nil))
	api.On("GetUser", "1").Return(&model.User{Username: "username"}, (*model.AppError)(nil))
	api.On("CreatePost", mock.AnythingOfType("*model.Post")).Return(&model.Post{}, (*model.AppError)(nil))

	api.On("PublishWebSocketEvent", "update_defaults", mock.AnythingOfType("map[string]interface {}"), mock.AnythingOfType("*model.WebsocketBroadcast"))

	type requestStruct struct {
		PostID      string `json:"post_id"`
		InstanceID  string `json:"instance_id"`
		CurrentTeam string `json:"current_team"`
		IssueKey    string `json:"issueKey"`
	}

	tests := map[string]struct {
		method       string
		header       string
		request      *requestStruct
		expectedCode int
	}{
		"Wrong method": {
			method:       "GET",
			header:       "",
			request:      &requestStruct{},
			expectedCode: http.StatusMethodNotAllowed,
		},
		"No header": {
			method:       "POST",
			header:       "",
			request:      &requestStruct{},
			expectedCode: http.StatusUnauthorized,
		},
		"User not found": {
			method:       "POST",
			header:       "nobody",
			request:      &requestStruct{},
			expectedCode: http.StatusInternalServerError,
		},
		"Failed to load post": {
			method: "POST",
			header: "1",
			request: &requestStruct{
				PostID: "error_post",
			},
			expectedCode: http.StatusInternalServerError,
		},
		"Post not found": {
			method: "POST",
			header: "1",
			request: &requestStruct{
				PostID: "post_not_found",
			},
			expectedCode: http.StatusInternalServerError,
		},
		"Post user not found": {
			method: "POST",
			header: "1",
			request: &requestStruct{
				PostID: "0",
			},
			expectedCode: http.StatusInternalServerError,
		},
		"No permissions to comment on issue": {
			method: "POST",
			header: "1",
			request: &requestStruct{
				PostID:   "1",
				IssueKey: noPermissionsIssueKey,
			},
			expectedCode: http.StatusInternalServerError,
		},
		"Failed to attach the comment": {
			method: "POST",
			header: "1",
			request: &requestStruct{
				PostID:   "1",
				IssueKey: attachCommentErrorKey,
			},
			expectedCode: http.StatusInternalServerError,
		},
		"Successfully created notification post": {
			method: "POST",
			header: "1",
			request: &requestStruct{
				PostID:   "1",
				IssueKey: existingIssueKey,
			},
			expectedCode: http.StatusOK,
		},
	}
	for name, tt := range tests {
		t.Run(name, func(t *testing.T) {
			p := Plugin{}
			p.initializeRouter()
			p.SetAPI(api)
			p.client = pluginapi.NewClient(api, p.Driver)
			p.updateConfig(func(conf *config) {
				conf.mattermostSiteURL = "https://somelink.com"
			})
			p.userStore = getMockUserStoreKV()
			p.instanceStore = p.getMockInstanceStoreKV(1)

			tt.request.InstanceID = testInstance1.InstanceID.String()
			bb, err := json.Marshal(tt.request)
			assert.Nil(t, err)

			request := httptest.NewRequest(tt.method, makeAPIRoute(routeAPIAttachCommentToIssue), strings.NewReader(string(bb)))
			request.Header.Add("Mattermost-User-Id", tt.header)
			w := httptest.NewRecorder()
			p.ServeHTTP(&plugin.Context{}, w, request)
			assert.Equal(t, tt.expectedCode, w.Result().StatusCode, "no request data")
		})
	}
}<|MERGE_RESOLUTION|>--- conflicted
+++ resolved
@@ -86,11 +86,7 @@
 	return nil, nil
 }
 
-<<<<<<< HEAD
-func (client testClient) GetCreateMeta(options *jira.GetQueryOptions) (*jira.CreateMetaInfo, error) {
-=======
 func (client testClient) GetCreateMetaInfo(api plugin.API, options *jira.GetQueryOptions) (*jira.CreateMetaInfo, error) {
->>>>>>> d1e233af
 	return &jira.CreateMetaInfo{
 		Projects: []*jira.MetaProject{
 			{
