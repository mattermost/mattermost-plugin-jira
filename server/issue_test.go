// Copyright (c) 2017-present Mattermost, Inc. All Rights Reserved.
// See LICENSE.txt for license information.

package main

import (
	"encoding/json"
	"fmt"
	"net/http"
	"net/http/httptest"
	"strings"
	"testing"

	jira "github.com/andygrunwald/go-jira"
	"github.com/mattermost/mattermost/server/public/model"
	"github.com/mattermost/mattermost/server/public/plugin"
	"github.com/mattermost/mattermost/server/public/plugin/plugintest"
	"github.com/mattermost/mattermost/server/public/plugin/plugintest/mock"
	"github.com/mattermost/mattermost/server/public/pluginapi"
	"github.com/pkg/errors"
	"github.com/stretchr/testify/assert"
	"github.com/trivago/tgo/tcontainer"

	"github.com/mattermost/mattermost-plugin-jira/server/utils/kvstore"
	"github.com/mattermost/mattermost-plugin-jira/server/utils/types"
)

const (
	nonExistantIssueKey   = "FAKE-1"
	noPermissionsIssueKey = "SUDO-1"
	attachCommentErrorKey = "ATTACH-1"
	existingIssueKey      = "REAL-1"
	nonExistantProjectKey = "FP"
	noIssueFoundError     = "We couldn't find the issue key. Please confirm the issue key and try again. You may not have permissions to access this issue."
	noPermissionsError    = "You do not have the appropriate permissions to perform this action. Please contact your Jira administrator."
)

type testClient struct {
	RESTService
	UserService
	ProjectService
	SearchService
	IssueService
}

func (client testClient) GetProject(key string) (*jira.Project, error) {
	if key == nonExistantProjectKey {
		return nil, errors.New("Project " + key + " not found")
	}
	return nil, nil
}

func (client testClient) GetTransitions(issueKey string) ([]jira.Transition, error) {
	if issueKey == nonExistantIssueKey {
		return []jira.Transition{}, errors.New(noIssueFoundError)
	} else if issueKey == noPermissionsIssueKey {
		return []jira.Transition{}, nil
	}

	return []jira.Transition{
		{To: jira.Status{Name: "To Do"}},
		{To: jira.Status{Name: "In Progress"}},
		{To: jira.Status{Name: "In Testing"}},
	}, nil
}

func (client testClient) DoTransition(issueKey string, transitionID string) error {
	return nil
}

func (client testClient) GetIssue(issueKey string, options *jira.GetQueryOptions) (*jira.Issue, error) {
	if issueKey == nonExistantIssueKey {
		return nil, kvstore.ErrNotFound
	}
	return &jira.Issue{
		Fields: &jira.IssueFields{
			Reporter: &jira.User{},
			Status:   &jira.Status{},
		},
	}, nil
}

func (client testClient) AddComment(issueKey string, comment *jira.Comment) (*jira.Comment, error) {
	if issueKey == noPermissionsIssueKey {
		return nil, errors.New("you do not have the permission to comment on this issue")
	} else if issueKey == attachCommentErrorKey {
		return nil, errors.New("unanticipated error")
	}

	return nil, nil
}

func setupTestPlugin(api *plugintest.API) *Plugin {
	api.On("LogError", mockAnythingOfTypeBatch("string", 13)...).Return()
	api.On("LogDebug", mockAnythingOfTypeBatch("string", 11)...).Return()

	p := &Plugin{}
	p.SetAPI(api)
	p.initializeRouter()
	p.instanceStore = p.getMockInstanceStoreKV(1)
	p.userStore = getMockUserStoreKV()
	p.client = pluginapi.NewClient(api, p.Driver)

	return p
}

func (client testClient) GetCreateMetaInfo(api plugin.API, options *jira.GetQueryOptions) (*jira.CreateMetaInfo, error) {
	return &jira.CreateMetaInfo{
		Projects: []*jira.MetaProject{
			{
				IssueTypes: []*jira.MetaIssueType{
					{
						Fields: tcontainer.MarshalMap{
							"security": tcontainer.MarshalMap{
								"allowedValues": []interface{}{
									tcontainer.MarshalMap{
										"id": "10001",
									},
								},
							},
						},
					},
				},
			},
		},
	}, nil
}

func TestTransitionJiraIssue(t *testing.T) {
	api := &plugintest.API{}
	api.On("SendEphemeralPost", mock.AnythingOfType("string"), mock.AnythingOfType("*model.Post")).Return(&model.Post{})

	p := setupTestPlugin(api)

	for name, tt := range map[string]struct {
		issueKey    string
		toState     string
		expectedMsg string
		expectedErr error
	}{
		"Transitioning a non existent issue": {
			issueKey:    nonExistantIssueKey,
			toState:     "To Do",
			expectedMsg: "",
			expectedErr: errors.New(noIssueFoundError),
		},
		"Transitioning an issue where user does not have access": {
			issueKey:    noPermissionsIssueKey,
			toState:     "To Do",
			expectedMsg: "",
			expectedErr: errors.New(noPermissionsError),
		},
		"Looking for an invalid state": {
			issueKey:    existingIssueKey,
			toState:     "tofu",
			expectedMsg: "",
			expectedErr: errors.New("\"tofu\" is not a valid state. Please use one of: \"To Do, In Progress, In Testing\""),
		},
		"Matching multiple available states": {
			issueKey:    existingIssueKey,
			toState:     "in",
			expectedMsg: "",
			expectedErr: errors.New("please be more specific, \"in\" matched several states: \"In Progress, In Testing\""),
		},
		"Successfully transitioning to new state": {
			issueKey:    existingIssueKey,
			toState:     "inprog",
			expectedMsg: fmt.Sprintf("[%s](%s/browse/%s) transitioned to `In Progress`", existingIssueKey, mockInstance1URL, existingIssueKey),
			expectedErr: nil,
		},
	} {
		t.Run(name, func(t *testing.T) {
			actual, err := p.TransitionIssue(&InTransitionIssue{
				InstanceID:       testInstance1.InstanceID,
				mattermostUserID: "connected_user",
				IssueKey:         tt.issueKey,
				ToState:          tt.toState,
			})
			assert.Equal(t, tt.expectedMsg, actual)
			if tt.expectedErr != nil {
				assert.Error(t, tt.expectedErr, err)
			}
		})
	}
}

func TestRouteIssueTransition(t *testing.T) {
	api := &plugintest.API{}
	api.On("SendEphemeralPost", mock.AnythingOfType("string"), mock.AnythingOfType("*model.Post")).Return(&model.Post{})
	api.On("LogWarn", "ERROR: ", "Status", "401", "Error", "", "Path", "/api/v2/transition", "Method", "POST", "query", "").Return(nil)
	api.On("LogWarn", "ERROR: ", "Status", "500", "Error", "", "Path", "/api/v2/transition", "Method", "POST", "query", "").Return(nil)
	api.On("LogWarn", "Recovered from a panic", "url", "/api/v2/transition", "error", mock.Anything, "stack", mock.Anything).Return(nil)

	p := setupTestPlugin(api)

	for name, tt := range map[string]struct {
		bb           []byte
		request      *model.PostActionIntegrationRequest
		expectedCode int
	}{
		"No request data": {
			request:      nil,
			expectedCode: http.StatusUnauthorized,
		},
		"No UserID": {
			request: &model.PostActionIntegrationRequest{
				UserId: "",
			},
			expectedCode: http.StatusUnauthorized,
		},
		"No issueKey": {
			request: &model.PostActionIntegrationRequest{
				UserId: "userID",
			},
			expectedCode: http.StatusInternalServerError,
		},
		"No selected_option": {
			request: &model.PostActionIntegrationRequest{
				UserId:  "userID",
				Context: map[string]interface{}{"issueKey": "Some-Key"},
			},
			expectedCode: http.StatusInternalServerError,
		},
	} {
		t.Run(name, func(t *testing.T) {
			bb, err := json.Marshal(tt.request)
			assert.Nil(t, err)

			request := httptest.NewRequest("POST", makeAPIRoute(routeIssueTransition), strings.NewReader(string(bb)))
			w := httptest.NewRecorder()
			p.ServeHTTP(&plugin.Context{}, w, request)
			assert.Equal(t, tt.expectedCode, w.Result().StatusCode, "no request data")
		})
	}
}

func TestRouteShareIssuePublicly(t *testing.T) {
	validUserID := "1"
	botUserID := "bot-user"
	api := &plugintest.API{}
	api.On("SendEphemeralPost", mock.AnythingOfType("string"), mock.AnythingOfType("*model.Post")).Return(&model.Post{})
	api.On("CreatePost", mock.AnythingOfType("*model.Post")).Return(&model.Post{}, nil)
<<<<<<< HEAD
	api.On("DeleteEphemeralPost", mock.AnythingOfType("string"), mock.AnythingOfType("string")).Return()
	api.On("GetPost", "valid-post").Return(&model.Post{UserId: botUserID}, (*model.AppError)(nil))
	api.On("GetPost", "attacker-post").Return(&model.Post{UserId: "attacker"}, (*model.AppError)(nil))
	api.On("GetPost", mock.AnythingOfType("string")).Maybe().Return(nil, &model.AppError{})
	p.SetAPI(api)
	p.client = pluginapi.NewClient(api, p.Driver)
	p.instanceStore = p.getMockInstanceStoreKV(1)
	p.userStore = getMockUserStoreKV()
	p.updateConfig(func(conf *config) {
		conf.botUserID = botUserID
	})

	tests := map[string]struct {
=======
	api.On("DeleteEphemeralPost", validUserID, "").Return()
	api.On("LogWarn", mock.AnythingOfType("string"), mock.AnythingOfType("string"), mock.AnythingOfType("string"), mock.AnythingOfType("string"), mock.AnythingOfType("string"), mock.AnythingOfType("string"), mock.AnythingOfType("string")).Return()
	api.On("LogWarn", mock.AnythingOfType("string"), mock.AnythingOfType("string"), mock.AnythingOfType("string"), mock.AnythingOfType("string"), mock.AnythingOfType("string"), mock.AnythingOfType("string"), mock.AnythingOfType("string"), mock.AnythingOfType("string"), mock.AnythingOfType("string"), mock.AnythingOfType("string"), mock.AnythingOfType("string")).Return()

	p := setupTestPlugin(api)

	for name, tt := range map[string]struct {
		bb           []byte
>>>>>>> d8219076
		request      *model.PostActionIntegrationRequest
		headerUserID string
		expectedCode int
	}{
		"No request data": {
			request:      nil,
			headerUserID: "",
			expectedCode: http.StatusBadRequest,
		},
		"No header": {
			request: &model.PostActionIntegrationRequest{
				UserId: validUserID,
				PostId: "valid-post",
			},
			headerUserID: "",
			expectedCode: http.StatusUnauthorized,
		},
		"No issueKey": {
			request: &model.PostActionIntegrationRequest{
				UserId: validUserID,
				PostId: "valid-post",
			},
			headerUserID: validUserID,
			expectedCode: http.StatusInternalServerError,
		},
		"No instanceId": {
			request: &model.PostActionIntegrationRequest{
				UserId: validUserID,
				PostId: "valid-post",
				Context: map[string]interface{}{
					"issue_key": "TEST-10",
				},
			},
			headerUserID: validUserID,
			expectedCode: http.StatusInternalServerError,
		},
		"No connection": {
			request: &model.PostActionIntegrationRequest{
				UserId: validUserID,
				PostId: "valid-post",
				Context: map[string]interface{}{
					"issue_key":   "TEST-10",
					"instance_id": "id",
				},
			},
			headerUserID: validUserID,
			expectedCode: http.StatusInternalServerError,
		},
		"Happy Path": {
			request: &model.PostActionIntegrationRequest{
				UserId: validUserID,
				PostId: "valid-post",
				Context: map[string]interface{}{
					"issue_key":   "TEST-10",
					"instance_id": testInstance1.InstanceID.String(),
				},
			},
			headerUserID: validUserID,
			expectedCode: http.StatusOK,
		},
<<<<<<< HEAD
		"Header overrides payload": {
			request: &model.PostActionIntegrationRequest{
				UserId: "different",
				PostId: "valid-post",
				Context: map[string]interface{}{
					"issue_key":   "TEST-10",
					"instance_id": testInstance1.InstanceID.String(),
				},
			},
			headerUserID: validUserID,
			expectedCode: http.StatusOK,
		},
		"Non bot post": {
			request: &model.PostActionIntegrationRequest{
				UserId: validUserID,
				PostId: "attacker-post",
				Context: map[string]interface{}{
					"issue_key":   "TEST-10",
					"instance_id": testInstance1.InstanceID.String(),
				},
			},
			headerUserID: validUserID,
			expectedCode: http.StatusUnauthorized,
		},
	}
	for name, tt := range tests {
=======
	} {
>>>>>>> d8219076
		t.Run(name, func(t *testing.T) {
			var body string
			if tt.request != nil {
				bb, err := json.Marshal(tt.request)
				assert.Nil(t, err)
				body = string(bb)
			}
			request := httptest.NewRequest("POST", makeAPIRoute(routeSharePublicly), strings.NewReader(body))
			if tt.headerUserID != "" {
				request.Header.Set("Mattermost-User-ID", tt.headerUserID)
			}
			w := httptest.NewRecorder()
			p.ServeHTTP(&plugin.Context{}, w, request)
			assert.Equal(t, tt.expectedCode, w.Result().StatusCode, "unexpected status code")
		})
	}
}

func TestShouldReceiveNotification(t *testing.T) {
	cs := ConnectionSettings{}
	cs.RolesForDMNotification = make(map[string]bool)
	cs.RolesForDMNotification[assigneeRole] = true
	cs.RolesForDMNotification[mentionRole] = true
	cs.RolesForDMNotification[reporterRole] = false
	cs.RolesForDMNotification[watchingRole] = false
	cs.Notifications = true
	for name, tt := range map[string]struct {
		role         string
		notification bool
	}{
		assigneeRole: {
			role:         assigneeRole,
			notification: true,
		},
		mentionRole: {
			role:         mentionRole,
			notification: true,
		},
		reporterRole: {
			role:         reporterRole,
			notification: false,
		},
		watchingRole: {
			role:         watchingRole,
			notification: false,
		},
		"No Role": {
			role:         "",
			notification: true,
		},
	} {
		t.Run(name, func(t *testing.T) {
			val := cs.ShouldReceiveNotification(tt.role)
			assert.Equal(t, tt.notification, val)
		})
	}
}

func TestFetchConnectedUser(t *testing.T) {
	p := setupTestPlugin(&plugintest.API{})

	for name, tt := range map[string]struct {
		instanceID  types.ID
		client      Client
		connection  *Connection
		wh          webhook
		expectedErr error
	}{
		"Success": {
			instanceID: testInstance1.InstanceID,
			client:     testClient{},
			connection: &Connection{
				Settings: &ConnectionSettings{
					Notifications: true,
					RolesForDMNotification: map[string]bool{
						assigneeRole: true,
						mentionRole:  true,
						reporterRole: true,
						watchingRole: true,
					},
				},
				User: jira.User{
					AccountID: "test-AccountID",
				},
			},
			wh: webhook{
				JiraWebhook: &JiraWebhook{
					Issue: jira.Issue{
						Fields: &jira.IssueFields{
							Creator: &jira.User{},
						},
					},
				},
			},
			expectedErr: nil,
		},
		"Issue Field not found": {
			instanceID: testInstance1.InstanceID,
			client:     nil,
			connection: nil,
			wh: webhook{
				JiraWebhook: &JiraWebhook{
					Issue: jira.Issue{},
				},
			},
			expectedErr: nil,
		},
		"Unable to load instance": {
			instanceID: "test-instanceID",
			client:     nil,
			connection: nil,
			wh: webhook{
				JiraWebhook: &JiraWebhook{
					Issue: jira.Issue{
						Fields: &jira.IssueFields{
							Creator: &jira.User{},
						},
					},
				},
			},
			expectedErr: errors.New(fmt.Sprintf("instance %q not found", "test-instanceID")),
		},
	} {
		t.Run(name, func(t *testing.T) {
			client, connection, error := tt.wh.fetchConnectedUser(p, tt.instanceID)
			assert.Equal(t, tt.connection, connection)
			assert.Equal(t, tt.client, client)
			if tt.expectedErr != nil {
				assert.Error(t, tt.expectedErr, error)
			}
		})
	}
}

func TestApplyReporterNotification(t *testing.T) {
	p := setupTestPlugin(&plugintest.API{})

	wh := &webhook{
		eventTypes: map[string]bool{createdCommentEvent: true},
		JiraWebhook: &JiraWebhook{
			Comment: jira.Comment{
				UpdateAuthor: jira.User{},
			},
			Issue: jira.Issue{
				Key: "test-key",
				Fields: &jira.IssueFields{
					Type: jira.IssueType{
						Name: "Story",
					},
					Summary: "",
				},
				Self: "test-self",
			},
		},
	}
	for name, tt := range map[string]struct {
		instanceID         types.ID
		reporter           *jira.User
		totalNotifications int
	}{
		"Success": {
			instanceID:         testInstance1.InstanceID,
			reporter:           &jira.User{},
			totalNotifications: 1,
		},
		"Unable to load instance": {
			instanceID: "test-instanceID",
			reporter:   &jira.User{},
		},
		"Reporter is nil": {
			instanceID: testInstance1.InstanceID,
			reporter:   nil,
		},
	} {
		t.Run(name, func(t *testing.T) {
			wh.notifications = []webhookUserNotification{}
			p.applyReporterNotification(wh, tt.instanceID, tt.reporter)
			assert.Equal(t, len(wh.notifications), tt.totalNotifications)
		})
	}
}

func TestGetUserSetting(t *testing.T) {
	p := setupTestPlugin(&plugintest.API{})

	jiraAccountID := "test-jiraAccountID"
	jiraUsername := "test-jiraUsername"

	for name, tt := range map[string]struct {
		wh          *webhook
		instanceID  types.ID
		connection  *Connection
		expectedErr error
	}{
		"Success": {
			wh:         &webhook{},
			instanceID: testInstance1.InstanceID,
			connection: &Connection{
				User: jira.User{AccountID: "test-AccountID"},
				Settings: &ConnectionSettings{
					Notifications: true,
					RolesForDMNotification: (map[string]bool{
						assigneeRole: true,
						mentionRole:  true,
						reporterRole: true,
						watchingRole: true,
					}),
				},
			},
			expectedErr: nil,
		},
		"Unable to load instance": {
			wh:          &webhook{},
			instanceID:  "instanceID",
			connection:  nil,
			expectedErr: errors.New("instance " + fmt.Sprintf("\"%s\"", "instanceID") + " not found"),
		},
	} {
		t.Run(name, func(t *testing.T) {
			connection, error := p.GetUserSetting(tt.wh, tt.instanceID, jiraAccountID, jiraUsername)
			assert.Equal(t, tt.connection, connection)
			if tt.expectedErr != nil {
				assert.Error(t, tt.expectedErr, error)
			}
		})
	}
}

func TestRouteAttachCommentToIssue(t *testing.T) {
	api := &plugintest.API{}
	api.On("GetPost", "error_post").Return(nil, &model.AppError{Id: "1"})
	api.On("GetPost", "post_not_found").Return(nil, (*model.AppError)(nil))
	api.On("GetPost", "valid_post").Return(&model.Post{
		UserId: "userID",
	}, nil)
	api.On("GetPost", "0").Return(&model.Post{
		UserId: "user_not_found",
	}, nil)
	api.On("GetUser", "userID").Return(&model.User{}, nil)
	// Ensure GetUser for "user_not_found" returns an error or nil
	api.On("GetUser", "user_not_found").Return(nil, &model.AppError{Id: "2"})
	api.On("LogWarn", mock.AnythingOfType("string"), mock.AnythingOfType("string"), mock.AnythingOfType("string"),
		mock.AnythingOfType("string"), mock.AnythingOfType("string"), mock.AnythingOfType("string"),
		mock.AnythingOfType("string"), mock.AnythingOfType("string"), mock.AnythingOfType("string"),
		mock.AnythingOfType("string"), mock.AnythingOfType("string")).Return(nil)
	api.On("SendEphemeralPost", mock.AnythingOfType("string"), mock.AnythingOfType("*model.Post")).Return(&model.Post{})

	p := setupTestPlugin(api)
	p.updateConfig(func(conf *config) {
		conf.mattermostSiteURL = "https://somelink.com"
	})

	type requestStruct struct {
		PostID      string `json:"post_id"`
		InstanceID  string `json:"instance_id"`
		CurrentTeam string `json:"current_team"`
		IssueKey    string `json:"issueKey"`
	}

	for name, tt := range map[string]struct {
		method       string
		header       string
		request      *requestStruct
		expectedCode int
	}{
		"Wrong method": {
			method:       "GET",
			header:       "",
			request:      &requestStruct{},
			expectedCode: http.StatusNotFound,
		},
		"No header": {
			method:       "POST",
			header:       "",
			request:      &requestStruct{},
			expectedCode: http.StatusUnauthorized,
		},
		"User not found": {
			method:       "POST",
			header:       "nobody",
			request:      &requestStruct{},
			expectedCode: http.StatusInternalServerError,
		},
		"Failed to load post": {
			method: "POST",
			header: "1",
			request: &requestStruct{
				PostID: "error_post",
			},
			expectedCode: http.StatusInternalServerError,
		},
		"Post not found": {
			method: "POST",
			header: "1",
			request: &requestStruct{
				PostID: "post_not_found",
			},
			expectedCode: http.StatusInternalServerError,
		},
		"Post user not found": {
			method: "POST",
			header: "1",
			request: &requestStruct{
				PostID: "0",
			},
			expectedCode: http.StatusInternalServerError,
		},
		"No permissions to comment on issue": {
			method: "POST",
			header: "1",
			request: &requestStruct{
				PostID:   "valid_post",
				IssueKey: noPermissionsIssueKey,
			},
			expectedCode: http.StatusInternalServerError,
		},
		"Failed to attach the comment": {
			method: "POST",
			header: "1",
			request: &requestStruct{
				PostID:   "valid_post",
				IssueKey: attachCommentErrorKey,
			},
			expectedCode: http.StatusInternalServerError,
		},
		"Successfully created notification post": {
			method: "POST",
			header: "1",
			request: &requestStruct{
				PostID:   "valid_post",
				IssueKey: existingIssueKey,
			},
			expectedCode: http.StatusOK,
		},
	} {
		t.Run(name, func(t *testing.T) {
			p.initializeRouter()

			tt.request.InstanceID = testInstance1.InstanceID.String()
			bb, err := json.Marshal(tt.request)
			assert.Nil(t, err, name)

			request := httptest.NewRequest(tt.method, makeAPIRoute(routeAPIAttachCommentToIssue), strings.NewReader(string(bb)))
			request.Header.Add("Mattermost-User-Id", tt.header)
			w := httptest.NewRecorder()
			p.ServeHTTP(&plugin.Context{}, w, request)
			assert.Equal(t, tt.expectedCode, w.Result().StatusCode, name)
		})
	}
}<|MERGE_RESOLUTION|>--- conflicted
+++ resolved
@@ -240,30 +240,19 @@
 	api := &plugintest.API{}
 	api.On("SendEphemeralPost", mock.AnythingOfType("string"), mock.AnythingOfType("*model.Post")).Return(&model.Post{})
 	api.On("CreatePost", mock.AnythingOfType("*model.Post")).Return(&model.Post{}, nil)
-<<<<<<< HEAD
-	api.On("DeleteEphemeralPost", mock.AnythingOfType("string"), mock.AnythingOfType("string")).Return()
+	api.On("DeleteEphemeralPost", mock.AnythingOfType("string"), mock.AnythingOfType("string")).Maybe().Return()
+	api.On("LogWarn", mockAnythingOfTypeBatch("string", 7)...).Maybe().Return()
+	api.On("LogWarn", mockAnythingOfTypeBatch("string", 11)...).Maybe().Return()
 	api.On("GetPost", "valid-post").Return(&model.Post{UserId: botUserID}, (*model.AppError)(nil))
 	api.On("GetPost", "attacker-post").Return(&model.Post{UserId: "attacker"}, (*model.AppError)(nil))
 	api.On("GetPost", mock.AnythingOfType("string")).Maybe().Return(nil, &model.AppError{})
-	p.SetAPI(api)
-	p.client = pluginapi.NewClient(api, p.Driver)
-	p.instanceStore = p.getMockInstanceStoreKV(1)
-	p.userStore = getMockUserStoreKV()
+
+	p := setupTestPlugin(api)
 	p.updateConfig(func(conf *config) {
 		conf.botUserID = botUserID
 	})
 
 	tests := map[string]struct {
-=======
-	api.On("DeleteEphemeralPost", validUserID, "").Return()
-	api.On("LogWarn", mock.AnythingOfType("string"), mock.AnythingOfType("string"), mock.AnythingOfType("string"), mock.AnythingOfType("string"), mock.AnythingOfType("string"), mock.AnythingOfType("string"), mock.AnythingOfType("string")).Return()
-	api.On("LogWarn", mock.AnythingOfType("string"), mock.AnythingOfType("string"), mock.AnythingOfType("string"), mock.AnythingOfType("string"), mock.AnythingOfType("string"), mock.AnythingOfType("string"), mock.AnythingOfType("string"), mock.AnythingOfType("string"), mock.AnythingOfType("string"), mock.AnythingOfType("string"), mock.AnythingOfType("string")).Return()
-
-	p := setupTestPlugin(api)
-
-	for name, tt := range map[string]struct {
-		bb           []byte
->>>>>>> d8219076
 		request      *model.PostActionIntegrationRequest
 		headerUserID string
 		expectedCode int
@@ -324,7 +313,6 @@
 			headerUserID: validUserID,
 			expectedCode: http.StatusOK,
 		},
-<<<<<<< HEAD
 		"Header overrides payload": {
 			request: &model.PostActionIntegrationRequest{
 				UserId: "different",
@@ -350,23 +338,21 @@
 			expectedCode: http.StatusUnauthorized,
 		},
 	}
+
 	for name, tt := range tests {
-=======
-	} {
->>>>>>> d8219076
-		t.Run(name, func(t *testing.T) {
-			var body string
+		t.Run(name, func(t *testing.T) {
+			body := ""
 			if tt.request != nil {
 				bb, err := json.Marshal(tt.request)
 				assert.Nil(t, err)
 				body = string(bb)
 			}
-			request := httptest.NewRequest("POST", makeAPIRoute(routeSharePublicly), strings.NewReader(body))
+			req := httptest.NewRequest("POST", makeAPIRoute(routeSharePublicly), strings.NewReader(body))
 			if tt.headerUserID != "" {
-				request.Header.Set("Mattermost-User-ID", tt.headerUserID)
+				req.Header.Set("Mattermost-User-ID", tt.headerUserID)
 			}
 			w := httptest.NewRecorder()
-			p.ServeHTTP(&plugin.Context{}, w, request)
+			p.ServeHTTP(&plugin.Context{}, w, req)
 			assert.Equal(t, tt.expectedCode, w.Result().StatusCode, "unexpected status code")
 		})
 	}
