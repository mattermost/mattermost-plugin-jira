--- conflicted
+++ resolved
@@ -102,25 +102,13 @@
 }
 
 func (p *Plugin) stepWelcome() flow.Step {
-<<<<<<< HEAD
-	return flow.NewStep(stepSetupWelcome).
-		WithPretext("##### :wave: Welcome to the Jira integration! [Learn more](https://github.com/mattermost/mattermost-plugin-jira#readme)").
-		WithTitle("Let's Configure the connection with Jira.").
-		WithText("There's just a few steps!\n" +
-=======
 	return flow.NewStep(stepWelcome).
 		WithPretext(":wave: Welcome to Jira integration! [Learn more](https://github.com/mattermost/mattermost-plugin-jira#readme)").
 		WithText("Just a few more configuration steps to go!\n" +
->>>>>>> 850ff921
 			"1. Choose the Jira edition (cloud or server) you will connect to.\n" +
 			"2. Configure the Mattermost integration (app) within Jira.\n" +
 			"3. Configure the subscriptions webhook in Jira.\n" +
 			"4. Connect your user account.\n" +
-<<<<<<< HEAD
-			"Note: Configuring the integration requires administrator access to Jira. If you aren't a Jira admin, " +
-			"select **I need someone else** to ask another Mattermost user to perform this configuration. \n" +
-=======
->>>>>>> 850ff921
 			"\n" +
 			"You can **Cancel** these steps at any time and use `/jira` command to complete the configuration later. " +
 			"See [documentation](https://mattermost.gitbook.io/plugin-jira/setting-up/configuration) for more details.").
