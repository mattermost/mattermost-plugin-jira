// Copyright (c) 2017-present Mattermost, Inc. All Rights Reserved.
// See LICENSE.txt for license information.

package main

import (
	"crypto/rand"
	"crypto/rsa"
	"encoding/base64"
	"encoding/json"
	"fmt"
	htmlTemplate "html/template"
	"math"
	"net/url"
	"path/filepath"
	"regexp"
	"strconv"
	"strings"
	"sync"
	textTemplate "text/template"

	"github.com/andygrunwald/go-jira"
	"github.com/gorilla/mux"
	"github.com/pkg/errors"

	"github.com/mattermost/mattermost/server/public/model"
	"github.com/mattermost/mattermost/server/public/plugin"
	"github.com/mattermost/mattermost/server/public/pluginapi"
	"github.com/mattermost/mattermost/server/public/pluginapi/experimental/flow"

	"github.com/mattermost-community/mattermost-plugin-autolink/server/autolink"
	"github.com/mattermost-community/mattermost-plugin-autolink/server/autolinkclient"

	"github.com/mattermost/mattermost-plugin-jira/server/enterprise"
	"github.com/mattermost/mattermost-plugin-jira/server/telemetry"
	"github.com/mattermost/mattermost-plugin-jira/server/utils/types"
)

const (
	botUserName    = "jira"
	botDisplayName = "Jira"
	botDescription = "Created by the Jira Plugin."

	autolinkPluginID = "mattermost-autolink"

	// Move these two to the plugin settings if admins need to adjust them.
	WebhookMaxProcsPerServer = 20
	WebhookBufferSize        = 10000
	PluginRepo               = "https://github.com/mattermost/mattermost-plugin-jira"
)

type externalConfig struct {
	// Setting to turn on/off the webapp components of this plugin
	EnableJiraUI bool `json:"enablejiraui"`

	// Webhook secret
	Secret string `json:"secret"`

	// What MM roles that can create subscriptions
	RolesAllowedToEditJiraSubscriptions string

	// Comma separated list of jira groups with permission. Empty is all.
	GroupsAllowedToEditJiraSubscriptions string

	// Maximum attachment size allowed to be uploaded to Jira, can be a
	// number, optionally followed by one of [b, kb, mb, gb, tb]
	MaxAttachmentSize string

	// Additional Help Text to be shown in the output of '/jira help' command
	JiraAdminAdditionalHelpText string

	// When enabled, a subscription without security level rules will filter out an issue that has a security level assigned
	SecurityLevelEmptyForJiraSubscriptions bool

	// Hide issue descriptions and comments in Webhook and Subscription messages
	HideDecriptionComment bool

	// Enable slash command autocomplete
	EnableAutocomplete bool

	// Enable Webhook Event Logging
	EnableWebhookEventLogging bool

	// Display subscription name in notifications
	DisplaySubscriptionNameInNotifications bool

	// The encryption key used to encrypt stored api tokens
	EncryptionKey string

	// API token from Jira
	AdminAPIToken string

	// Email of the admin
	AdminEmail string

<<<<<<< HEAD
	// Number of days Jira comments will be posted as threaded replies instead of new post
	ThreadedJiraCommentSubscriptionDuration string `json:"threadedjiracommentsubscriptionduration"`
=======
	// Comma separated list of Team IDs and name to be used for filtering subscription on the basis of teams. Ex: [team-1-name](team-1-id),[team-2-name](team-2-id)
	TeamIDs string `json:"teamids"`

	TeamIDList []TeamList `json:"teamidlist"`
}

type TeamList struct {
	Name string
	ID   string
>>>>>>> 1eeaeded
}

const defaultMaxAttachmentSize = types.ByteSize(100 * 1024 * 1024) // 100Mb

type config struct {
	// externalConfig caches values from the plugin's settings in the server's config.json
	externalConfig

	// user ID of the bot account
	botUserID string

	// Maximum attachment size allowed to be uploaded to Jira
	maxAttachmentSize types.ByteSize

	mattermostSiteURL string
	rsaKey            *rsa.PrivateKey
}

type Plugin struct {
	plugin.MattermostPlugin
	client *pluginapi.Client

	// configuration and a muttex to control concurrent access
	conf     config
	confLock sync.RWMutex

	instanceStore InstanceStore
	userStore     UserStore
	otsStore      OTSStore
	secretsStore  SecretsStore

	setupFlow  *flow.Flow
	oauth2Flow *flow.Flow

	router *mux.Router

	// Generated once, then cached in the database, and here deserialized
	RSAKey *rsa.PrivateKey `json:",omitempty"`

	// templates are loaded on startup
	htmlTemplates map[string]*htmlTemplate.Template
	textTemplates map[string]*textTemplate.Template

	// channel to distribute work to the webhook processors
	webhookQueue chan *webhookMessage

	// service that determines if this Mattermost instance has access to
	// enterprise features
	enterpriseChecker enterprise.Checker

	// Telemetry package copied inside repository, should be changed
	// to pluginapi's one (0.1.3+) when min_server_version is safe to point at 7.x

	// telemetry client
	telemetryClient telemetry.Client

	// telemetry Tracker
	tracker telemetry.Tracker
}

func (p *Plugin) getConfig() config {
	p.confLock.RLock()
	defer p.confLock.RUnlock()
	return p.conf
}

func (p *Plugin) updateConfig(f func(conf *config)) config {
	p.confLock.Lock()
	defer p.confLock.Unlock()

	f(&p.conf)
	return p.conf
}

func isValidUUIDv4(uuid string) bool {
	// UUIDv4 format: xxxxxxxx-xxxx-4xxx-yxxx-xxxxxxxxxxxx
	re := regexp.MustCompile(`^[a-fA-F0-9]{8}-[a-fA-F0-9]{4}-4[a-fA-F0-9]{3}-[89abAB][a-fA-F0-9]{3}-[a-fA-F0-9]{12}$`)
	return re.MatchString(uuid)
}

// OnConfigurationChange is invoked when configuration changes may have been made.
func (p *Plugin) OnConfigurationChange() error {
	// Load the public configuration fields from the Mattermost server configuration.
	ec := externalConfig{}
	if p.client == nil {
		p.client = pluginapi.NewClient(p.API, p.Driver)
	}
	err := p.client.Configuration.LoadPluginConfiguration(&ec)
	if err != nil {
		return errors.WithMessage(err, "failed to load plugin configuration")
	}

	ec.MaxAttachmentSize = strings.TrimSpace(ec.MaxAttachmentSize)
	maxAttachmentSize := defaultMaxAttachmentSize
	mattermostMaxAttachmentSize := p.API.GetConfig().FileSettings.MaxFileSize
	if mattermostMaxAttachmentSize != nil {
		maxAttachmentSize = types.ByteSize(*mattermostMaxAttachmentSize)
	}
	if len(ec.MaxAttachmentSize) > 0 {
		maxAttachmentSize, err = types.ParseByteSize(ec.MaxAttachmentSize)
		if err != nil {
			return errors.WithMessage(err, "failed to load plugin configuration")
		}
	}

	jsonBytes, err := json.Marshal(ec.AdminAPIToken)
	if err != nil {
		p.client.Log.Warn("Error marshaling the admin API token", "error", err.Error())
		return err
	}

	encryptionKey := ec.EncryptionKey
	if ec.AdminAPIToken != "" && encryptionKey == "" {
		p.client.Log.Warn("Encryption key required to encrypt admin API token")
		return errors.New("failed to encrypt admin token. Encryption key not generated")
	}

	encryptedAdminAPIToken, err := encrypt(jsonBytes, []byte(encryptionKey))
	if err != nil {
		p.client.Log.Warn("Error encrypting the admin API token", "error", err.Error())
		return err
	}
	ec.AdminAPIToken = string(encryptedAdminAPIToken)

<<<<<<< HEAD
	duration, err := strconv.Atoi(ec.ThreadedJiraCommentSubscriptionDuration)
	if err != nil {
		return errors.New("error converting comment post reply duration to integer")
	}
	if duration < 0 {
		return errors.New("comment post reply duration cannot be negative")
=======
	if ec.TeamIDs != "" {
		teamListData := strings.Split(ec.TeamIDs, ",")
		re := regexp.MustCompile(`^\[(.*?)\]\((.*?)\)$`)

		var teamIDList []TeamList
		var errorPrinted bool
		var acceptedLength int

		for _, item := range teamListData {
			item = strings.TrimSpace(item)
			match := re.FindStringSubmatch(item)

			if len(match) != 3 {
				if !errorPrinted {
					p.client.Log.Warn("Please provide a valid list of team name and ID")
					errorPrinted = true
				}
				continue
			}

			teamName := strings.TrimSpace(match[1])
			teamID := strings.TrimSpace(match[2])

			if teamName == "" || !isValidUUIDv4(teamID) {
				if !errorPrinted {
					p.client.Log.Warn("Please provide a valid list of team name and ID")
					errorPrinted = true
				}

				continue
			}

			teamIDList = append(teamIDList, TeamList{
				Name: teamName,
				ID:   teamID,
			})

			// Add length for accepted entry:
			acceptedLength += len(teamName) + len(teamID) + 4 // +4 for [ ] ( )
		}

		// Add length for commas (only between items)
		if len(teamIDList) > 0 {
			acceptedLength += len(teamIDList) - 1
		}

		if acceptedLength != len(ec.TeamIDs) {
			p.client.Log.Warn("Some team entries were invalid and ignored")
		}

		ec.TeamIDList = teamIDList
>>>>>>> 1eeaeded
	}

	prev := p.getConfig()
	p.updateConfig(func(conf *config) {
		conf.externalConfig = ec
		conf.maxAttachmentSize = maxAttachmentSize
	})

	// OnConfigurationChanged is first called before the plugin is activated,
	// in this case don't register the command, let Activate do it, it has the instanceStore.
	// TODO: consider moving (some? stores? all?) initialization into the first OnConfig instead of OnActivate.
	if prev.EnableAutocomplete != ec.EnableAutocomplete && p.instanceStore != nil {
		instances, err := p.instanceStore.LoadInstances()
		if err != nil {
			return err
		}
		err = p.registerJiraCommand(ec.EnableAutocomplete, instances.Len() > 1)
		if err != nil {
			return err
		}
	}

	// create new tracker on each configuration change
	if p.tracker != nil {
		p.tracker.ReloadConfig(telemetry.NewTrackerConfig(p.API.GetConfig()))
	}

	return nil
}

func (p *Plugin) OnDeactivate() error {
	// close the tracker on plugin deactivation
	if p.telemetryClient != nil {
		err := p.telemetryClient.Close()
		if err != nil {
			return errors.Wrap(err, "OnDeactivate: Failed to close telemetryClient")
		}
	}
	return nil
}

func (p *Plugin) OnActivate() error {
	store := NewStore(p)
	p.instanceStore = store
	p.userStore = store
	p.secretsStore = store
	p.otsStore = store
	p.client = pluginapi.NewClient(p.API, p.Driver)

	p.initializeRouter()

	bundlePath, err := p.client.System.GetBundlePath()
	if err != nil {
		return errors.Wrap(err, "couldn't get bundle path")
	}

	botUserID, err := p.client.Bot.EnsureBot(&model.Bot{
		OwnerId:     manifest.Id, // Workaround to support older server version affected by https://github.com/mattermost/mattermost-server/pull/21560
		Username:    botUserName,
		DisplayName: botDisplayName,
		Description: botDescription,
	}, pluginapi.ProfileImagePath(filepath.Join("assets", "profile.png")))
	if err != nil {
		return errors.Wrap(err, "failed to ensure bot account")
	}

	mattermostSiteURL := ""
	ptr := p.client.Configuration.GetConfig().ServiceSettings.SiteURL
	if ptr != nil {
		mattermostSiteURL = *ptr
	} else {
		return errors.New("please configure the Mattermost server's SiteURL, then restart the plugin.")
	}

	err = p.setDefaultConfiguration()
	if err != nil {
		return errors.Wrap(err, "failed to set default configuration")
	}

	rsaKey, err := p.secretsStore.EnsureRSAKey()
	if err != nil {
		return errors.WithMessage(err, "OnActivate: failed to make RSA public key")
	}

	p.updateConfig(func(conf *config) {
		conf.botUserID = botUserID
		conf.mattermostSiteURL = mattermostSiteURL
		conf.rsaKey = rsaKey
	})

	instances, err := MigrateV2Instances(p)
	if err != nil {
		return errors.WithMessage(err, "OnActivate: failed to migrate from previous version of the Jira plugin")
	}

	htmlTemplates, textTemplates, err := p.loadTemplates(filepath.Join(bundlePath, "assets", "templates"))
	if err != nil {
		return err
	}
	p.htmlTemplates = htmlTemplates
	p.textTemplates = textTemplates

	setupFlow, err := p.NewSetupFlow()
	if err != nil {
		return err
	}
	p.setupFlow = setupFlow

	oauth2Flow, err := p.NewOAuth2Flow()
	if err != nil {
		return err
	}
	p.oauth2Flow = oauth2Flow

	// Register /jira command and stash the loaded list of known instances for
	// later (autolink registration).
	err = p.registerJiraCommand(p.getConfig().EnableAutocomplete, instances.Len() > 1)
	if err != nil {
		return errors.Wrap(err, "OnActivate")
	}

	// Create our queue of webhook events waiting to be processed.
	p.webhookQueue = make(chan *webhookMessage, WebhookBufferSize)

	// Spin up our webhook workers.
	for i := 0; i < WebhookMaxProcsPerServer; i++ {
		go webhookWorker{i, p, p.webhookQueue}.work()
	}

	p.enterpriseChecker = enterprise.NewEnterpriseChecker(p.API)

	go func() {
		p.SetupAutolink(instances)
	}()

	p.initializeTelemetry()

	return nil
}

func (p *Plugin) SetupAutolink(instances *Instances) {
	for _, url := range instances.IDs() {
		var instance Instance
		instance, err := p.instanceStore.LoadInstance(url)
		if err != nil {
			continue
		}

		if p.getConfig().AdminAPIToken == "" || p.getConfig().AdminEmail == "" {
			p.client.Log.Info("unable to setup autolink due to missing API Token or Admin Email")
			continue
		}

		switch instance.(type) {
		case *cloudInstance, *cloudOAuthInstance:
		default:
			p.client.Log.Info("only cloud and cloud-oauth instances supported for autolink")
			continue
		}

		var status *model.PluginStatus
		status, err = p.client.Plugin.GetPluginStatus(autolinkPluginID)
		if err != nil {
			p.client.Log.Warn("OnActivate: Autolink plugin unavailable. API returned error", "error", err.Error())
			continue
		}

		if status.State != model.PluginStateRunning {
			p.client.Log.Warn("OnActivate: Autolink plugin unavailable. Plugin is not running", "status", status)
			continue
		}

		switch instance := instance.(type) {
		case *cloudInstance:
			if err = p.AddAutolinksForCloudInstance(instance); err != nil {
				p.client.Log.Info("could not install autolinks for cloud instance", "instance", instance.BaseURL, "error", err.Error())
			} else {
				p.client.Log.Info("successfully installed autolinks for cloud instance", "instance", instance.BaseURL)
			}
		case *cloudOAuthInstance:
			if err = p.AddAutolinksForCloudOAuthInstance(instance); err != nil {
				p.client.Log.Info("could not install autolinks for cloud-oauth instance", "instance", instance.JiraBaseURL, "error", err.Error())
			} else {
				p.client.Log.Info("successfully installed autolinks for cloud-oauth instance", "instance", instance.JiraBaseURL)
			}
		}
	}
}

func (p *Plugin) AddAutolinksForCloudInstance(ci *cloudInstance) error {
	client, err := ci.getClientForBot()
	if err != nil {
		return fmt.Errorf("unable to get jira client for server: %w", err)
	}

	plist, err := jiraCloudClient{JiraClient{Jira: client}}.ListProjects("", -1, false)
	if err != nil {
		return fmt.Errorf("unable to get project keys: %w", err)
	}

	return p.AddAutoLinkForProjects(plist, ci.BaseURL)
}

func (p *Plugin) AddAutolinksForCloudOAuthInstance(coi *cloudOAuthInstance) error {
	plist, err := p.GetProjectListWithAPIToken(string(coi.InstanceID))
	if err != nil {
		return fmt.Errorf("error getting project list: %w", err)
	}

	return p.AddAutoLinkForProjects(*plist, coi.JiraBaseURL)
}

func (p *Plugin) AddAutoLinkForProjects(plist jira.ProjectList, baseURL string) error {
	var err error
	for _, proj := range plist {
		key := proj.Key
		err = p.AddAutolinks(key, baseURL)
	}
	if err != nil {
		return fmt.Errorf("some keys were not installed: %w", err)
	}

	return nil
}

func (p *Plugin) AddAutolinks(key, baseURL string) error {
	baseURL = strings.TrimRight(baseURL, "/")
	installList := []autolink.Autolink{
		{
			Name:     key + " key to link for " + baseURL,
			Pattern:  `(` + key + `)(-)(?P<jira_id>\d+)`,
			Template: `[` + key + `-${jira_id}](` + baseURL + `/browse/` + key + `-${jira_id})`,
		},
		{
			Name:     key + " link to key for " + baseURL,
			Pattern:  `(` + strings.ReplaceAll(baseURL, ".", `\.`) + `/browse/)(` + key + `)(-)(?P<jira_id>\d+)`,
			Template: `[` + key + `-${jira_id}](` + baseURL + `/browse/` + key + `-${jira_id})`,
		},
	}

	client := autolinkclient.NewClientPlugin(p.API)
	if err := client.Add(installList...); err != nil {
		// Do not return an error if the status code is 304 (indicating that the autolink for this project is already installed).
		if !strings.Contains(err.Error(), `Error: 304, {"status": "OK"}`) {
			return fmt.Errorf("unable to add autolinks: %w", err)
		}
	}

	return nil
}

var regexpNonAlnum = regexp.MustCompile("[^a-zA-Z0-9]+")

func (p *Plugin) GetPluginKey() string {
	sURL := p.GetSiteURL()
	prefix := "mattermost_"
	escaped := regexpNonAlnum.ReplaceAllString(sURL, "_")

	start := len(escaped) - int(math.Min(float64(len(escaped)), 32))
	return prefix + escaped[start:]
}

func (p *Plugin) GetPluginURLPath() string {
	return "/plugins/" + manifest.Id
}

func (p *Plugin) GetPluginURL() string {
	return strings.TrimRight(p.GetSiteURL(), "/") + p.GetPluginURLPath()
}

func (p *Plugin) GetSiteURL() string {
	return p.getConfig().mattermostSiteURL
}

func (p *Plugin) CreateFullURLPath(extensionPath string) string {
	return fmt.Sprintf("%s%s%s", p.GetSiteURL(), p.GetPluginURLPath(), extensionPath)
}

func (p *Plugin) debugf(f string, args ...interface{}) {
	p.client.Log.Debug(fmt.Sprintf(f, args...))
}

func (p *Plugin) infof(f string, args ...interface{}) {
	p.client.Log.Info(fmt.Sprintf(f, args...))
}

func (p *Plugin) errorf(f string, args ...interface{}) {
	p.client.Log.Error(fmt.Sprintf(f, args...))
}

func (p *Plugin) CheckSiteURL() error {
	ustr := p.GetSiteURL()
	if ustr == "" {
		return errors.New("Mattermost SITEURL must not be empty.")
	}
	u, err := url.Parse(ustr)
	if err != nil {
		return errors.WithMessage(err, "invalid SITEURL")
	}
	if u.Hostname() == "localhost" {
		return errors.Errorf("Using %s as your Mattermost SiteURL is not permitted, as the URL is not reachable from Jira. If you are using Jira Cloud, please make sure your URL is reachable from the public internet.", ustr)
	}
	return nil
}

func (p *Plugin) storeConfig(ec externalConfig) error {
	var out map[string]interface{}
	data, err := json.Marshal(ec)
	if err != nil {
		return err
	}
	err = json.Unmarshal(data, &out)
	if err != nil {
		return err
	}

	return p.client.Configuration.SavePluginConfig(out)
}

func generateSecret() (string, error) {
	b := make([]byte, 256)
	_, err := rand.Read(b)
	if err != nil {
		return "", err
	}
	s := base64.RawStdEncoding.EncodeToString(b)

	s = s[:32]

	return s, nil
}

func (c *externalConfig) setDefaults() (bool, error) {
	changed := false

	if c.Secret == "" {
		secret, err := generateSecret()
		if err != nil {
			return false, err
		}
		c.Secret = secret
		changed = true
	}

	if c.EncryptionKey == "" {
		encryptionKey, err := generateSecret()
		if err != nil {
			return false, err
		}
		c.EncryptionKey = encryptionKey
		changed = true
	}

	return changed, nil
}

func (p *Plugin) setDefaultConfiguration() error {
	ec := externalConfig{}
	err := p.client.Configuration.LoadPluginConfiguration(&ec)
	if err != nil {
		return errors.WithMessage(err, "failed to load plugin configuration")
	}

	changed, err := ec.setDefaults()
	if err != nil {
		return err
	}

	if changed {
		err := p.storeConfig(ec)
		if err != nil {
			return err
		}
	}

	return nil
}

func (p *Plugin) OnInstall(c *plugin.Context, event model.OnInstallEvent) error {
	instances, err := p.instanceStore.LoadInstances()
	if err != nil {
		return err
	}

	if instances.Len() == 0 {
		return p.setupFlow.ForUser(event.UserId).Start(nil)
	}

	return nil
}<|MERGE_RESOLUTION|>--- conflicted
+++ resolved
@@ -93,10 +93,9 @@
 	// Email of the admin
 	AdminEmail string
 
-<<<<<<< HEAD
 	// Number of days Jira comments will be posted as threaded replies instead of new post
 	ThreadedJiraCommentSubscriptionDuration string `json:"threadedjiracommentsubscriptionduration"`
-=======
+
 	// Comma separated list of Team IDs and name to be used for filtering subscription on the basis of teams. Ex: [team-1-name](team-1-id),[team-2-name](team-2-id)
 	TeamIDs string `json:"teamids"`
 
@@ -106,7 +105,6 @@
 type TeamList struct {
 	Name string
 	ID   string
->>>>>>> 1eeaeded
 }
 
 const defaultMaxAttachmentSize = types.ByteSize(100 * 1024 * 1024) // 100Mb
@@ -231,14 +229,14 @@
 	}
 	ec.AdminAPIToken = string(encryptedAdminAPIToken)
 
-<<<<<<< HEAD
 	duration, err := strconv.Atoi(ec.ThreadedJiraCommentSubscriptionDuration)
 	if err != nil {
 		return errors.New("error converting comment post reply duration to integer")
 	}
 	if duration < 0 {
 		return errors.New("comment post reply duration cannot be negative")
-=======
+	}
+
 	if ec.TeamIDs != "" {
 		teamListData := strings.Split(ec.TeamIDs, ",")
 		re := regexp.MustCompile(`^\[(.*?)\]\((.*?)\)$`)
@@ -290,7 +288,6 @@
 		}
 
 		ec.TeamIDList = teamIDList
->>>>>>> 1eeaeded
 	}
 
 	prev := p.getConfig()
