--- conflicted
+++ resolved
@@ -92,10 +92,7 @@
 	AdminAPIToken string `json:"adminapitoken"`
 
 	// Email of the admin
-<<<<<<< HEAD
 	AdminEmail string `json:"adminemail"`
-=======
-	AdminEmail string
 
 	// Comma separated list of Team IDs and name to be used for filtering subscription on the basis of teams. Ex: [team-1-name](team-1-id),[team-2-name](team-2-id)
 	TeamIDs string `json:"teamids"`
@@ -106,7 +103,6 @@
 type TeamList struct {
 	Name string
 	ID   string
->>>>>>> 1eeaeded
 }
 
 const defaultMaxAttachmentSize = types.ByteSize(100 * 1024 * 1024) // 100Mb
