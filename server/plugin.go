--- conflicted
+++ resolved
@@ -32,11 +32,7 @@
 
 	"github.com/mattermost/mattermost-plugin-jira/server/enterprise"
 	"github.com/mattermost/mattermost-plugin-jira/server/utils"
-<<<<<<< HEAD
-	"github.com/mattermost/mattermost-plugin-jira/server/utils/telemetry"
 	"github.com/mattermost/mattermost-plugin-jira/server/utils/types"
-=======
->>>>>>> f986c159
 )
 
 const (
@@ -444,7 +440,6 @@
 	return nil
 }
 
-<<<<<<< HEAD
 func (p *Plugin) GetWebhookURL(jiraURL string, teamID, channelID string) (subURL, legacyURL string, err error) {
 	cf := p.getConfig()
 
@@ -511,7 +506,8 @@
 	}
 
 	return
-=======
+}
+
 func (p *Plugin) storeConfig(ec externalConfig) error {
 	var out map[string]interface{}
 	data, err := json.Marshal(ec)
@@ -640,5 +636,11 @@
 	}
 
 	return nil
->>>>>>> f986c159
+}
+
+func (p *Plugin) getSubscriptionsWebhookURL(instanceID types.ID) string {
+	cf := p.getConfig()
+	v := url.Values{}
+	v.Add("secret", cf.Secret)
+	return p.GetPluginURL() + instancePath(routeAPISubscribeWebhook, instanceID) + "?" + v.Encode()
 }