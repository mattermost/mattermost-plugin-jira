--- conflicted
+++ resolved
@@ -22,20 +22,14 @@
 	"github.com/gorilla/mux"
 	"github.com/pkg/errors"
 
-	jira "github.com/andygrunwald/go-jira"
 	"github.com/mattermost/mattermost/server/public/model"
 	"github.com/mattermost/mattermost/server/public/plugin"
 	"github.com/mattermost/mattermost/server/public/pluginapi"
 	"github.com/mattermost/mattermost/server/public/pluginapi/cluster"
 	"github.com/mattermost/mattermost/server/public/pluginapi/experimental/flow"
 
-<<<<<<< HEAD
-	"github.com/brightscout/mattermost-plugin-autolink/server/autolink"
-	"github.com/brightscout/mattermost-plugin-autolink/server/autolinkclient"
-=======
 	"github.com/mattermost-community/mattermost-plugin-autolink/server/autolink"
 	"github.com/mattermost-community/mattermost-plugin-autolink/server/autolinkclient"
->>>>>>> cf5f59c8
 
 	"github.com/mattermost/mattermost-plugin-jira/server/enterprise"
 	"github.com/mattermost/mattermost-plugin-jira/server/telemetry"
@@ -435,9 +429,6 @@
 		return fmt.Errorf("unable to get project keys: %w", err)
 	}
 
-<<<<<<< HEAD
-	if err = p.AddAutolinks(plist, ci.BaseURL); err != nil {
-=======
 	return p.AddAutoLinkForProjects(plist, ci.BaseURL)
 }
 
@@ -457,14 +448,13 @@
 		err = p.AddAutolinks(key, baseURL)
 	}
 	if err != nil {
->>>>>>> cf5f59c8
 		return fmt.Errorf("some keys were not installed: %w", err)
 	}
 
 	return nil
 }
 
-func (p *Plugin) AddAutolinks(projectList jira.ProjectList, baseURL string) error {
+func (p *Plugin) AddAutolinks(key string, baseURL string) error {
 	baseURL = strings.TrimRight(baseURL, "/")
 	var replacedBaseURL = `(` + strings.ReplaceAll(baseURL, ".", `\.`)
 	installList := []autolink.Autolink{
@@ -478,16 +468,11 @@
 			Pattern:  replacedBaseURL + patternIssueLinkEndpoint,
 			Template: templateViewIssue + baseURL + templateIssueLinkEndpoint,
 		},
-	}
-
-<<<<<<< HEAD
-	for _, project := range projectList {
-		key := project.Key
-		installList = append(installList, autolink.Autolink{
+		{
 			Name:     key + " key to link for " + baseURL,
 			Pattern:  `(` + key + `)(-)(?P<jira_id>\d+)`,
 			Template: `[` + key + `-${jira_id}](` + baseURL + `/browse/` + key + `-${jira_id})`,
-		})
+		},
 	}
 
 	if len(installList) > 0 {
@@ -508,13 +493,10 @@
 
 		// Creating the new autolinks
 		if err := client.Add(installList...); err != nil {
-=======
-	client := autolinkclient.NewClientPlugin(p.API)
-	if err := client.Add(installList...); err != nil {
-		// Do not return an error if the status code is 304 (indicating that the autolink for this project is already installed).
-		if !strings.Contains(err.Error(), `Error: 304, {"status": "OK"}`) {
->>>>>>> cf5f59c8
-			return fmt.Errorf("unable to add autolinks: %w", err)
+			// Do not return an error if the status code is 304 (indicating that the autolink for this project is already installed).
+			if !strings.Contains(err.Error(), `Error: 304, {"status": "OK"}`) {
+				return fmt.Errorf("unable to add autolinks: %w", err)
+			}
 		}
 	}
 
