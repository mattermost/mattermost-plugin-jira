--- conflicted
+++ resolved
@@ -93,11 +93,7 @@
 	AdminEmail string
 }
 
-<<<<<<< HEAD
-const defaultMaxAttachmentSize = types.ByteSize(10 * 1024 * 1024) // 10Mb
-=======
 const defaultMaxAttachmentSize = utils.ByteSize(100 * 1024 * 1024) // 100Mb
->>>>>>> cf5f59c8
 
 type config struct {
 	// externalConfig caches values from the plugin's settings in the server's config.json
