// Copyright (c) 2017-present Mattermost, Inc. All Rights Reserved.
// See License for license information.

package main

import (
	"crypto/rand"
	"crypto/rsa"
	"encoding/base64"
	"encoding/json"
	"fmt"
	"math"
	"net/url"
	"path/filepath"
	"regexp"
	"strings"
	"sync"
	"text/template"

	"github.com/gorilla/mux"
	"github.com/pkg/errors"

	pluginapi "github.com/mattermost/mattermost-plugin-api"
	"github.com/mattermost/mattermost-plugin-api/experimental/flow"
	"github.com/mattermost/mattermost-plugin-api/experimental/telemetry"
	"github.com/mattermost/mattermost-server/v6/model"
	"github.com/mattermost/mattermost-server/v6/plugin"

	"github.com/mattermost/mattermost-plugin-autolink/server/autolink"
	"github.com/mattermost/mattermost-plugin-autolink/server/autolinkclient"

	"github.com/mattermost/mattermost-plugin-jira/server/enterprise"
	"github.com/mattermost/mattermost-plugin-jira/server/utils"
)

const (
	botUserName    = "jira"
	botDisplayName = "Jira"
	botDescription = "Created by the Jira Plugin."

	autolinkPluginID = "mattermost-autolink"

	// Move these two to the plugin settings if admins need to adjust them.
	WebhookMaxProcsPerServer = 20
	WebhookBufferSize        = 10000
	PluginRepo               = "https://github.com/mattermost/mattermost-plugin-jira"
)

var BuildHash = ""
var BuildHashShort = ""
var BuildDate = ""

type externalConfig struct {
	// Setting to turn on/off the webapp components of this plugin
	EnableJiraUI bool `json:"enablejiraui"`

	// Webhook secret
	Secret string `json:"secret"`

	// What MM roles that can create subscriptions
	RolesAllowedToEditJiraSubscriptions string

	// Comma separated list of jira groups with permission. Empty is all.
	GroupsAllowedToEditJiraSubscriptions string

	// Maximum attachment size allowed to be uploaded to Jira, can be a
	// number, optionally followed by one of [b, kb, mb, gb, tb]
	MaxAttachmentSize string

	// Additional Help Text to be shown in the output of '/jira help' command
	JiraAdminAdditionalHelpText string

	// Hide issue descriptions and comments in Webhook and Subscription messages
	HideDecriptionComment bool

	// Enable slash command autocomplete
	EnableAutocomplete bool

	// Enable Webhook Event Logging
	EnableWebhookEventLogging bool

	// Display subscription name in notifications
	DisplaySubscriptionNameInNotifications bool
}

const defaultMaxAttachmentSize = utils.ByteSize(10 * 1024 * 1024) // 10Mb

type config struct {
	// externalConfig caches values from the plugin's settings in the server's config.json
	externalConfig

	// user ID of the bot account
	botUserID string

	// Maximum attachment size allowed to be uploaded to Jira
	maxAttachmentSize utils.ByteSize

	mattermostSiteURL string
	rsaKey            *rsa.PrivateKey
}

type Plugin struct {
	plugin.MattermostPlugin
	client *pluginapi.Client

	// configuration and a muttex to control concurrent access
	conf     config
	confLock sync.RWMutex

	instanceStore InstanceStore
	userStore     UserStore
	otsStore      OTSStore
	secretsStore  SecretsStore

	setupFlow *flow.Flow

	router *mux.Router

	// Generated once, then cached in the database, and here deserialized
	RSAKey *rsa.PrivateKey `json:",omitempty"`

	// templates are loaded on startup
	templates map[string]*template.Template

	// channel to distribute work to the webhook processors
	webhookQueue chan *webhookMessage

	// telemetry client
	telemetryClient telemetry.Client

	// telemetry Tracker
	tracker telemetry.Tracker

	// service that determines if this Mattermost instance has access to
	// enterprise features
	enterpriseChecker enterprise.Checker
}

func (p *Plugin) getConfig() config {
	p.confLock.RLock()
	defer p.confLock.RUnlock()
	return p.conf
}

func (p *Plugin) updateConfig(f func(conf *config)) config {
	p.confLock.Lock()
	defer p.confLock.Unlock()

	f(&p.conf)
	return p.conf
}

// OnConfigurationChange is invoked when configuration changes may have been made.
func (p *Plugin) OnConfigurationChange() error {
	// Load the public configuration fields from the Mattermost server configuration.
	ec := externalConfig{}
	if p.client == nil {
		p.client = pluginapi.NewClient(p.API, p.Driver)
	}
	err := p.client.Configuration.LoadPluginConfiguration(&ec)
	if err != nil {
		return errors.WithMessage(err, "failed to load plugin configuration")
	}

	ec.MaxAttachmentSize = strings.TrimSpace(ec.MaxAttachmentSize)
	maxAttachmentSize := defaultMaxAttachmentSize
	if len(ec.MaxAttachmentSize) > 0 {
		maxAttachmentSize, err = utils.ParseByteSize(ec.MaxAttachmentSize)
		if err != nil {
			return errors.WithMessage(err, "failed to load plugin configuration")
		}
	}

	prev := p.getConfig()
	p.updateConfig(func(conf *config) {
		conf.externalConfig = ec
		conf.maxAttachmentSize = maxAttachmentSize
	})

	// OnConfigurationChanged is first called before the plugin is activated,
	// in this case don't register the command, let Activate do it, it has the instanceStore.
	// TODO: consider moving (some? stores? all?) initialization into the first OnConfig instead of OnActivate.
	if prev.EnableAutocomplete != ec.EnableAutocomplete && p.instanceStore != nil {
		instances, err := p.instanceStore.LoadInstances()
		if err != nil {
			return err
		}
		err = p.registerJiraCommand(ec.EnableAutocomplete, instances.Len() > 1)
		if err != nil {
			return err
		}
	}

	diagnostics := false
	if p.client.Configuration.GetConfig().LogSettings.EnableDiagnostics != nil {
		diagnostics = *p.client.Configuration.GetConfig().LogSettings.EnableDiagnostics
	}

	// create new tracker on each configuration change
	p.tracker = telemetry.NewTracker(
		p.telemetryClient,
		p.client.System.GetDiagnosticID(),
		p.client.System.GetServerVersion(),
		manifest.ID,
		manifest.Version,
		"jira",
		diagnostics,
	)

	return nil
}

func (p *Plugin) OnDeactivate() error {
	// close the tracker on plugin deactivation
	if p.telemetryClient != nil {
		err := p.telemetryClient.Close()
		if err != nil {
			return errors.Wrap(err, "OnDeactivate: Failed to close telemetryClient")
		}
	}
	return nil
}

func (p *Plugin) OnActivate() error {
	store := NewStore(p)
	p.instanceStore = store
	p.userStore = store
	p.secretsStore = store
	p.otsStore = store
<<<<<<< HEAD
	p.gorillaRouter = mux.NewRouter()
=======
	p.client = pluginapi.NewClient(p.API, p.Driver)

	p.initializeRouter()
>>>>>>> a8167cca

	bundlePath, err := p.client.System.GetBundlePath()
	if err != nil {
		return errors.Wrap(err, "couldn't get bundle path")
	}

	botUserID, err := p.client.Bot.EnsureBot(&model.Bot{
		Username:    botUserName,
		DisplayName: botDisplayName,
		Description: botDescription,
	}, pluginapi.ProfileImagePath(filepath.Join("assets", "profile.png")))
	if err != nil {
		return errors.Wrap(err, "failed to ensure bot account")
	}

	mattermostSiteURL := ""
	ptr := p.client.Configuration.GetConfig().ServiceSettings.SiteURL
	if ptr != nil {
		mattermostSiteURL = *ptr
	}

	err = p.setDefaultConfiguration()
	if err != nil {
		return errors.Wrap(err, "failed to set default configuration")
	}

	rsaKey, err := p.secretsStore.EnsureRSAKey()
	if err != nil {
		return errors.WithMessage(err, "OnActivate: failed to make RSA public key")
	}

	p.updateConfig(func(conf *config) {
		conf.botUserID = botUserID
		conf.mattermostSiteURL = mattermostSiteURL
		conf.rsaKey = rsaKey
	})

	instances, err := MigrateV2Instances(p)
	if err != nil {
		return errors.WithMessage(err, "OnActivate: failed to migrate from previous version of the Jira plugin")
	}

	templates, err := p.loadTemplates(filepath.Join(bundlePath, "assets", "templates"))
	if err != nil {
		return err
	}
	p.templates = templates

	p.setupFlow = p.NewSetupFlow()

	// Register /jira command and stash the loaded list of known instances for
	// later (autolink registration).
	err = p.registerJiraCommand(p.getConfig().EnableAutocomplete, instances.Len() > 1)
	if err != nil {
		return errors.Wrap(err, "OnActivate")
	}

	// Create our queue of webhook events waiting to be processed.
	p.webhookQueue = make(chan *webhookMessage, WebhookBufferSize)

	// Spin up our webhook workers.
	for i := 0; i < WebhookMaxProcsPerServer; i++ {
		go webhookWorker{i, p, p.webhookQueue}.work()
	}

	p.enterpriseChecker = enterprise.NewEnterpriseChecker(p.API)

	go func() {
		for _, url := range instances.IDs() {
			var instance Instance
			instance, err = p.instanceStore.LoadInstance(url)
			if err != nil {
				continue
			}

			ci, ok := instance.(*cloudInstance)
			if !ok {
				p.client.Log.Info("only cloud instances supported for autolink", "err", err)
				continue
			}
			var status *model.PluginStatus
			status, err = p.client.Plugin.GetPluginStatus(autolinkPluginID)
			if err != nil {
				p.client.Log.Warn("OnActivate: Autolink plugin unavailable. API returned error", "error", err.Error())
				continue
			}
			if status.State != model.PluginStateRunning {
				p.client.Log.Warn("OnActivate: Autolink plugin unavailable. Plugin is not running", "status", status)
				continue
			}

			if err = p.AddAutolinksForCloudInstance(ci); err != nil {
				p.client.Log.Info("could not install autolinks for cloud instance", "instance", ci.BaseURL, "err", err)
				continue
			}
		}
	}()

	// initialize the rudder client once on activation
	p.telemetryClient, err = telemetry.NewRudderClient()
	if err != nil {
		p.client.Log.Error("Cannot create telemetry client. err=%v", err)
	}

	return nil
}

func (p *Plugin) AddAutolinksForCloudInstance(ci *cloudInstance) error {
	client, err := ci.getClientForBot()
	if err != nil {
		return fmt.Errorf("unable to get jira client for server: %w", err)
	}

	plist, err := jiraCloudClient{JiraClient{Jira: client}}.ListProjects("", -1, false)
	if err != nil {
		return fmt.Errorf("unable to get project keys: %w", err)
	}

	for _, proj := range plist {
		key := proj.Key
		err = p.AddAutolinks(key, ci.BaseURL)
	}
	if err != nil {
		return fmt.Errorf("some keys were not installed: %w", err)
	}

	return nil
}

func (p *Plugin) AddAutolinks(key, baseURL string) error {
	baseURL = strings.TrimRight(baseURL, "/")
	installList := []autolink.Autolink{
		{
			Name:     key + " key to link for " + baseURL,
			Pattern:  `(` + key + `)(-)(?P<jira_id>\d+)`,
			Template: `[` + key + `-${jira_id}](` + baseURL + `/browse/` + key + `-${jira_id})`,
		},
		{
			Name:     key + " link to key for " + baseURL,
			Pattern:  `(` + strings.ReplaceAll(baseURL, ".", `\.`) + `/browse/)(` + key + `)(-)(?P<jira_id>\d+)`,
			Template: `[` + key + `-${jira_id}](` + baseURL + `/browse/` + key + `-${jira_id})`,
		},
	}

	client := autolinkclient.NewClientPlugin(p.API)
	if err := client.Add(installList...); err != nil {
		return fmt.Errorf("unable to add autolinks: %w", err)
	}

	return nil
}

var regexpNonAlnum = regexp.MustCompile("[^a-zA-Z0-9]+")

func (p *Plugin) GetPluginKey() string {
	sURL := p.GetSiteURL()
	prefix := "mattermost_"
	escaped := regexpNonAlnum.ReplaceAllString(sURL, "_")

	start := len(escaped) - int(math.Min(float64(len(escaped)), 32))
	return prefix + escaped[start:]
}

func (p *Plugin) GetPluginURLPath() string {
	return "/plugins/" + manifest.ID
}

func (p *Plugin) GetPluginURL() string {
	return strings.TrimRight(p.GetSiteURL(), "/") + p.GetPluginURLPath()
}

func (p *Plugin) GetSiteURL() string {
	return p.getConfig().mattermostSiteURL
}

func (p *Plugin) debugf(f string, args ...interface{}) {
	p.client.Log.Debug(fmt.Sprintf(f, args...))
}

func (p *Plugin) infof(f string, args ...interface{}) {
	p.client.Log.Info(fmt.Sprintf(f, args...))
}

func (p *Plugin) errorf(f string, args ...interface{}) {
	p.client.Log.Error(fmt.Sprintf(f, args...))
}

func (p *Plugin) CheckSiteURL() error {
	ustr := p.GetSiteURL()
	if ustr == "" {
		return errors.New("Mattermost SITEURL must not be empty.")
	}
	u, err := url.Parse(ustr)
	if err != nil {
		return errors.WithMessage(err, "invalid SITEURL")
	}
	if u.Hostname() == "localhost" {
		return errors.Errorf("Using %s as your Mattermost SiteURL is not permitted, as the URL is not reachable from Jira. If you are using Jira Cloud, please make sure your URL is reachable from the public internet.", ustr)
	}
	return nil
}

func (p *Plugin) storeConfig(ec externalConfig) error {
	var out map[string]interface{}
	data, err := json.Marshal(ec)
	if err != nil {
		return err
	}
	err = json.Unmarshal(data, &out)
	if err != nil {
		return err
	}

	return p.client.Configuration.SavePluginConfig(out)
}

func generateSecret() (string, error) {
	b := make([]byte, 256)
	_, err := rand.Read(b)
	if err != nil {
		return "", err
	}
	s := base64.RawStdEncoding.EncodeToString(b)

	s = s[:32]

	return s, nil
}

func (c *externalConfig) setDefaults() (bool, error) {
	changed := false

	if c.Secret == "" {
		secret, err := generateSecret()
		if err != nil {
			return false, err
		}
		c.Secret = secret
		changed = true
	}

	return changed, nil
}

func (p *Plugin) setDefaultConfiguration() error {
	ec := p.getConfig().externalConfig
	changed, err := ec.setDefaults()
	if err != nil {
		return err
	}

	if changed {
		err := p.storeConfig(ec)
		if err != nil {
			return err
		}
	}

	return nil
}

func (p *Plugin) OnInstall(c *plugin.Context, event model.OnInstallEvent) error {
	instances, err := p.instanceStore.LoadInstances()
	if err != nil {
		return err
	}

	if instances.Len() == 0 {
		return p.setupFlow.ForUser(event.UserId).Start(nil)
	}

	return nil
}<|MERGE_RESOLUTION|>--- conflicted
+++ resolved
@@ -227,13 +227,9 @@
 	p.userStore = store
 	p.secretsStore = store
 	p.otsStore = store
-<<<<<<< HEAD
-	p.gorillaRouter = mux.NewRouter()
-=======
 	p.client = pluginapi.NewClient(p.API, p.Driver)
 
 	p.initializeRouter()
->>>>>>> a8167cca
 
 	bundlePath, err := p.client.System.GetBundlePath()
 	if err != nil {
