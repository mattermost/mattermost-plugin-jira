// Copyright (c) 2017-present Mattermost, Inc. All Rights Reserved.
// See License for license information.

package main

import (
	"crypto/rand"
	"crypto/rsa"
	"encoding/base64"
	"encoding/json"
	"fmt"
	"math"
	"net/url"
	"path/filepath"
	"regexp"
	"strings"
	"sync"
	"text/template"

	"github.com/gorilla/mux"
	"github.com/pkg/errors"

	pluginapi "github.com/mattermost/mattermost-plugin-api"
	"github.com/mattermost/mattermost-plugin-api/experimental/flow"
	"github.com/mattermost/mattermost-plugin-api/experimental/telemetry"
	"github.com/mattermost/mattermost-server/v6/model"
	"github.com/mattermost/mattermost-server/v6/plugin"

	"github.com/mattermost/mattermost-plugin-autolink/server/autolink"
	"github.com/mattermost/mattermost-plugin-autolink/server/autolinkclient"

	"github.com/mattermost/mattermost-plugin-jira/server/enterprise"
	"github.com/mattermost/mattermost-plugin-jira/server/utils"
)

const (
	botUserName    = "jira"
	botDisplayName = "Jira"
	botDescription = "Created by the Jira Plugin."

	autolinkPluginID = "mattermost-autolink"

	// Move these two to the plugin settings if admins need to adjust them.
	WebhookMaxProcsPerServer = 20
	WebhookBufferSize        = 10000
	PluginRepo               = "https://github.com/mattermost/mattermost-plugin-jira"
)

var BuildHash = ""
var BuildHashShort = ""
var BuildDate = ""

type externalConfig struct {
	// Setting to turn on/off the webapp components of this plugin
	EnableJiraUI bool `json:"enablejiraui"`

	// Webhook secret
	Secret string `json:"secret"`

	// What MM roles that can create subscriptions
	RolesAllowedToEditJiraSubscriptions string

	// Comma separated list of jira groups with permission. Empty is all.
	GroupsAllowedToEditJiraSubscriptions string

	// Maximum attachment size allowed to be uploaded to Jira, can be a
	// number, optionally followed by one of [b, kb, mb, gb, tb]
	MaxAttachmentSize string

	// Additional Help Text to be shown in the output of '/jira help' command
	JiraAdminAdditionalHelpText string

	// Hide issue descriptions and comments in Webhook and Subscription messages
	HideDecriptionComment bool

	// Enable slash command autocomplete
	EnableAutocomplete bool

	// Enable Webhook Event Logging
	EnableWebhookEventLogging bool

	// Display subscription name in notifications
	DisplaySubscriptionNameInNotifications bool
}

const defaultMaxAttachmentSize = utils.ByteSize(10 * 1024 * 1024) // 10Mb

type config struct {
	// externalConfig caches values from the plugin's settings in the server's config.json
	externalConfig

	// user ID of the bot account
	botUserID string

	// Maximum attachment size allowed to be uploaded to Jira
	maxAttachmentSize utils.ByteSize

	mattermostSiteURL string
	rsaKey            *rsa.PrivateKey
}

type Plugin struct {
	plugin.MattermostPlugin
	client *pluginapi.Client

	// configuration and a muttex to control concurrent access
	conf     config
	confLock sync.RWMutex

	instanceStore InstanceStore
	userStore     UserStore
	otsStore      OTSStore
	secretsStore  SecretsStore

	setupFlow *flow.Flow

	router *mux.Router

	// Generated once, then cached in the database, and here deserialized
	RSAKey *rsa.PrivateKey `json:",omitempty"`

	// templates are loaded on startup
	templates map[string]*template.Template

	// channel to distribute work to the webhook processors
	webhookQueue chan *webhookMessage

	// telemetry client
	telemetryClient telemetry.Client

	// telemetry Tracker
	tracker telemetry.Tracker

	// service that determines if this Mattermost instance has access to
	// enterprise features
	enterpriseChecker enterprise.Checker
}

func (p *Plugin) getConfig() config {
	p.confLock.RLock()
	defer p.confLock.RUnlock()
	return p.conf
}

func (p *Plugin) updateConfig(f func(conf *config)) config {
	p.confLock.Lock()
	defer p.confLock.Unlock()

	f(&p.conf)
	return p.conf
}

// OnConfigurationChange is invoked when configuration changes may have been made.
func (p *Plugin) OnConfigurationChange() error {
	// Load the public configuration fields from the Mattermost server configuration.
	ec := externalConfig{}
	if p.client == nil {
		p.client = pluginapi.NewClient(p.API, p.Driver)
	}
	err := p.client.Configuration.LoadPluginConfiguration(&ec)
	if err != nil {
		return errors.WithMessage(err, "failed to load plugin configuration")
	}

	ec.MaxAttachmentSize = strings.TrimSpace(ec.MaxAttachmentSize)
	maxAttachmentSize := defaultMaxAttachmentSize
	if len(ec.MaxAttachmentSize) > 0 {
		maxAttachmentSize, err = utils.ParseByteSize(ec.MaxAttachmentSize)
		if err != nil {
			return errors.WithMessage(err, "failed to load plugin configuration")
		}
	}

	prev := p.getConfig()
	p.updateConfig(func(conf *config) {
		conf.externalConfig = ec
		conf.maxAttachmentSize = maxAttachmentSize
	})

	// OnConfigurationChanged is first called before the plugin is activated,
	// in this case don't register the command, let Activate do it, it has the instanceStore.
	// TODO: consider moving (some? stores? all?) initialization into the first OnConfig instead of OnActivate.
	if prev.EnableAutocomplete != ec.EnableAutocomplete && p.instanceStore != nil {
		instances, err := p.instanceStore.LoadInstances()
		if err != nil {
			return err
		}
		err = p.registerJiraCommand(ec.EnableAutocomplete, instances.Len() > 1)
		if err != nil {
			return err
		}
	}

<<<<<<< HEAD
	diagnostics := false
	if p.client.Configuration.GetConfig().LogSettings.EnableDiagnostics != nil {
		diagnostics = *p.client.Configuration.GetConfig().LogSettings.EnableDiagnostics
	}

	// create new tracker on each configuration change
	p.tracker = telemetry.NewTracker(
		p.telemetryClient,
		p.client.System.GetDiagnosticID(),
		p.client.System.GetServerVersion(),
		manifest.ID,
		manifest.Version,
		"jira",
		diagnostics,
	)
=======
	// create new tracker on each configuration change
	if p.tracker != nil {
		p.tracker.ReloadConfig(telemetry.NewTrackerConfig(p.API.GetConfig()))
	}
>>>>>>> d6ba56f7

	return nil
}

func (p *Plugin) OnDeactivate() error {
	// close the tracker on plugin deactivation
	if p.telemetryClient != nil {
		err := p.telemetryClient.Close()
		if err != nil {
			return errors.Wrap(err, "OnDeactivate: Failed to close telemetryClient")
		}
	}
	return nil
}

func (p *Plugin) OnActivate() error {
	store := NewStore(p)
	p.instanceStore = store
	p.userStore = store
	p.secretsStore = store
	p.otsStore = store
	p.client = pluginapi.NewClient(p.API, p.Driver)

	p.initializeRouter()

	bundlePath, err := p.client.System.GetBundlePath()
	if err != nil {
		return errors.Wrap(err, "couldn't get bundle path")
	}

	botUserID, err := p.client.Bot.EnsureBot(&model.Bot{
		Username:    botUserName,
		DisplayName: botDisplayName,
		Description: botDescription,
	}, pluginapi.ProfileImagePath(filepath.Join("assets", "profile.png")))
	if err != nil {
		return errors.Wrap(err, "failed to ensure bot account")
	}

	mattermostSiteURL := ""
	ptr := p.client.Configuration.GetConfig().ServiceSettings.SiteURL
	if ptr != nil {
		mattermostSiteURL = *ptr
	}

	err = p.setDefaultConfiguration()
	if err != nil {
		return errors.Wrap(err, "failed to set default configuration")
	}

	rsaKey, err := p.secretsStore.EnsureRSAKey()
	if err != nil {
		return errors.WithMessage(err, "OnActivate: failed to make RSA public key")
	}

	p.updateConfig(func(conf *config) {
		conf.botUserID = botUserID
		conf.mattermostSiteURL = mattermostSiteURL
		conf.rsaKey = rsaKey
	})

	instances, err := MigrateV2Instances(p)
	if err != nil {
		return errors.WithMessage(err, "OnActivate: failed to migrate from previous version of the Jira plugin")
	}

	templates, err := p.loadTemplates(filepath.Join(bundlePath, "assets", "templates"))
	if err != nil {
		return err
	}
	p.templates = templates

	p.setupFlow = p.NewSetupFlow()

	// Register /jira command and stash the loaded list of known instances for
	// later (autolink registration).
	err = p.registerJiraCommand(p.getConfig().EnableAutocomplete, instances.Len() > 1)
	if err != nil {
		return errors.Wrap(err, "OnActivate")
	}

	// Create our queue of webhook events waiting to be processed.
	p.webhookQueue = make(chan *webhookMessage, WebhookBufferSize)

	// Spin up our webhook workers.
	for i := 0; i < WebhookMaxProcsPerServer; i++ {
		go webhookWorker{i, p, p.webhookQueue}.work()
	}

	p.enterpriseChecker = enterprise.NewEnterpriseChecker(p.API)

	go func() {
		for _, url := range instances.IDs() {
			var instance Instance
			instance, err = p.instanceStore.LoadInstance(url)
			if err != nil {
				continue
			}

			ci, ok := instance.(*cloudInstance)
			if !ok {
				p.client.Log.Info("only cloud instances supported for autolink", "err", err)
				continue
			}
			var status *model.PluginStatus
			status, err = p.client.Plugin.GetPluginStatus(autolinkPluginID)
			if err != nil {
				p.client.Log.Warn("OnActivate: Autolink plugin unavailable. API returned error", "error", err.Error())
				continue
			}
			if status.State != model.PluginStateRunning {
				p.client.Log.Warn("OnActivate: Autolink plugin unavailable. Plugin is not running", "status", status)
				continue
			}

			if err = p.AddAutolinksForCloudInstance(ci); err != nil {
				p.client.Log.Info("could not install autolinks for cloud instance", "instance", ci.BaseURL, "err", err)
				continue
			}
		}
	}()

<<<<<<< HEAD
	// initialize the rudder client once on activation
	p.telemetryClient, err = telemetry.NewRudderClient()
	if err != nil {
		p.client.Log.Error("Cannot create telemetry client. err=%v", err)
	}
=======
	p.initializeTelemetry()
>>>>>>> d6ba56f7

	return nil
}

func (p *Plugin) AddAutolinksForCloudInstance(ci *cloudInstance) error {
	client, err := ci.getClientForBot()
	if err != nil {
		return fmt.Errorf("unable to get jira client for server: %w", err)
	}

	plist, err := jiraCloudClient{JiraClient{Jira: client}}.ListProjects("", -1, false)
	if err != nil {
		return fmt.Errorf("unable to get project keys: %w", err)
	}

	for _, proj := range plist {
		key := proj.Key
		err = p.AddAutolinks(key, ci.BaseURL)
	}
	if err != nil {
		return fmt.Errorf("some keys were not installed: %w", err)
	}

	return nil
}

func (p *Plugin) AddAutolinks(key, baseURL string) error {
	baseURL = strings.TrimRight(baseURL, "/")
	installList := []autolink.Autolink{
		{
			Name:     key + " key to link for " + baseURL,
			Pattern:  `(` + key + `)(-)(?P<jira_id>\d+)`,
			Template: `[` + key + `-${jira_id}](` + baseURL + `/browse/` + key + `-${jira_id})`,
		},
		{
			Name:     key + " link to key for " + baseURL,
			Pattern:  `(` + strings.ReplaceAll(baseURL, ".", `\.`) + `/browse/)(` + key + `)(-)(?P<jira_id>\d+)`,
			Template: `[` + key + `-${jira_id}](` + baseURL + `/browse/` + key + `-${jira_id})`,
		},
	}

	client := autolinkclient.NewClientPlugin(p.API)
	if err := client.Add(installList...); err != nil {
		return fmt.Errorf("unable to add autolinks: %w", err)
	}

	return nil
}

var regexpNonAlnum = regexp.MustCompile("[^a-zA-Z0-9]+")

func (p *Plugin) GetPluginKey() string {
	sURL := p.GetSiteURL()
	prefix := "mattermost_"
	escaped := regexpNonAlnum.ReplaceAllString(sURL, "_")

	start := len(escaped) - int(math.Min(float64(len(escaped)), 32))
	return prefix + escaped[start:]
}

func (p *Plugin) GetPluginURLPath() string {
	return "/plugins/" + manifest.ID
}

func (p *Plugin) GetPluginURL() string {
	return strings.TrimRight(p.GetSiteURL(), "/") + p.GetPluginURLPath()
}

func (p *Plugin) GetSiteURL() string {
	return p.getConfig().mattermostSiteURL
}

func (p *Plugin) debugf(f string, args ...interface{}) {
	p.client.Log.Debug(fmt.Sprintf(f, args...))
}

func (p *Plugin) infof(f string, args ...interface{}) {
	p.client.Log.Info(fmt.Sprintf(f, args...))
}

func (p *Plugin) errorf(f string, args ...interface{}) {
	p.client.Log.Error(fmt.Sprintf(f, args...))
}

func (p *Plugin) CheckSiteURL() error {
	ustr := p.GetSiteURL()
	if ustr == "" {
		return errors.New("Mattermost SITEURL must not be empty.")
	}
	u, err := url.Parse(ustr)
	if err != nil {
		return errors.WithMessage(err, "invalid SITEURL")
	}
	if u.Hostname() == "localhost" {
		return errors.Errorf("Using %s as your Mattermost SiteURL is not permitted, as the URL is not reachable from Jira. If you are using Jira Cloud, please make sure your URL is reachable from the public internet.", ustr)
	}
	return nil
}

func (p *Plugin) storeConfig(ec externalConfig) error {
	var out map[string]interface{}
	data, err := json.Marshal(ec)
	if err != nil {
		return err
	}
	err = json.Unmarshal(data, &out)
	if err != nil {
		return err
	}

	return p.client.Configuration.SavePluginConfig(out)
}

func generateSecret() (string, error) {
	b := make([]byte, 256)
	_, err := rand.Read(b)
	if err != nil {
		return "", err
	}
	s := base64.RawStdEncoding.EncodeToString(b)

	s = s[:32]

	return s, nil
}

func (c *externalConfig) setDefaults() (bool, error) {
	changed := false

	if c.Secret == "" {
		secret, err := generateSecret()
		if err != nil {
			return false, err
		}
		c.Secret = secret
		changed = true
	}

	return changed, nil
}

func (p *Plugin) setDefaultConfiguration() error {
	ec := p.getConfig().externalConfig
	changed, err := ec.setDefaults()
	if err != nil {
		return err
	}

	if changed {
		err := p.storeConfig(ec)
		if err != nil {
			return err
		}
	}

	return nil
}

func (p *Plugin) OnInstall(c *plugin.Context, event model.OnInstallEvent) error {
	instances, err := p.instanceStore.LoadInstances()
	if err != nil {
		return err
	}

	if instances.Len() == 0 {
		return p.setupFlow.ForUser(event.UserId).Start(nil)
	}

	return nil
}<|MERGE_RESOLUTION|>--- conflicted
+++ resolved
@@ -191,28 +191,10 @@
 		}
 	}
 
-<<<<<<< HEAD
-	diagnostics := false
-	if p.client.Configuration.GetConfig().LogSettings.EnableDiagnostics != nil {
-		diagnostics = *p.client.Configuration.GetConfig().LogSettings.EnableDiagnostics
-	}
-
-	// create new tracker on each configuration change
-	p.tracker = telemetry.NewTracker(
-		p.telemetryClient,
-		p.client.System.GetDiagnosticID(),
-		p.client.System.GetServerVersion(),
-		manifest.ID,
-		manifest.Version,
-		"jira",
-		diagnostics,
-	)
-=======
 	// create new tracker on each configuration change
 	if p.tracker != nil {
 		p.tracker.ReloadConfig(telemetry.NewTrackerConfig(p.API.GetConfig()))
 	}
->>>>>>> d6ba56f7
 
 	return nil
 }
@@ -335,15 +317,7 @@
 		}
 	}()
 
-<<<<<<< HEAD
-	// initialize the rudder client once on activation
-	p.telemetryClient, err = telemetry.NewRudderClient()
-	if err != nil {
-		p.client.Log.Error("Cannot create telemetry client. err=%v", err)
-	}
-=======
 	p.initializeTelemetry()
->>>>>>> d6ba56f7
 
 	return nil
 }
