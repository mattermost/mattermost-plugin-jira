// Copyright (c) 2017-present Mattermost, Inc. All Rights Reserved.
// See LICENSE.txt for license information.

package main

import (
	"crypto/rand"
	"crypto/rsa"
	"encoding/base64"
	"encoding/json"
	"fmt"
	htmlTemplate "html/template"
	"math"
	"net/url"
	"path/filepath"
	"regexp"
	"strconv"
	"strings"
	"sync"
	textTemplate "text/template"

	"github.com/andygrunwald/go-jira"
	"github.com/gorilla/mux"
	"github.com/pkg/errors"

	"github.com/mattermost/mattermost/server/public/model"
	"github.com/mattermost/mattermost/server/public/plugin"
	"github.com/mattermost/mattermost/server/public/pluginapi"
	"github.com/mattermost/mattermost/server/public/pluginapi/experimental/flow"

	"github.com/mattermost-community/mattermost-plugin-autolink/server/autolink"
	"github.com/mattermost-community/mattermost-plugin-autolink/server/autolinkclient"

	"github.com/mattermost/mattermost-plugin-jira/server/enterprise"
	"github.com/mattermost/mattermost-plugin-jira/server/telemetry"
	"github.com/mattermost/mattermost-plugin-jira/server/utils"
)

const (
	botUserName    = "jira"
	botDisplayName = "Jira"
	botDescription = "Created by the Jira Plugin."

	autolinkPluginID = "mattermost-autolink"

	// Move these two to the plugin settings if admins need to adjust them.
	WebhookMaxProcsPerServer = 20
	WebhookBufferSize        = 10000
	PluginRepo               = "https://github.com/mattermost/mattermost-plugin-jira"
)

type externalConfig struct {
	// Setting to turn on/off the webapp components of this plugin
	EnableJiraUI bool `json:"enablejiraui"`

	// Webhook secret
	Secret string `json:"secret"`

	// What MM roles that can create subscriptions
	RolesAllowedToEditJiraSubscriptions string

	// Comma separated list of jira groups with permission. Empty is all.
	GroupsAllowedToEditJiraSubscriptions string

	// Maximum attachment size allowed to be uploaded to Jira, can be a
	// number, optionally followed by one of [b, kb, mb, gb, tb]
	MaxAttachmentSize string

	// Additional Help Text to be shown in the output of '/jira help' command
	JiraAdminAdditionalHelpText string

	// When enabled, a subscription without security level rules will filter out an issue that has a security level assigned
	SecurityLevelEmptyForJiraSubscriptions bool

	// Hide issue descriptions and comments in Webhook and Subscription messages
	HideDecriptionComment bool

	// Enable slash command autocomplete
	EnableAutocomplete bool

	// Enable Webhook Event Logging
	EnableWebhookEventLogging bool

	// Display subscription name in notifications
	DisplaySubscriptionNameInNotifications bool

	// The encryption key used to encrypt stored api tokens
	EncryptionKey string

	// API token from Jira
	AdminAPIToken string

	// Email of the admin
	AdminEmail string

	// Number of days Jira comments will be posted as threaded replies instead of new post
	ThreadedJiraCommentSusbcriptionDuration string
}

const defaultMaxAttachmentSize = utils.ByteSize(10 * 1024 * 1024) // 10Mb

type config struct {
	// externalConfig caches values from the plugin's settings in the server's config.json
	externalConfig

	// user ID of the bot account
	botUserID string

	// Maximum attachment size allowed to be uploaded to Jira
	maxAttachmentSize utils.ByteSize

	mattermostSiteURL string
	rsaKey            *rsa.PrivateKey
}

type Plugin struct {
	plugin.MattermostPlugin
	client *pluginapi.Client

	// configuration and a muttex to control concurrent access
	conf     config
	confLock sync.RWMutex

	instanceStore InstanceStore
	userStore     UserStore
	otsStore      OTSStore
	secretsStore  SecretsStore

	setupFlow  *flow.Flow
	oauth2Flow *flow.Flow

	router *mux.Router

	// Generated once, then cached in the database, and here deserialized
	RSAKey *rsa.PrivateKey `json:",omitempty"`

	// templates are loaded on startup
	htmlTemplates map[string]*htmlTemplate.Template
	textTemplates map[string]*textTemplate.Template

	// channel to distribute work to the webhook processors
	webhookQueue chan *webhookMessage

	// service that determines if this Mattermost instance has access to
	// enterprise features
	enterpriseChecker enterprise.Checker

	// Telemetry package copied inside repository, should be changed
	// to pluginapi's one (0.1.3+) when min_server_version is safe to point at 7.x

	// telemetry client
	telemetryClient telemetry.Client

	// telemetry Tracker
	tracker telemetry.Tracker
}

func (p *Plugin) getConfig() config {
	p.confLock.RLock()
	defer p.confLock.RUnlock()
	return p.conf
}

func (p *Plugin) updateConfig(f func(conf *config)) config {
	p.confLock.Lock()
	defer p.confLock.Unlock()

	f(&p.conf)
	return p.conf
}

// OnConfigurationChange is invoked when configuration changes may have been made.
func (p *Plugin) OnConfigurationChange() error {
	// Load the public configuration fields from the Mattermost server configuration.
	ec := externalConfig{}
	if p.client == nil {
		p.client = pluginapi.NewClient(p.API, p.Driver)
	}
	err := p.client.Configuration.LoadPluginConfiguration(&ec)
	if err != nil {
		return errors.WithMessage(err, "failed to load plugin configuration")
	}

	ec.MaxAttachmentSize = strings.TrimSpace(ec.MaxAttachmentSize)
	maxAttachmentSize := defaultMaxAttachmentSize
	if len(ec.MaxAttachmentSize) > 0 {
		maxAttachmentSize, err = utils.ParseByteSize(ec.MaxAttachmentSize)
		if err != nil {
			return errors.WithMessage(err, "failed to load plugin configuration")
		}
	}

	jsonBytes, err := json.Marshal(ec.AdminAPIToken)
	if err != nil {
		p.client.Log.Warn("Error marshaling the admin API token", "error", err.Error())
		return err
	}

	encryptionKey := ec.EncryptionKey
<<<<<<< HEAD
	if encryptionKey == "" && ec.AdminAPIToken != "" {
=======
	if ec.AdminAPIToken != "" && encryptionKey == "" {
>>>>>>> f860fe59
		p.client.Log.Warn("Encryption key required to encrypt admin API token")
		return errors.New("failed to encrypt admin token. Encryption key not generated")
	}

	encryptedAdminAPIToken, err := encrypt(jsonBytes, []byte(encryptionKey))
	if err != nil {
		p.client.Log.Warn("Error encrypting the admin API token", "error", err.Error())
		return err
	}
	ec.AdminAPIToken = string(encryptedAdminAPIToken)

	_, err = strconv.Atoi(ec.ThreadedJiraCommentSusbcriptionDuration)
	if err != nil {
		return errors.New("error converting comment post reply duration to integer")
	}

	prev := p.getConfig()
	p.updateConfig(func(conf *config) {
		conf.externalConfig = ec
		conf.maxAttachmentSize = maxAttachmentSize
	})

	// OnConfigurationChanged is first called before the plugin is activated,
	// in this case don't register the command, let Activate do it, it has the instanceStore.
	// TODO: consider moving (some? stores? all?) initialization into the first OnConfig instead of OnActivate.
	if prev.EnableAutocomplete != ec.EnableAutocomplete && p.instanceStore != nil {
		instances, err := p.instanceStore.LoadInstances()
		if err != nil {
			return err
		}
		err = p.registerJiraCommand(ec.EnableAutocomplete, instances.Len() > 1)
		if err != nil {
			return err
		}
	}

	// create new tracker on each configuration change
	if p.tracker != nil {
		p.tracker.ReloadConfig(telemetry.NewTrackerConfig(p.API.GetConfig()))
	}

	return nil
}

func (p *Plugin) OnDeactivate() error {
	// close the tracker on plugin deactivation
	if p.telemetryClient != nil {
		err := p.telemetryClient.Close()
		if err != nil {
			return errors.Wrap(err, "OnDeactivate: Failed to close telemetryClient")
		}
	}
	return nil
}

func (p *Plugin) OnActivate() error {
	store := NewStore(p)
	p.instanceStore = store
	p.userStore = store
	p.secretsStore = store
	p.otsStore = store
	p.client = pluginapi.NewClient(p.API, p.Driver)

	p.initializeRouter()

	bundlePath, err := p.client.System.GetBundlePath()
	if err != nil {
		return errors.Wrap(err, "couldn't get bundle path")
	}

	botUserID, err := p.client.Bot.EnsureBot(&model.Bot{
		OwnerId:     manifest.Id, // Workaround to support older server version affected by https://github.com/mattermost/mattermost-server/pull/21560
		Username:    botUserName,
		DisplayName: botDisplayName,
		Description: botDescription,
	}, pluginapi.ProfileImagePath(filepath.Join("assets", "profile.png")))
	if err != nil {
		return errors.Wrap(err, "failed to ensure bot account")
	}

	mattermostSiteURL := ""
	ptr := p.client.Configuration.GetConfig().ServiceSettings.SiteURL
	if ptr != nil {
		mattermostSiteURL = *ptr
	} else {
		return errors.New("please configure the Mattermost server's SiteURL, then restart the plugin.")
	}

	err = p.setDefaultConfiguration()
	if err != nil {
		return errors.Wrap(err, "failed to set default configuration")
	}

	rsaKey, err := p.secretsStore.EnsureRSAKey()
	if err != nil {
		return errors.WithMessage(err, "OnActivate: failed to make RSA public key")
	}

	p.updateConfig(func(conf *config) {
		conf.botUserID = botUserID
		conf.mattermostSiteURL = mattermostSiteURL
		conf.rsaKey = rsaKey
	})

	instances, err := MigrateV2Instances(p)
	if err != nil {
		return errors.WithMessage(err, "OnActivate: failed to migrate from previous version of the Jira plugin")
	}

	htmlTemplates, textTemplates, err := p.loadTemplates(filepath.Join(bundlePath, "assets", "templates"))
	if err != nil {
		return err
	}
	p.htmlTemplates = htmlTemplates
	p.textTemplates = textTemplates

	setupFlow, err := p.NewSetupFlow()
	if err != nil {
		return err
	}
	p.setupFlow = setupFlow

	oauth2Flow, err := p.NewOAuth2Flow()
	if err != nil {
		return err
	}
	p.oauth2Flow = oauth2Flow

	// Register /jira command and stash the loaded list of known instances for
	// later (autolink registration).
	err = p.registerJiraCommand(p.getConfig().EnableAutocomplete, instances.Len() > 1)
	if err != nil {
		return errors.Wrap(err, "OnActivate")
	}

	// Create our queue of webhook events waiting to be processed.
	p.webhookQueue = make(chan *webhookMessage, WebhookBufferSize)

	// Spin up our webhook workers.
	for i := 0; i < WebhookMaxProcsPerServer; i++ {
		go webhookWorker{i, p, p.webhookQueue}.work()
	}

	p.enterpriseChecker = enterprise.NewEnterpriseChecker(p.API)

	go func() {
		p.SetupAutolink(instances)
	}()

	p.initializeTelemetry()

	return nil
}

func (p *Plugin) SetupAutolink(instances *Instances) {
	for _, url := range instances.IDs() {
		var instance Instance
		instance, err := p.instanceStore.LoadInstance(url)
		if err != nil {
			continue
		}

		if p.getConfig().AdminAPIToken == "" || p.getConfig().AdminEmail == "" {
			p.client.Log.Info("unable to setup autolink due to missing API Token or Admin Email")
			continue
		}

		switch instance.(type) {
		case *cloudInstance, *cloudOAuthInstance:
		default:
			p.client.Log.Info("only cloud and cloud-oauth instances supported for autolink")
			continue
		}

		var status *model.PluginStatus
		status, err = p.client.Plugin.GetPluginStatus(autolinkPluginID)
		if err != nil {
			p.client.Log.Warn("OnActivate: Autolink plugin unavailable. API returned error", "error", err.Error())
			continue
		}

		if status.State != model.PluginStateRunning {
			p.client.Log.Warn("OnActivate: Autolink plugin unavailable. Plugin is not running", "status", status)
			continue
		}

		switch instance := instance.(type) {
		case *cloudInstance:
			if err = p.AddAutolinksForCloudInstance(instance); err != nil {
				p.client.Log.Info("could not install autolinks for cloud instance", "instance", instance.BaseURL, "error", err.Error())
			} else {
				p.client.Log.Info("successfully installed autolinks for cloud instance", "instance", instance.BaseURL)
			}
		case *cloudOAuthInstance:
			if err = p.AddAutolinksForCloudOAuthInstance(instance); err != nil {
				p.client.Log.Info("could not install autolinks for cloud-oauth instance", "instance", instance.JiraBaseURL, "error", err.Error())
			} else {
				p.client.Log.Info("successfully installed autolinks for cloud-oauth instance", "instance", instance.JiraBaseURL)
			}
		}
	}
}

func (p *Plugin) AddAutolinksForCloudInstance(ci *cloudInstance) error {
	client, err := ci.getClientForBot()
	if err != nil {
		return fmt.Errorf("unable to get jira client for server: %w", err)
	}

	plist, err := jiraCloudClient{JiraClient{Jira: client}}.ListProjects("", -1, false)
	if err != nil {
		return fmt.Errorf("unable to get project keys: %w", err)
	}

	return p.AddAutoLinkForProjects(plist, ci.BaseURL)
}

func (p *Plugin) AddAutolinksForCloudOAuthInstance(coi *cloudOAuthInstance) error {
	plist, err := p.GetProjectListWithAPIToken(string(coi.InstanceID))
	if err != nil {
		return fmt.Errorf("error getting project list: %w", err)
	}

	return p.AddAutoLinkForProjects(*plist, coi.JiraBaseURL)
}

func (p *Plugin) AddAutoLinkForProjects(plist jira.ProjectList, baseURL string) error {
	var err error
	for _, proj := range plist {
		key := proj.Key
		err = p.AddAutolinks(key, baseURL)
	}
	if err != nil {
		return fmt.Errorf("some keys were not installed: %w", err)
	}

	return nil
}

func (p *Plugin) AddAutolinks(key, baseURL string) error {
	baseURL = strings.TrimRight(baseURL, "/")
	installList := []autolink.Autolink{
		{
			Name:     key + " key to link for " + baseURL,
			Pattern:  `(` + key + `)(-)(?P<jira_id>\d+)`,
			Template: `[` + key + `-${jira_id}](` + baseURL + `/browse/` + key + `-${jira_id})`,
		},
		{
			Name:     key + " link to key for " + baseURL,
			Pattern:  `(` + strings.ReplaceAll(baseURL, ".", `\.`) + `/browse/)(` + key + `)(-)(?P<jira_id>\d+)`,
			Template: `[` + key + `-${jira_id}](` + baseURL + `/browse/` + key + `-${jira_id})`,
		},
	}

	client := autolinkclient.NewClientPlugin(p.API)
	if err := client.Add(installList...); err != nil {
		// Do not return an error if the status code is 304 (indicating that the autolink for this project is already installed).
		if !strings.Contains(err.Error(), `Error: 304, {"status": "OK"}`) {
			return fmt.Errorf("unable to add autolinks: %w", err)
		}
	}

	return nil
}

var regexpNonAlnum = regexp.MustCompile("[^a-zA-Z0-9]+")

func (p *Plugin) GetPluginKey() string {
	sURL := p.GetSiteURL()
	prefix := "mattermost_"
	escaped := regexpNonAlnum.ReplaceAllString(sURL, "_")

	start := len(escaped) - int(math.Min(float64(len(escaped)), 32))
	return prefix + escaped[start:]
}

func (p *Plugin) GetPluginURLPath() string {
	return "/plugins/" + manifest.Id
}

func (p *Plugin) GetPluginURL() string {
	return strings.TrimRight(p.GetSiteURL(), "/") + p.GetPluginURLPath()
}

func (p *Plugin) GetSiteURL() string {
	return p.getConfig().mattermostSiteURL
}

func (p *Plugin) CreateFullURLPath(extensionPath string) string {
	return fmt.Sprintf("%s%s%s", p.GetSiteURL(), p.GetPluginURLPath(), extensionPath)
}

func (p *Plugin) debugf(f string, args ...interface{}) {
	p.client.Log.Debug(fmt.Sprintf(f, args...))
}

func (p *Plugin) infof(f string, args ...interface{}) {
	p.client.Log.Info(fmt.Sprintf(f, args...))
}

func (p *Plugin) errorf(f string, args ...interface{}) {
	p.client.Log.Error(fmt.Sprintf(f, args...))
}

func (p *Plugin) CheckSiteURL() error {
	ustr := p.GetSiteURL()
	if ustr == "" {
		return errors.New("Mattermost SITEURL must not be empty.")
	}
	u, err := url.Parse(ustr)
	if err != nil {
		return errors.WithMessage(err, "invalid SITEURL")
	}
	if u.Hostname() == "localhost" {
		return errors.Errorf("Using %s as your Mattermost SiteURL is not permitted, as the URL is not reachable from Jira. If you are using Jira Cloud, please make sure your URL is reachable from the public internet.", ustr)
	}
	return nil
}

func (p *Plugin) storeConfig(ec externalConfig) error {
	var out map[string]interface{}
	data, err := json.Marshal(ec)
	if err != nil {
		return err
	}
	err = json.Unmarshal(data, &out)
	if err != nil {
		return err
	}

	return p.client.Configuration.SavePluginConfig(out)
}

func generateSecret() (string, error) {
	b := make([]byte, 256)
	_, err := rand.Read(b)
	if err != nil {
		return "", err
	}
	s := base64.RawStdEncoding.EncodeToString(b)

	s = s[:32]

	return s, nil
}

func (c *externalConfig) setDefaults() (bool, error) {
	changed := false

	if c.Secret == "" {
		secret, err := generateSecret()
		if err != nil {
			return false, err
		}
		c.Secret = secret
		changed = true
	}

	if c.EncryptionKey == "" {
		encryptionKey, err := generateSecret()
		if err != nil {
			return false, err
		}
		c.EncryptionKey = encryptionKey
		changed = true
	}

	return changed, nil
}

func (p *Plugin) setDefaultConfiguration() error {
	ec := externalConfig{}
	err := p.client.Configuration.LoadPluginConfiguration(&ec)
	if err != nil {
		return errors.WithMessage(err, "failed to load plugin configuration")
	}

	changed, err := ec.setDefaults()
	if err != nil {
		return err
	}

	if changed {
		err := p.storeConfig(ec)
		if err != nil {
			return err
		}
	}

	return nil
}

func (p *Plugin) OnInstall(c *plugin.Context, event model.OnInstallEvent) error {
	instances, err := p.instanceStore.LoadInstances()
	if err != nil {
		return err
	}

	if instances.Len() == 0 {
		return p.setupFlow.ForUser(event.UserId).Start(nil)
	}

	return nil
}<|MERGE_RESOLUTION|>--- conflicted
+++ resolved
@@ -197,11 +197,7 @@
 	}
 
 	encryptionKey := ec.EncryptionKey
-<<<<<<< HEAD
-	if encryptionKey == "" && ec.AdminAPIToken != "" {
-=======
 	if ec.AdminAPIToken != "" && encryptionKey == "" {
->>>>>>> f860fe59
 		p.client.Log.Warn("Encryption key required to encrypt admin API token")
 		return errors.New("failed to encrypt admin token. Encryption key not generated")
 	}
