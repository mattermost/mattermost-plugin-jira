--- conflicted
+++ resolved
@@ -398,15 +398,11 @@
 		return fmt.Errorf("unable to get jira client for server: %w", err)
 	}
 
-	keys, err := JiraClient{Jira: client}.GetAllProjectKeys()
+	plist, err := jiraCloudClient{JiraClient{Jira: client}}.ListProjects("", -1, false)
 	if err != nil {
 		return fmt.Errorf("unable to get project keys: %w", err)
 	}
 
-<<<<<<< HEAD
-	for _, key := range keys {
-		err = p.AddAutolinks(key, ci.BaseURL)
-=======
 	return p.AddAutoLinkForProjects(plist, ci.BaseURL)
 }
 
@@ -424,7 +420,6 @@
 	for _, proj := range plist {
 		key := proj.Key
 		err = p.AddAutolinks(key, baseURL)
->>>>>>> 4107314a
 	}
 	if err != nil {
 		return fmt.Errorf("some keys were not installed: %w", err)
