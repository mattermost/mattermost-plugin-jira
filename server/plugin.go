--- conflicted
+++ resolved
@@ -210,11 +210,9 @@
 		go webhookWorker{i, p, p.webhookQueue}.work()
 	}
 
+	p.workflowTriggerStore = NewTriggerStore()
+
 	go p.initStats()
-
-<<<<<<< HEAD
-	p.workflowTriggerStore = NewTriggerStore()
-=======
 	go func() {
 		time.Sleep(time.Second * 10)
 
@@ -286,7 +284,6 @@
 	if err := client.Add(installList...); err != nil {
 		return fmt.Errorf("Unable to add autolinks: %w", err)
 	}
->>>>>>> 879250a7
 
 	return nil
 }
