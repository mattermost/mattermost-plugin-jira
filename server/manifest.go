--- conflicted
+++ resolved
@@ -6,8 +6,4 @@
 }{
 	Id:      "jira",
 	Version: "2.1.0",
-<<<<<<< HEAD
-	Hash:    "a3ccd8c",
-=======
->>>>>>> f8e9119e
 }