package main

import (
	"crypto/rand"
	"crypto/rsa"
	"path/filepath"
	"runtime"
	"strings"
	"sync"
	"testing"

	jira "github.com/andygrunwald/go-jira"
	"github.com/jarcoal/httpmock"
	"github.com/mattermost/mattermost-server/v6/model"
	"github.com/mattermost/mattermost-server/v6/plugin"
	"github.com/mattermost/mattermost-server/v6/plugin/plugintest"
	"github.com/pkg/errors"
	"github.com/stretchr/testify/assert"
	"github.com/stretchr/testify/mock"
	"github.com/stretchr/testify/require"

	"github.com/mattermost/mattermost-plugin-jira/server/enterprise"
	"github.com/mattermost/mattermost-plugin-jira/server/utils/types"
)

const (
	mockUserIDWithNotifications    = "1"
	mockUserIDWithoutNotifications = "2"
	mockUserIDUnknown              = "3"
	mockUserIDSysAdmin             = "4"
	mockUserIDNonSysAdmin          = "5"
	mattermostSiteURL              = "https://somelink.com"
)

type mockUserStoreKV struct {
	mockUserStore
	connections map[types.ID]*Connection
	users       map[types.ID]*User
}

var _ UserStore = (*mockUserStoreKV)(nil)

func (store mockUserStoreKV) LoadConnection(instanceID, mattermostUserID types.ID) (*Connection, error) {
	connection, ok := store.connections[mattermostUserID]
	if !ok {
		return nil, errors.Errorf("TESTING connection %q %q not found", instanceID, mattermostUserID)
	}
	return connection, nil
}

func (store mockUserStoreKV) LoadUser(mattermostUserID types.ID) (*User, error) {
	user, ok := store.users[mattermostUserID]
	if !ok {
		return nil, errors.Errorf("TESTING user %q not found", mattermostUserID)
	}
	return user, nil
}

func getMockUserStoreKV() mockUserStoreKV {
	newuser := func(id types.ID) *User {
		u := NewUser(id)
		u.ConnectedInstances.Set(testInstance1.Common())
		return u
	}

	connection := Connection{
		User: jira.User{
			AccountID: "test",
		},
	}

	withNotifications := connection // copy
	withNotifications.Settings = &ConnectionSettings{
		SendNotificationsForMention:  true,
		SendNotificationsForAssignee: true,
		SendNotificationsForReporter: true,
	}

	return mockUserStoreKV{
		users: map[types.ID]*User{
			"connected_user":               newuser("connected_user"),
			mockUserIDWithNotifications:    newuser(mockUserIDWithNotifications),
			mockUserIDWithoutNotifications: newuser(mockUserIDWithoutNotifications),
		},
		connections: map[types.ID]*Connection{
			mockUserIDWithNotifications:    &withNotifications,
			mockUserIDWithoutNotifications: &connection,
			"connected_user":               &connection,
		},
	}
}

type mockInstanceStoreKV struct {
	mockInstanceStore
	kv *sync.Map
	*Instances
	*Plugin
}

var _ InstanceStore = (*mockInstanceStoreKV)(nil)

func (store *mockInstanceStoreKV) LoadInstances() (*Instances, error) {
	return store.Instances, nil
}

func (store *mockInstanceStoreKV) LoadInstance(id types.ID) (Instance, error) {
	v, ok := store.kv.Load(id)
	if !ok {
		return nil, errors.Errorf("instance %q not found", id)
	}
	instance := v.(Instance)
	return instance, nil
}

func (p *Plugin) getMockInstanceStoreKV(n int) *mockInstanceStoreKV {
	kv := sync.Map{}
	instances := NewInstances()

	if n > 2 || n == 0 {
		return &mockInstanceStoreKV{
			kv:        &kv,
			Instances: instances,
			Plugin:    p,
		}
	}

	for i, ti := range []*testInstance{testInstance1, testInstance2} {
		if i > n {
			break
		}
		instance := *ti
		instance.Plugin = p
		instances.Set(instance.Common())
		kv.Store(instance.GetID(), &instance)
	}

	return &mockInstanceStoreKV{
		kv:        &kv,
		Instances: instances,
		Plugin:    p,
	}
}

func TestPlugin_ExecuteCommand_Settings(t *testing.T) {
	p := &Plugin{}
	tc := TestConfiguration{}
	p.updateConfig(func(conf *config) {
		conf.Secret = tc.Secret
		conf.mattermostSiteURL = mattermostSiteURL
	})
	api := &plugintest.API{}
	api.On("LogError", mock.AnythingOfTypeArgument("string")).Return(nil)

	tests := map[string]struct {
		commandArgs  *model.CommandArgs
		numInstances int
		expectedMsg  string
	}{
		"no storage": {
			commandArgs:  &model.CommandArgs{Command: "/jira settings", UserId: mockUserIDUnknown},
			numInstances: 2,
			expectedMsg:  "Failed to load your connection to Jira. Error: TESTING user \"3\" not found.",
		},
		"user not found": {
			commandArgs:  &model.CommandArgs{Command: "/jira settings", UserId: mockUserIDUnknown},
			numInstances: 0,
			expectedMsg:  "Failed to load your connection to Jira. Error: TESTING user \"3\" not found.",
		},
		"no params, with notifications": {
			commandArgs:  &model.CommandArgs{Command: "/jira settings", UserId: mockUserIDWithNotifications},
			numInstances: 1,
<<<<<<< HEAD
			expectedMsg:  "Current settings:\n- Notifications: on\n\t- Watching: on",
=======
			expectedMsg:  "Current settings:\n\tNotifications Status:\n\t- Notifications for assignee : on \n\t- Notifications for mention : on \n\t- Notifications for reporter : on",
>>>>>>> b9d09ed0
		},
		"no params, without notifications": {
			commandArgs:  &model.CommandArgs{Command: "/jira settings", UserId: mockUserIDWithoutNotifications},
			numInstances: 1,
<<<<<<< HEAD
			expectedMsg:  "Current settings:\n- Notifications: off\n\t- Watching: off",
=======
			expectedMsg:  "Current settings:\n\tNotifications Status:\n\t- Notifications for assignee : off \n\t- Notifications for mention : off \n\t- Notifications for reporter : off",
>>>>>>> b9d09ed0
		},
		"unknown setting": {
			commandArgs:  &model.CommandArgs{Command: "/jira settings" + " test", UserId: mockUserIDWithoutNotifications},
			numInstances: 1,
			expectedMsg:  "Unknown setting.",
		},
		"set notifications without value": {
			commandArgs:  &model.CommandArgs{Command: "/jira settings" + " notifications", UserId: mockUserIDWithoutNotifications},
			numInstances: 1,
			expectedMsg:  "`/jira settings notifications [assignee/mention/reporter] [value]`\n* Invalid value. Accepted values are: `on` or `off`.",
		},
		"set notification with unknown value": {
			commandArgs:  &model.CommandArgs{Command: "/jira settings notifications test", UserId: mockUserIDWithoutNotifications},
			numInstances: 1,
			expectedMsg:  "`/jira settings notifications [assignee/mention/reporter] [value]`\n* Invalid value. Accepted values are: `on` or `off`.",
		},
		"enable notifications": {
			commandArgs:  &model.CommandArgs{Command: "/jira settings notifications assignee on", UserId: mockUserIDWithoutNotifications},
			numInstances: 1,
			expectedMsg:  "Settings updated.\n\tAssignee on.",
		},
		"disable notifications": {
			commandArgs:  &model.CommandArgs{Command: "/jira settings notifications assignee off", UserId: mockUserIDWithNotifications},
			numInstances: 1,
			expectedMsg:  "Settings updated.\n\tAssignee off.",
		},
	}
	for name, tt := range tests {
		t.Run(name, func(t *testing.T) {
			isSendEphemeralPostCalled := false

			currentTestAPI := api
			currentTestAPI.On("SendEphemeralPost", mock.AnythingOfType("string"), mock.AnythingOfType("*model.Post")).Run(func(args mock.Arguments) {
				isSendEphemeralPostCalled = true

				post := args.Get(1).(*model.Post)
				assert.Equal(t, tt.expectedMsg, post.Message)
			}).Once().Return(&model.Post{})

			p.SetAPI(currentTestAPI)
			p.instanceStore = p.getMockInstanceStoreKV(tt.numInstances)
			p.userStore = getMockUserStoreKV()

			_, err := p.ExecuteCommand(&plugin.Context{}, tt.commandArgs)
			require.Nil(t, err)

			assert.Equal(t, true, isSendEphemeralPostCalled)
		})
	}
}

func TestPlugin_ExecuteCommand_Installation(t *testing.T) {
	api := &plugintest.API{}
	api.On("LogError", mock.AnythingOfTypeArgument("string")).Return(nil)
	api.On("LogDebug", mockAnythingOfTypeBatch("string", 11)...).Return(nil)
	api.On("KVSet", mock.AnythingOfType("string"), mock.Anything, mock.Anything).Return(nil)
	api.On("KVSetWithExpiry", mock.AnythingOfType("string"), mock.Anything, mock.Anything).Return(nil)
	api.On("KVGet", keyInstances).Return(nil, nil)
	api.On("KVGet", "rsa_key").Return(nil, nil)
	api.On("PublishWebSocketEvent", mock.AnythingOfTypeArgument("string"), mock.Anything, mock.Anything)
	api.On("UnregisterCommand", mock.AnythingOfType("string"), mock.AnythingOfType("string")).Return(nil)

	sysAdminUser := &model.User{
		Id:    mockUserIDSysAdmin,
		Roles: "system_admin",
	}
	api.On("GetUser", mockUserIDSysAdmin).Return(sysAdminUser, nil)
	nonSysAdminUser := &model.User{
		Id:    mockUserIDNonSysAdmin,
		Roles: "",
	}
	api.On("GetUser", mockUserIDNonSysAdmin).Return(nonSysAdminUser, nil)

	httpmock.Activate()
	defer httpmock.DeactivateAndReset()

	httpmock.RegisterResponder("GET", "https://jiralink.com/status",
		httpmock.NewStringResponder(200, `{"state": "RUNNING"}`))
	httpmock.RegisterResponder("GET", "https://mmtest.atlassian.net/status",
		httpmock.NewStringResponder(200, `{"state": "RUNNING"}`))
	httpmock.RegisterResponder("GET", "http://mmtest.atlassian.net/status",
		httpmock.NewStringResponder(200, `{"state": "RUNNING"}`))
	httpmock.RegisterResponder("GET", "https://non-existing-jira-page.atlassian.net/status",
		httpmock.NewStringResponder(404, ``))
	httpmock.RegisterResponder("GET", "https://valid-jira-page.atlassian.net/status",
		httpmock.NewStringResponder(200, ``))
	httpmock.RegisterResponder("GET", "https://inaccessible-jira-server.com/status",
		httpmock.NewStringResponder(404, ``))
	httpmock.RegisterResponder("GET", "https://starting-jira-server.com/status",
		httpmock.NewStringResponder(200, `{"state": "STARTING"}`))
	httpmock.RegisterResponder("GET", "https://broken-json-response.com/status",
		httpmock.NewStringResponder(200, `{"invalid-json": }`))

	tests := map[string]struct {
		commandArgs       *model.CommandArgs
		numInstances      int
		expectedMsgPrefix string
	}{
		"no params - user is sys admin": {
			commandArgs:       &model.CommandArgs{Command: "/jira install", UserId: mockUserIDSysAdmin},
			expectedMsgPrefix: strings.TrimSpace(helpTextHeader + commonHelpText + sysAdminHelpText),
		},
		"no params - user is not sys admin": {
			commandArgs:       &model.CommandArgs{Command: "/jira install", UserId: mockUserIDNonSysAdmin},
			expectedMsgPrefix: strings.TrimSpace(helpTextHeader + commonHelpText),
		},
		"install server without URL": {
			commandArgs:       &model.CommandArgs{Command: "/jira install server", UserId: mockUserIDSysAdmin},
			expectedMsgPrefix: strings.TrimSpace(helpTextHeader + commonHelpText + sysAdminHelpText),
		},
		"install cloud instance without URL": {
			commandArgs:       &model.CommandArgs{Command: "/jira install cloud", UserId: mockUserIDSysAdmin},
			expectedMsgPrefix: strings.TrimSpace(helpTextHeader + commonHelpText + sysAdminHelpText),
		},
		"install cloud instance as server": {
			commandArgs:       &model.CommandArgs{Command: "/jira install server https://mmtest.atlassian.net", UserId: mockUserIDSysAdmin},
			expectedMsgPrefix: "The Jira URL you provided looks like a Jira Cloud URL",
		},
		"install server instance using mattermost site URL": {
			commandArgs:       &model.CommandArgs{Command: "/jira install server https://somelink.com", UserId: mockUserIDSysAdmin},
			expectedMsgPrefix: "https://somelink.com is the Mattermost site URL. Please use your Jira URL with `/jira install`.",
		},
		"install valid cloud instance": {
			numInstances:      0,
			commandArgs:       &model.CommandArgs{Command: "/jira install cloud https://mmtest.atlassian.net", UserId: mockUserIDSysAdmin},
			expectedMsgPrefix: "https://mmtest.atlassian.net has been successfully added.",
		},
		"install inaccessible cloud instance": {
			numInstances:      0,
			commandArgs:       &model.CommandArgs{Command: "/jira install cloud https://non-existing-jira-page.atlassian.net", UserId: mockUserIDSysAdmin},
			expectedMsgPrefix: "Jira server returned http status code \"404\" when checking for availability: \"https://non-existing-jira-page.atlassian.net\"",
		},
		"install valid cloud instance with broken json response": {
			numInstances:      0,
			commandArgs:       &model.CommandArgs{Command: "/jira install cloud https://broken-json-response.com", UserId: mockUserIDSysAdmin},
			expectedMsgPrefix: "It looks like we couldn't validate the connection to your Jira server. Please make sure the URL was entered correctly. This could also be because of existing firewall or proxy rules. If you intend to have a one way integration from Jira to Mattermost this is not an issue.",
		},
		"install valid server instance 1 preinstalled": {
			numInstances:      1,
			commandArgs:       &model.CommandArgs{Command: "/jira install server https://jiralink.com", UserId: mockUserIDSysAdmin},
			expectedMsgPrefix: "https://jiralink.com has been successfully added",
		},
		"install valid server instance 2 preinstalled": {
			numInstances:      2,
			commandArgs:       &model.CommandArgs{Command: "/jira install server https://jiralink.com", UserId: mockUserIDSysAdmin},
			expectedMsgPrefix: "https://jiralink.com has been successfully added",
		},
		"install inaccessible server instance": {
			numInstances:      0,
			commandArgs:       &model.CommandArgs{Command: "/jira install server https://inaccessible-jira-server.com", UserId: mockUserIDSysAdmin},
			expectedMsgPrefix: "Jira server returned http status code \"404\" when checking for availability: \"https://inaccessible-jira-server.com\"",
		},
		"install valid server instance in wrong state": {
			numInstances:      0,
			commandArgs:       &model.CommandArgs{Command: "/jira install server https://starting-jira-server.com", UserId: mockUserIDSysAdmin},
			expectedMsgPrefix: "Jira server is not in correct state, it should be up and running: \"https://starting-jira-server.com\"",
		},
		"install valid server instance with broken json response": {
			numInstances:      0,
			commandArgs:       &model.CommandArgs{Command: "/jira install server https://broken-json-response.com", UserId: mockUserIDSysAdmin},
			expectedMsgPrefix: "It looks like we couldn't validate the connection to your Jira server. Please make sure the URL was entered correctly. This could also be because of existing firewall or proxy rules. If you intend to have a one way integration from Jira to Mattermost this is not an issue.",
		},
		"install non secure cloud instance": {
			commandArgs:       &model.CommandArgs{Command: "/jira install cloud http://mmtest.atlassian.net", UserId: mockUserIDSysAdmin},
			expectedMsgPrefix: "`/jira install cloud` requires a secure connection (HTTPS). Please run the following command:",
		},
	}
	for name, tt := range tests {
		t.Run(name, func(t *testing.T) {
			p := Plugin{}
			p.updateConfig(func(conf *config) {
				conf.mattermostSiteURL = mattermostSiteURL
				conf.rsaKey, _ = rsa.GenerateKey(rand.Reader, 1024) // #nosec G403
			})
			isSendEphemeralPostCalled := false

			// add valid license
			var license model.License
			license.SkuShortName = "professional"

			api.On("GetLicense").Return(&license)
			api.On("GetConfig").Return(&model.Config{})
			api.On("RegisterCommand", mock.Anything).Return(nil)
			api.On("GetBundlePath").Return("", nil)
			api.On("SendEphemeralPost", mock.AnythingOfType("string"), mock.AnythingOfType("*model.Post")).Run(func(args mock.Arguments) {
				isSendEphemeralPostCalled = true

				post := args.Get(1).(*model.Post)
				actual := strings.TrimSpace(post.Message)
				assert.True(t, strings.HasPrefix(actual, tt.expectedMsgPrefix), "Expected returned message to start with: \n%s\nActual:\n%s", tt.expectedMsgPrefix, actual)
			}).Once().Return(&model.Post{})

			path, err := filepath.Abs("..")
			require.Nil(t, err)
			api.On("GetBundlePath").Return(path, nil)

			p.SetAPI(api)
			_, filename, _, _ := runtime.Caller(0)
			templates, err := p.loadTemplates(filepath.Dir(filename) + "/../assets/templates")
			require.NoError(t, err)
			p.templates = templates

			store := NewStore(&p)
			p.instanceStore = p.getMockInstanceStoreKV(tt.numInstances)
			p.secretsStore = store
			p.userStore = getMockUserStoreKV()
			p.enterpriseChecker = enterprise.NewEnterpriseChecker(api)

			cmdResponse, appError := p.ExecuteCommand(&plugin.Context{}, tt.commandArgs)
			require.Nil(t, appError)
			require.NotNil(t, cmdResponse)
			assert.True(t, isSendEphemeralPostCalled)
		})
	}
}

func TestPlugin_ExecuteCommand_Uninstall(t *testing.T) {
	api := &plugintest.API{}

	sysAdminUser := &model.User{
		Id:    mockUserIDSysAdmin,
		Roles: "system_admin",
	}
	api.On("GetUser", mockUserIDSysAdmin).Return(sysAdminUser, nil)
	nonSysAdminUser := &model.User{
		Id:    mockUserIDNonSysAdmin,
		Roles: "",
	}
	api.On("GetUser", mockUserIDNonSysAdmin).Return(nonSysAdminUser, nil)

	tests := map[string]struct {
		commandArgs       *model.CommandArgs
		expectedMsgPrefix string
	}{
		"no params - user is sys admin": {
			commandArgs:       &model.CommandArgs{Command: "/jira uninstall", UserId: mockUserIDSysAdmin},
			expectedMsgPrefix: strings.TrimSpace(helpTextHeader + commonHelpText + sysAdminHelpText),
		},
		"no params - user is not sys admin": {
			commandArgs:       &model.CommandArgs{Command: "/jira uninstall", UserId: mockUserIDNonSysAdmin},
			expectedMsgPrefix: "`/jira uninstall` can only be run by a System Administrator.",
		},
		"uninstall with invalid option": {
			commandArgs:       &model.CommandArgs{Command: "/jira uninstall foo", UserId: mockUserIDSysAdmin},
			expectedMsgPrefix: strings.TrimSpace(helpTextHeader + commonHelpText + sysAdminHelpText),
		},
		"uninstall server instance without URL": {
			commandArgs:       &model.CommandArgs{Command: "/jira uninstall server", UserId: mockUserIDSysAdmin},
			expectedMsgPrefix: strings.TrimSpace(helpTextHeader + commonHelpText + sysAdminHelpText),
		},
		"uninstall cloud instance without URL": {
			commandArgs:       &model.CommandArgs{Command: "/jira uninstall cloud", UserId: mockUserIDSysAdmin},
			expectedMsgPrefix: strings.TrimSpace(helpTextHeader + commonHelpText + sysAdminHelpText),
		},
	}
	for name, tt := range tests {
		t.Run(name, func(t *testing.T) {
			p := Plugin{}
			p.updateConfig(func(conf *config) {
				conf.mattermostSiteURL = mattermostSiteURL
			})
			isSendEphemeralPostCalled := false
			currentTestAPI := api
			currentTestAPI.On("SendEphemeralPost", mock.AnythingOfType("string"), mock.AnythingOfType("*model.Post")).Run(func(args mock.Arguments) {
				isSendEphemeralPostCalled = true

				post := args.Get(1).(*model.Post)
				actual := strings.TrimSpace(post.Message)
				assert.True(t, strings.HasPrefix(actual, tt.expectedMsgPrefix), "Expected returned message to start with: \n%s\nActual:\n%s", tt.expectedMsgPrefix, actual)
			}).Once().Return(&model.Post{})

			p.SetAPI(currentTestAPI)

			cmdResponse, appError := p.ExecuteCommand(&plugin.Context{}, tt.commandArgs)
			require.Nil(t, appError)
			require.NotNil(t, cmdResponse)
			assert.True(t, isSendEphemeralPostCalled)
		})
	}
}<|MERGE_RESOLUTION|>--- conflicted
+++ resolved
@@ -74,6 +74,7 @@
 		SendNotificationsForMention:  true,
 		SendNotificationsForAssignee: true,
 		SendNotificationsForReporter: true,
+		SendNotificationsForWatching: true,
 	}
 
 	return mockUserStoreKV{
@@ -169,20 +170,12 @@
 		"no params, with notifications": {
 			commandArgs:  &model.CommandArgs{Command: "/jira settings", UserId: mockUserIDWithNotifications},
 			numInstances: 1,
-<<<<<<< HEAD
-			expectedMsg:  "Current settings:\n- Notifications: on\n\t- Watching: on",
-=======
 			expectedMsg:  "Current settings:\n\tNotifications Status:\n\t- Notifications for assignee : on \n\t- Notifications for mention : on \n\t- Notifications for reporter : on",
->>>>>>> b9d09ed0
 		},
 		"no params, without notifications": {
 			commandArgs:  &model.CommandArgs{Command: "/jira settings", UserId: mockUserIDWithoutNotifications},
 			numInstances: 1,
-<<<<<<< HEAD
-			expectedMsg:  "Current settings:\n- Notifications: off\n\t- Watching: off",
-=======
 			expectedMsg:  "Current settings:\n\tNotifications Status:\n\t- Notifications for assignee : off \n\t- Notifications for mention : off \n\t- Notifications for reporter : off",
->>>>>>> b9d09ed0
 		},
 		"unknown setting": {
 			commandArgs:  &model.CommandArgs{Command: "/jira settings" + " test", UserId: mockUserIDWithoutNotifications},
