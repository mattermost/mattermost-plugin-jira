package main

import (
	"context"
	"encoding/json"
	"fmt"
	"io"
	"net/http"
	"strings"

	jira "github.com/andygrunwald/go-jira"
	"github.com/mattermost/mattermost-server/v6/model"
	"github.com/pkg/errors"
	"golang.org/x/oauth2"

	"github.com/mattermost/mattermost-plugin-jira/server/utils"
	"github.com/mattermost/mattermost-plugin-jira/server/utils/types"
)

type cloudOAuthInstance struct {
	*InstanceCommon

	// The SiteURL may change as we go, so we store the PluginKey when as it was installed
	MattermostKey string

	JiraResourceID   string
	JiraClientID     string
	JiraClientSecret string
	JiraBaseURL      string
}

type CloudOAuthConfigure struct {
	InstanceURL  string `json:"instance_url"`
	ClientID     string `json:"client_id"`
	ClientSecret string `json:"client_secret"`
}

type JiraAccessibleResources []struct {
	ID string
}

var _ Instance = (*cloudOAuthInstance)(nil)

const (
	JiraScopes        = "read:jira-user,read:jira-work,write:jira-work"
	JiraScopesOffline = JiraScopes + ",offline_access"
	JiraResponseType  = "code"
	JiraConsent       = "consent"
)

func (p *Plugin) installCloudOAuthInstance(rawURL string, clientID string, clientSecret string) (string, *cloudOAuthInstance, error) {
	jiraURL, err := utils.CheckJiraURL(p.GetSiteURL(), rawURL, false)
	if err != nil {
		return "", nil, err
	}
	if !utils.IsJiraCloudURL(jiraURL) {
		return "", nil, errors.Errorf("`%s` is a Jira server URL, not a Jira Cloud", jiraURL)
	}

	instance := &cloudOAuthInstance{
		InstanceCommon:   newInstanceCommon(p, CloudOAuthInstanceType, types.ID(jiraURL)),
		MattermostKey:    p.GetPluginKey(),
		JiraClientID:     clientID,
		JiraClientSecret: clientSecret,
		JiraBaseURL:      rawURL,
	}

	err = p.InstallInstance(instance)
	if err != nil {
		return "", nil, err
	}

	return jiraURL, instance, err
}

func (ci *cloudOAuthInstance) GetClient(connection *Connection) (Client, error) {
	client, _, err := ci.getClientForConnection(connection)
	if err != nil {
		return nil, errors.WithMessage(err, "failed to get Jira client for user "+connection.DisplayName)
	}
	return newCloudClient(client), nil
}

func (ci *cloudOAuthInstance) getClientForConnection(connection *Connection) (*jira.Client, *http.Client, error) {
	oauth2Conf := ci.GetOAuthConfig()
	ctx := context.Background()
	tokenSource := oauth2Conf.TokenSource(ctx, connection.OAuth2Token)
	client := oauth2.NewClient(ctx, tokenSource)

	// Get a new token if Access Token has expired
	currentToken := connection.OAuth2Token
	updatedToken, err := tokenSource.Token()
	if err != nil {
		return nil, nil, errors.Wrap(err, "error getting token from token source")
	}

	if updatedToken.RefreshToken != currentToken.RefreshToken {
		connection.OAuth2Token = updatedToken

		// Store this new access token & refresh token to get a new access token in future when it has expired
		err = ci.Plugin.userStore.StoreConnection(ci.Common().InstanceID, connection.MattermostUserID, connection)
		if err != nil {
			return nil, nil, err
		}
	}

	// TODO Get resource ID if not in the KV Store?
	jiraID, err := ci.getJiraCloudResourceID(*client)
	ci.JiraResourceID = jiraID
	if err != nil {
		return nil, nil, err
	}

	jiraClient, err := jira.NewClient(client, ci.GetURL())
	return jiraClient, client, err
}

func (ci *cloudOAuthInstance) GetDisplayDetails() map[string]string {
	return map[string]string{
		"Jira Cloud Mattermost Key": ci.MattermostKey,
	}
}

func (ci *cloudOAuthInstance) GetUserConnectURL(mattermostUserID string) (string, *http.Cookie, error) {
	oauthConf := ci.GetOAuthConfig()
	state := fmt.Sprintf("%s_%s", model.NewId()[0:15], mattermostUserID)
	url := oauthConf.AuthCodeURL(
		state,
		oauth2.SetAuthURLParam("audience", "api.atlassian.com"),
		oauth2.SetAuthURLParam("state", state),
		oauth2.SetAuthURLParam("response_type", "code"),
		oauth2.SetAuthURLParam("prompt", "consent"),
	)
	if err := ci.Plugin.otsStore.StoreOneTimeSecret(mattermostUserID, state); err != nil {
		return "", nil, err
	}
	return url, nil, nil
}

func (ci *cloudOAuthInstance) GetOAuthConfig() *oauth2.Config {
	scopes := strings.Split(JiraScopes, ",")
	scopes = append(scopes, "offline_access")
	return &oauth2.Config{
		ClientID:     ci.JiraClientID,
		ClientSecret: ci.JiraClientSecret,
<<<<<<< HEAD
		Scopes:       scopes,
=======
		Scopes:       strings.Split(JiraScopesOffline, ","),
>>>>>>> 326992f1
		RedirectURL:  fmt.Sprintf("%s%s", ci.Plugin.GetPluginURL(), instancePath(routeOAuth2Complete, ci.InstanceID)),
		Endpoint: oauth2.Endpoint{
			AuthURL:  "https://auth.atlassian.com/authorize",
			TokenURL: "https://auth.atlassian.com/oauth/token",
		},
	}
}

func (ci *cloudOAuthInstance) GetURL() string {
	return "https://api.atlassian.com/ex/jira/" + ci.JiraResourceID
}

func (ci *cloudOAuthInstance) GetJiraBaseURL() string {
	return ci.JiraBaseURL
}

func (ci *cloudOAuthInstance) GetManageAppsURL() string {
	// TODO
	return fmt.Sprintf("%s/plugins/servlet/applinks/listApplicationLinks", ci.GetURL())
}

func (ci *cloudOAuthInstance) GetManageWebhooksURL() string {
	// TODO
	return fmt.Sprintf("%s/plugins/servlet/webhooks", ci.GetURL())
}

func (ci *cloudOAuthInstance) GetMattermostKey() string {
	return ci.MattermostKey
}

func (ci *cloudOAuthInstance) getJiraCloudResourceID(client http.Client) (string, error) {
	request, err := http.NewRequest(
		"GET",
		"https://api.atlassian.com/oauth/token/accessible-resources",
		nil,
	)
	if err != nil {
		return "", fmt.Errorf("failed getting request")
	}

	response, err := client.Do(request)
	if err != nil {
		return "", fmt.Errorf("failed getting accessible resources: %s", err.Error())
	}

	defer response.Body.Close()
	contents, err := io.ReadAll(response.Body)
	if err != nil {
		return "", fmt.Errorf("failed read accesible resources response: %s", err.Error())
	}

	var resources JiraAccessibleResources
	err = json.Unmarshal(contents, &resources)

	if err != nil {
		return "", errors.Wrap(err, "failed to unmarshal JiraAccessibleResources")
	}

	// We return the first resource ID only
	if len(resources) < 1 {
		return "", errors.New("No resources are available for this Jira Cloud Account.")
	}

	return resources[0].ID, nil
}<|MERGE_RESOLUTION|>--- conflicted
+++ resolved
@@ -138,16 +138,10 @@
 }
 
 func (ci *cloudOAuthInstance) GetOAuthConfig() *oauth2.Config {
-	scopes := strings.Split(JiraScopes, ",")
-	scopes = append(scopes, "offline_access")
 	return &oauth2.Config{
 		ClientID:     ci.JiraClientID,
 		ClientSecret: ci.JiraClientSecret,
-<<<<<<< HEAD
-		Scopes:       scopes,
-=======
 		Scopes:       strings.Split(JiraScopesOffline, ","),
->>>>>>> 326992f1
 		RedirectURL:  fmt.Sprintf("%s%s", ci.Plugin.GetPluginURL(), instancePath(routeOAuth2Complete, ci.InstanceID)),
 		Endpoint: oauth2.Endpoint{
 			AuthURL:  "https://auth.atlassian.com/authorize",
