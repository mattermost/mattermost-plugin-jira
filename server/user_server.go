--- conflicted
+++ resolved
@@ -53,15 +53,10 @@
 		return a.RespondError(http.StatusInternalServerError, err)
 	}
 	jiraUser.User = *juser
-<<<<<<< HEAD
-	err = a.Plugin.StoreUserInfoNotify(a.Instance, a.MattermostUserId, jiraUser)
-=======
-
 	// Set default settings the first time a user connects
 	jiraUser.Settings = &UserSettings{Notifications: true}
 
-	err = jsi.Plugin.StoreUserInfoNotify(jsi, mattermostUserId, jiraUser)
->>>>>>> adcbe563
+	err = a.Plugin.StoreUserInfoNotify(a.Instance, a.MattermostUserId, jiraUser)
 	if err != nil {
 		return a.RespondError(http.StatusInternalServerError, err)
 	}
