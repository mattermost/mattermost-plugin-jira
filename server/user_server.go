--- conflicted
+++ resolved
@@ -105,16 +105,10 @@
 	value := true
 	// Set default settings the first time a user connects
 	connection.Settings = &ConnectionSettings{
-<<<<<<< HEAD
-		SendNotificationsForMention:  true,
-		SendNotificationsForAssignee: true,
-		SendNotificationsForReporter: true,
-		SendNotificationsForWatching: true,
-=======
+		SendNotificationsForWatching: &value,
 		SendNotificationsForMention:  &value,
 		SendNotificationsForAssignee: &value,
 		SendNotificationsForReporter: &value,
->>>>>>> 9f1e96f1
 	}
 
 	err = p.connectUser(instance, types.ID(mattermostUserID), connection)
