--- conflicted
+++ resolved
@@ -34,15 +34,6 @@
 }
 
 func TestPlugin(t *testing.T) {
-<<<<<<< HEAD
-	f, err := os.Open("testdata/webhook-issue-created.json")
-	require.NoError(t, err)
-	defer f.Close()
-	var webhook Webhook
-	require.NoError(t, json.NewDecoder(f).Decode(&webhook))
-
-=======
->>>>>>> d778a9f4
 	validConfiguration := TestConfiguration{
 		Secret:   "thesecret",
 		UserName: "theuser",
