--- conflicted
+++ resolved
@@ -137,12 +137,8 @@
 			fmt.Sprintf("failed to store connection, mattermostUserID:%s, Jira user:%s", mattermostUserID, connection.DisplayName))
 	}()
 
-<<<<<<< HEAD
 	connection.PluginVersion = manifest.Version
 	connection.MattermostUserID = mattermostUserID
-=======
-	connection.PluginVersion = Manifest.Version
->>>>>>> 7c1b9213
 
 	err := store.set(keyWithInstanceID(instanceID, mattermostUserID), connection)
 	if err != nil {
