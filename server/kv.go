--- conflicted
+++ resolved
@@ -9,14 +9,10 @@
 	"crypto/rsa"
 	"encoding/json"
 	"fmt"
-<<<<<<< HEAD
 	"time"
 
 	"github.com/mattermost/mattermost-server/model"
-=======
->>>>>>> 6bea27e4
-
-	"github.com/mattermost/mattermost-server/model"
+
 	"github.com/pkg/errors"
 )
 
