--- conflicted
+++ resolved
@@ -485,7 +485,6 @@
 
 var reHexKeyFormat = regexp.MustCompile("^[[:xdigit:]]{32}$")
 
-<<<<<<< HEAD
 func checkReg(key string) (bool, error) {
 	// User records are not currently prefixed. Consider any 32-hex key.
 	if !reHexKeyFormat.MatchString(key) {
@@ -493,15 +492,6 @@
 	}
 	return false, errors.New("Key is not 32-hex")
 }
-=======
-func (store store) CountUsers() (int, error) {
-	count := 0
-	for i := 0; ; i++ {
-		keys, appErr := store.plugin.API.KVList(i, listPerPage)
-		if appErr != nil {
-			return 0, appErr
-		}
->>>>>>> 4de6a532
 
 func (store store) checkValidUser(key string) (bool, error) {
 	var data []byte
