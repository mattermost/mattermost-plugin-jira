--- conflicted
+++ resolved
@@ -21,10 +21,6 @@
 // If you add non-reference types to your configuration struct, be sure to rewrite Clone as a deep
 // copy appropriate for your types.
 type configuration struct {
-<<<<<<< HEAD
-	Secret   string
-=======
->>>>>>> d778a9f4
 	UserName string
 
 	// TODO This is a placeholder, there's got to be a better way to do this
