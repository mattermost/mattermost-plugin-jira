package main

import (
	"fmt"
	"sort"
	"strings"

	"github.com/mattermost/mattermost-server/model"
	"github.com/mattermost/mattermost-server/plugin"
)

<<<<<<< HEAD
const helpText = "##### Mattermost Jira Plugin - Slash Command Help\n" +
	"* `/jira connect` - Connect your Mattermost account to your Jira account and subscribe to events\n" +
	"* `/jira disconnect` - Disonnect your Mattermost account from your Jira account\n" +
	"* `/jira transition <issue-key> <state>` - Changes the state of a Jira issue.\n" +
	"\n###### For system administrators:\n" +
	"Install:\n" +
	"* `/jira install cloud <URL>` - connect Mattermost to a cloud Jira instance located at <URL>\n" +
	"* `/jira install server <URL>` - connect Mattermost to a server Jira instance located at <URL>\n" +
	"Uninstall:\n" +
	"* `/jira uninstall cloud <URL>` - disconnect Mattermost from the cloud Jira instance located at <URL>\n" +
	"* `/jira uninstall server <URL>` - disconnect Mattermost from the server Jira instance located at <URL>\n" +
=======
const helpText = "###### Mattermost Jira Plugin - Slash Command Help\n" +
	"* `/jira connect` - Connect your Mattermost account to your Jira account\n" +
	"* `/jira disconnect` - Disconnect your Mattermost account from your Jira account\n" +
	"* `/jira transition <issue-key> <state>` - Change the state of a Jira issue\n" +
	"\nFor System Administrators:\n" +
	"* `/jira install cloud <URL>` - Connect Mattermost to a Jira Cloud instance located at <URL>\n" +
	"* `/jira install server <URL>` - Connect Mattermost to a Jira Server or Data Center instance located at <URL>\n" +
>>>>>>> 00fa7484
	""

type CommandHandlerFunc func(p *Plugin, c *plugin.Context, header *model.CommandArgs, args ...string) *model.CommandResponse

type CommandHandler struct {
	handlers       map[string]CommandHandlerFunc
	defaultHandler CommandHandlerFunc
}

var jiraCommandHandler = CommandHandler{
	handlers: map[string]CommandHandlerFunc{
		"install/cloud":    executeInstallCloud,
		"uninstall/cloud":  executeUninstallCloud,
		"install/server":   executeInstallServer,
		"uninstall/server": executeUninstallServer,
		"transition":       executeTransition,
		"connect":          executeConnect,
		"disconnect":       executeDisconnect,
		//"webhook":        executeWebhookURL,
		//"webhook/url":    executeWebhookURL,
		//"list": executeList,
		//"instance/select":     executeInstanceSelect,
		//"instance/delete": executeInstanceDelete,
	},
	defaultHandler: commandHelp,
}

func (ch CommandHandler) Handle(p *Plugin, c *plugin.Context, header *model.CommandArgs, args ...string) *model.CommandResponse {
	for n := len(args); n > 0; n-- {
		h := ch.handlers[strings.Join(args[:n], "/")]
		if h != nil {
			return h(p, c, header, args[n:]...)
		}
	}
	return ch.defaultHandler(p, c, header, args...)
}

func commandHelp(p *Plugin, c *plugin.Context, header *model.CommandArgs, args ...string) *model.CommandResponse {
	return help()
}

func help() *model.CommandResponse {
	return responsef(helpText)
}

func (p *Plugin) ExecuteCommand(c *plugin.Context, commandArgs *model.CommandArgs) (*model.CommandResponse, *model.AppError) {
	args := strings.Fields(commandArgs.Command)
	if len(args) == 0 || args[0] != "/jira" {
		return help(), nil
	}
	return jiraCommandHandler.Handle(p, c, commandArgs, args[1:]...), nil
}

func executeConnect(p *Plugin, c *plugin.Context, header *model.CommandArgs, args ...string) *model.CommandResponse {
	if len(args) != 0 {
		return help()
	}
	return responsef("[Click here to link your Jira account](%s%s)",
		p.GetPluginURL(), routeUserConnect)
}

func executeDisconnect(p *Plugin, c *plugin.Context, header *model.CommandArgs, args ...string) *model.CommandResponse {
	if len(args) != 0 {
		return help()
	}
	return responsef("[Click here to unlink your Jira account](%s%s)",
		p.GetPluginURL(), routeUserDisconnect)
}

func executeList(p *Plugin, c *plugin.Context, header *model.CommandArgs, args ...string) *model.CommandResponse {
	authorized, err := authorizedSysAdmin(p, header.UserId)
	if err != nil {
		return responsef("%v", err)
	}
	if !authorized {
		return responsef("`/jira list` can only be run by a system administrator.")
	}
	if len(args) != 0 {
		return help()
	}

	known, err := p.LoadKnownJIRAInstances()
	if err != nil {
		return responsef("Failed to load known Jira instances: %v", err)
	}
	if len(known) == 0 {
		return responsef("(none installed)\n")
	}

	current, err := p.LoadCurrentJIRAInstance()
	if err != nil {
		return responsef("Failed to load current Jira instance: %v", err)
	}

	keys := []string{}
	for key := range known {
		keys = append(keys, key)
	}
	sort.Strings(keys)
	text := "Known Jira instances (selected instance is **bold**)\n\n| |URL|Type|\n|--|--|--|\n"
	for i, key := range keys {
		ji, err := p.LoadJIRAInstance(key)
		if err != nil {
			text += fmt.Sprintf("|%v|%s|error: %v|\n", i+1, key, err)
			continue
		}
		details := ""
		for k, v := range ji.GetDisplayDetails() {
			details += fmt.Sprintf("%s:%s, ", k, v)
		}
		if len(details) > len(", ") {
			details = details[:len(details)-2]
		} else {
			details = ji.GetType()
		}
		format := "|%v|%s|%s|\n"
		if key == current.GetURL() {
			format = "| **%v** | **%s** |%s|\n"
		}
		text += fmt.Sprintf(format, i+1, key, details)
	}
	return responsef(text)
}

func authorizedSysAdmin(p *Plugin, userId string) (bool, error) {
	user, err := p.API.GetUser(userId)
	if err != nil {
		return false, err
	}
	if !strings.Contains(user.Roles, "system_admin") {
		return false, nil
	}
	return true, nil
}

func executeInstallCloud(p *Plugin, c *plugin.Context, header *model.CommandArgs, args ...string) *model.CommandResponse {
	authorized, err := authorizedSysAdmin(p, header.UserId)
	if err != nil {
		return responsef("%v", err)
	}
	if !authorized {
		return responsef("`/jira install` can only be run by a system administrator.")
	}
	if len(args) != 1 {
		return help()
	}
	jiraURL := args[0]

	// Create an "uninitialized" instance of Jira Cloud that will
	// receive the /installed callback
	err = p.CreateInactiveCloudInstance(jiraURL)
	if err != nil {
		return responsef(err.Error())
	}

	const addResponseFormat = `
%s has been successfully installed. To finish the configuration, create a new app in your Jira instance following these steps:

1. Navigate to [**Settings > Apps > Manage Apps**](%s/plugins/servlet/upm?source=side_nav_manage_addons).
  - For older versions of Jira, navigate to **Administration > Applications > Add-ons > Manage add-ons**.
2. Click **Settings** at bottom of page, enable development mode, and apply this change.
  - Enabling development mode allows you to install apps that are not from the Atlassian Marketplace.
3. Click **Upload app**.
4. In the **From this URL field**, enter: %s%s
5. Wait for the app to install. Once completed, you should see an "Installed and ready to go!" message.
6. Use the "/jira connect" command to connect your Mattermost account with your Jira account.
7. Click the "More Actions" (...) option of any message in the channel (available when you hover over a message).

If you see an option to create a Jira issue, you're all set! If not, refer to our [documentation](https://about.mattermost.com/default-jira-plugin) for troubleshooting help.
`

	// TODO What is the exact group membership in Jira required? Site-admins?
	return responsef(addResponseFormat, jiraURL, jiraURL, p.GetPluginURL(), routeACJSON)
}

func executeInstallServer(p *Plugin, c *plugin.Context, header *model.CommandArgs, args ...string) *model.CommandResponse {
	authorized, err := authorizedSysAdmin(p, header.UserId)
	if err != nil {
		return responsef("%v", err)
	}
	if !authorized {
		return responsef("`/jira install` can only be run by a system administrator.")
	}
	if len(args) != 1 {
		return help()
	}
	jiraURL := args[0]

	const addResponseFormat = `` +
		`Server instance has been installed. To finish the configuration, add an Application Link in your Jira instance following these steps:

1. Navigate to **Settings > Applications > Application Links**
2. Enter %s as the application link, then click **Create new link**.
3. In **Configure Application URL** screen, confirm your Mattermost URL is entered as the "New URL". Ignore any displayed errors and click **Continue**.
4. In **Link Applications** screen, set the following values:
  - **Application Name**: Mattermost
  - **Application Type**: Generic Application
5. Check the **Create incoming link** value, then click **Continue**.
6. In the following **Link Applications** screen, set the following values:
  - **Consumer Key**: %s
  - **Consumer Name**: Mattermost
  - **Public Key**: %s
7. Click **Continue**.
6. Use the "/jira connect" command to connect your Mattermost account with your Jira account.
7. Click the "More Actions" (...) option of any message in the channel (available when you hover over a message).

If you see an option to create a Jira issue, you're all set! If not, refer to our [documentation](https://about.mattermost.com/default-jira-plugin) for troubleshooting help.
`
	ji := NewJIRAServerInstance(p, jiraURL)
	err = p.StoreJIRAInstance(ji)
	if err != nil {
		return responsef(err.Error())
	}
	err = p.StoreCurrentJIRAInstanceAndNotify(ji)
	if err != nil {
		return responsef(err.Error())
	}

	pkey, err := publicKeyString(p)
	if err != nil {
		return responsef("Failed to load public key: %v", err)
	}
	return responsef(addResponseFormat, p.GetSiteURL(), ji.GetMattermostKey(), pkey)
}

// executeUninstallCloud will uninstall the jira cloud instance if the url matches, and then update all connected
// clients so that their Jira-related menu options are removed.
func executeUninstallCloud(p *Plugin, c *plugin.Context, header *model.CommandArgs, args ...string) *model.CommandResponse {
	authorized, err := authorizedSysAdmin(p, header.UserId)
	if err != nil {
		return responsef("%v", err)
	}
	if !authorized {
		return responsef("`/jira uninstall` can only be run by a system administrator.")
	}
	if len(args) != 1 {
		return help()
	}
	jiraURL := args[0]

	ji, err := p.LoadCurrentJIRAInstance()
	if err != nil {
		return responsef("No current Jira instance to uninstall")
	}

	jci, ok := ji.(*jiraCloudInstance)
	if !ok {
		return responsef("The current Jira instance is not a cloud instance")
	}

	if jiraURL != jci.GetURL() {
		return responsef("You have entered an incorrect URL. The current Jira instance URL is: `" + jci.GetURL() + "`. Please enter the URL correctly to confirm the uninstall command.")
	}

	err = p.DeleteJiraInstance(jci.GetURL())
	if err != nil {
		return responsef("Failed to delete Jira instance " + ji.GetURL())
	}

	// Notify users we have uninstalled an instance
	// We're doing this as early as possible because there's a chance of getting into a state where the clients
	// think there is an instance_installed, but the admin has deleted the instance somehow (eg. through the
	// slash commands if we expose them). If that happens, then we'll error out of this function before we get
	// to the end, but there will be no instance_installed. We want to make sure to send the notification
	// to clients that there is no instance_installed.
	p.API.PublishWebSocketEvent(
		wSEventInstanceStatus,
		map[string]interface{}{
			"instance_installed": false,
		},
		&model.WebsocketBroadcast{},
	)

	const uninstallInstructions = `Jira instance successfully disconnected. Go to XXX to remove the application in your Jira Cloud instance.`

	return responsef(uninstallInstructions)
}

func executeUninstallServer(p *Plugin, c *plugin.Context, header *model.CommandArgs, args ...string) *model.CommandResponse {
	authorized, err := authorizedSysAdmin(p, header.UserId)
	if err != nil {
		return responsef("%v", err)
	}
	if !authorized {
		return responsef("`/jira uninstall` can only be run by a system administrator.")
	}
	if len(args) != 1 {
		return help()
	}
	jiraURL := args[0]

	ji, err := p.LoadCurrentJIRAInstance()
	if err != nil {
		return responsef("No current Jira instance to uninstall")
	}

	jsi, ok := ji.(*jiraServerInstance)
	if !ok {
		return responsef("The current Jira instance is not a server instance")
	}

	if jiraURL != jsi.GetURL() {
		return responsef("You have entered an incorrect URL. The current Jira instance URL is: `" + jsi.GetURL() + "`. Please enter the URL correctly to confirm the uninstall command.")
	}

	err = p.DeleteJiraInstance(jsi.GetURL())
	if err != nil {
		return responsef("Failed to delete Jira instance " + ji.GetURL())
	}

	// Notify users we have uninstalled an instance
	// We're doing this as early as possible because there's a chance of getting into a state where the clients
	// think there is an instance_installed, but the admin has deleted the instance somehow (eg. through the
	// slash commands if we expose them). If that happens, then we'll error out of this function before we get
	// to the end, but there will be no instance_installed. We want to make sure to send the notification
	// to clients that there is no instance_installed.
	p.API.PublishWebSocketEvent(
		wSEventInstanceStatus,
		map[string]interface{}{
			"instance_installed": false,
		},
		&model.WebsocketBroadcast{},
	)

	const uninstallInstructions = `Jira instance successfully disconnected. Go to XXX to remove the application in your Jira Server instance.`

	return responsef(uninstallInstructions)
}

func executeTransition(p *Plugin, c *plugin.Context, header *model.CommandArgs, args ...string) *model.CommandResponse {
	if len(args) != 2 {
		return help()
	}
	issueKey := args[0]
	toState := strings.Join(args[1:], " ")

	msg, err := p.transitionJiraIssue(header.UserId, issueKey, toState)
	if err != nil {
		return responsef("%v", err)
	}

	return responsef(msg)
}

func executeWebhookURL(p *Plugin, c *plugin.Context, header *model.CommandArgs, args ...string) *model.CommandResponse {
	authorized, err := authorizedSysAdmin(p, header.UserId)
	if err != nil {
		return responsef("%v", err)
	}
	if !authorized {
		return responsef("`/jira webhook` can only be run by a system administrator.")
	}
	if len(args) != 0 {
		return help()
	}

	u, err := p.GetWebhookURL(header.TeamId, header.ChannelId)
	if err != nil {
		return responsef(err.Error())
	}
	return responsef("Please use the following URL to set up a Jira webhook: %v", u)
}

func getCommand() *model.Command {
	return &model.Command{
		Trigger:          "jira",
		DisplayName:      "Jira",
		Description:      "Integration with Jira.",
		AutoComplete:     true,
		AutoCompleteDesc: "Available commands: connect, disconnect, transition, install cloud/server, uninstall cloud/server, help",
		AutoCompleteHint: "[command]",
	}
}

func responsef(format string, args ...interface{}) *model.CommandResponse {
	return &model.CommandResponse{
		ResponseType: model.COMMAND_RESPONSE_TYPE_EPHEMERAL,
		Text:         fmt.Sprintf(format, args...),
		Username:     PluginMattermostUsername,
		IconURL:      PluginIconURL,
		Type:         model.POST_DEFAULT,
	}
}

// Uncomment if needed for development: (and uncomment the command handlers above)
//
//func executeInstanceSelect(p *Plugin, c *plugin.Context, header *model.CommandArgs, args ...string) *model.CommandResponse {
//	if len(args) != 1 {
//		return help()
//	}
//	instanceKey := args[0]
//	num, err := strconv.ParseUint(instanceKey, 10, 8)
//	if err == nil {
//		known, loadErr := p.LoadKnownJIRAInstances()
//		if loadErr != nil {
//			return responsef("Failed to load known Jira instances: %v", err)
//		}
//		if num < 1 || int(num) > len(known) {
//			return responsef("Wrong instance number %v, must be 1-%v\n", num, len(known)+1)
//		}
//
//		keys := []string{}
//		for key := range known {
//			keys = append(keys, key)
//		}
//		sort.Strings(keys)
//		instanceKey = keys[num-1]
//	}
//
//	ji, err := p.LoadJIRAInstance(instanceKey)
//	if err != nil {
//		return responsef("Failed to load Jira instance %s: %v", instanceKey, err)
//	}
//	err = p.StoreCurrentJIRAInstanceAndNotify(ji)
//	if err != nil {
//		return responsef(err.Error())
//	}
//
//	return executeList(p, c, header)
//}
//
//func executeInstanceDelete(p *Plugin, c *plugin.Context, header *model.CommandArgs, args ...string) *model.CommandResponse {
//	if len(args) != 1 {
//		return help()
//	}
//	instanceKey := args[0]
//
//	known, err := p.LoadKnownJIRAInstances()
//	if err != nil {
//		return responsef("Failed to load known JIRA instances: %v", err)
//	}
//	if len(known) == 0 {
//		return responsef("There are no instances to delete.\n")
//	}
//
//	num, err := strconv.ParseUint(instanceKey, 10, 8)
//	if err == nil {
//		if num < 1 || int(num) > len(known) {
//			return responsef("Wrong instance number %v, must be 1-%v\n", num, len(known)+1)
//		}
//
//		keys := []string{}
//		for key := range known {
//			keys = append(keys, key)
//		}
//		sort.Strings(keys)
//		instanceKey = keys[num-1]
//	}
//
//	// Remove the instance
//	err = p.DeleteJiraInstance(instanceKey)
//	if err != nil {
//		return responsef("failed to delete Jira instance %s: %v", instanceKey, err)
//	}
//
//	// if that was our only instance, just respond with an empty list.
//	if len(known) == 1 {
//		return executeList(p, c, header)
//	}
//	return executeInstanceSelect(p, c, header, "1")
//}<|MERGE_RESOLUTION|>--- conflicted
+++ resolved
@@ -9,27 +9,17 @@
 	"github.com/mattermost/mattermost-server/plugin"
 )
 
-<<<<<<< HEAD
-const helpText = "##### Mattermost Jira Plugin - Slash Command Help\n" +
-	"* `/jira connect` - Connect your Mattermost account to your Jira account and subscribe to events\n" +
-	"* `/jira disconnect` - Disonnect your Mattermost account from your Jira account\n" +
-	"* `/jira transition <issue-key> <state>` - Changes the state of a Jira issue.\n" +
-	"\n###### For system administrators:\n" +
-	"Install:\n" +
-	"* `/jira install cloud <URL>` - connect Mattermost to a cloud Jira instance located at <URL>\n" +
-	"* `/jira install server <URL>` - connect Mattermost to a server Jira instance located at <URL>\n" +
-	"Uninstall:\n" +
-	"* `/jira uninstall cloud <URL>` - disconnect Mattermost from the cloud Jira instance located at <URL>\n" +
-	"* `/jira uninstall server <URL>` - disconnect Mattermost from the server Jira instance located at <URL>\n" +
-=======
 const helpText = "###### Mattermost Jira Plugin - Slash Command Help\n" +
 	"* `/jira connect` - Connect your Mattermost account to your Jira account\n" +
 	"* `/jira disconnect` - Disconnect your Mattermost account from your Jira account\n" +
 	"* `/jira transition <issue-key> <state>` - Change the state of a Jira issue\n" +
-	"\nFor System Administrators:\n" +
+	"\n###### For system administrators:\n" +
+	"Install:\n" +
 	"* `/jira install cloud <URL>` - Connect Mattermost to a Jira Cloud instance located at <URL>\n" +
 	"* `/jira install server <URL>` - Connect Mattermost to a Jira Server or Data Center instance located at <URL>\n" +
->>>>>>> 00fa7484
+	"Uninstall:\n" +
+	"* `/jira uninstall cloud <URL>` - Disconnect Mattermost from a Jira Cloud instance located at <URL>\n" +
+	"* `/jira uninstall server <URL>` - Disconnect Mattermost from a Jira Server or Data Center instance located at <URL>\n" +
 	""
 
 type CommandHandlerFunc func(p *Plugin, c *plugin.Context, header *model.CommandArgs, args ...string) *model.CommandResponse
@@ -50,9 +40,9 @@
 		"disconnect":       executeDisconnect,
 		//"webhook":        executeWebhookURL,
 		//"webhook/url":    executeWebhookURL,
-		//"list": executeList,
+		//"list":        executeList,
 		//"instance/select":     executeInstanceSelect,
-		//"instance/delete": executeInstanceDelete,
+		//"instance/delete":     executeInstanceDelete,
 	},
 	defaultHandler: commandHelp,
 }
