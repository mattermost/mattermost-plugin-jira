package main

import (
	"fmt"
	"sort"
	"strconv"
	"strings"

	"github.com/mattermost/mattermost-server/model"
	"github.com/mattermost/mattermost-server/plugin"
)

const helpText = "###### Mattermost Jira Plugin - Slash Command Help\n" +
	"* `/jira connect` - Connect your Mattermost account to your Jira account and subscribe to events\n" +
	"* `/jira disconnect` - Disonnect your Mattermost account from your Jira account\n" +
	"* `/jira transition <issue-key> <state>` - Changes the state of a Jira issue.\n" +
	"* `/jira instance [add/list/select/delete]` - Manage connected Jira instances\n" +
	"  * `add server <URL>` - Add a Jira Server instance\n" +
	"  * `add cloud <URL>` - Add a Jira Cloud instance\n" +
	"  * `list` - List known Jira instances\n" +
	"  * `select <number or URL>` - Select a known instance as current\n" +
	"  * `delete <number or URL>` - Delete a known instance, select the first remaining as the current\n" +
	""

type CommandHandlerFunc func(p *Plugin, c *plugin.Context, header *model.CommandArgs, args ...string) *model.CommandResponse

type CommandHandler struct {
	handlers       map[string]CommandHandlerFunc
	defaultHandler CommandHandlerFunc
}

var jiraCommandHandler = CommandHandler{
	handlers: map[string]CommandHandlerFunc{
		"instance/add/server": executeInstanceAddServer,
		"instance/add/cloud":  executeInstanceAddCloud,
		"instance/list":       executeInstanceList,
		"instance/select":     executeInstanceSelect,
		"instance/delete":     executeInstanceDelete,
		"transition":          executeTransition,
		"connect":             executeConnect,
		"disconnect":          executeDisconnect,
	},
	defaultHandler: commandHelp,
}

func (ch CommandHandler) Handle(p *Plugin, c *plugin.Context, header *model.CommandArgs, args ...string) *model.CommandResponse {
	for n := len(args); n > 0; n-- {
		h := ch.handlers[strings.Join(args[:n], "/")]
		if h != nil {
			return h(p, c, header, args[n:]...)
		}
	}
	return ch.defaultHandler(p, c, header, args...)
}

func commandHelp(p *Plugin, c *plugin.Context, header *model.CommandArgs, args ...string) *model.CommandResponse {
	return help()
}

func help() *model.CommandResponse {
	return responsef(helpText)
}

func (p *Plugin) ExecuteCommand(c *plugin.Context, commandArgs *model.CommandArgs) (*model.CommandResponse, *model.AppError) {
	args := strings.Fields(commandArgs.Command)
	if len(args) == 0 || args[0] != "/jira" {
		return help(), nil
	}
	return jiraCommandHandler.Handle(p, c, commandArgs, args[1:]...), nil
}

func executeConnect(p *Plugin, c *plugin.Context, header *model.CommandArgs, args ...string) *model.CommandResponse {
	if len(args) != 0 {
		return help()
	}
	return responsef("[Click here to link your Jira account.](%s/%s)",
		p.GetPluginURL(), routeUserConnect)
}

func executeDisconnect(p *Plugin, c *plugin.Context, header *model.CommandArgs, args ...string) *model.CommandResponse {
	if len(args) != 0 {
		return help()
	}
	return responsef("[Click here to unlink your Jira account.](%s/%s)",
		p.GetPluginURL(), routeUserDisconnect)
}

func executeInstanceList(p *Plugin, c *plugin.Context, header *model.CommandArgs, args ...string) *model.CommandResponse {
	if len(args) != 0 {
		return help()
	}
	known, err := p.LoadKnownJIRAInstances()
	if err != nil {
		return responsef("Failed to load known Jira instances: %v", err)
	}
	if len(known) == 0 {
		return responsef("(none installed)\n")
	}

	current, err := p.LoadCurrentJIRAInstance()
	if err != nil {
		return responsef("Failed to load current Jira instance: %v", err)
	}

	keys := []string{}
	for key := range known {
		keys = append(keys, key)
	}
	sort.Strings(keys)
	text := "Known Jira instances (selected instance is **bold**)\n\n| |URL|Type|\n|--|--|--|\n"
	for i, key := range keys {
		ji, err := p.LoadJIRAInstance(key)
		if err != nil {
			text += fmt.Sprintf("|%v|%s|error: %v|\n", i+1, key, err)
			continue
		}
		details := ""
		for k, v := range ji.GetDisplayDetails() {
			details += fmt.Sprintf("%s:%s, ", k, v)
		}
		if len(details) > len(", ") {
			details = details[:len(details)-2]
		} else {
			details = ji.GetType()
		}
		format := "|%v|%s|%s|\n"
		if key == current.GetURL() {
			format = "| **%v** | **%s** |%s|\n"
		}
		text += fmt.Sprintf(format, i+1, key, details)
	}
	return responsef(text)
}

func executeInstanceAddServer(p *Plugin, c *plugin.Context, header *model.CommandArgs, args ...string) *model.CommandResponse {
	if len(args) != 1 {
		return help()
	}
	jiraURL := args[0]

	const addResponseFormat = `` +
		`Instance has been added. You need to add an Application Link to it in Jira now.
1. Click %s, login as an admin.
2. Navigate to (Jira) Settings > Applications > Application Links.
3. Enter %s, anc click "Create new link".
4. In "Configure Application URL" screen ignore any errors, click "Continue".
5. In "Link Applications":
  - Application Name: Mattermost
  - Application Type: Generic Application
  - IMPORTANT: Check "Create incoming link"
6. In "Link Applications", pt. 2:
  - Consumer Key: %s
  - Consumer Name: Mattermost
  - Public Key: %s
`
<<<<<<< HEAD

func executeInstanceAdd(p *Plugin, c *plugin.Context, args ...string) *model.CommandResponse {
	if len(args) != 2 {
		return responsef("Please specify a parameter in the form `/jira instance add server {URL}` or `/jira instance add cloud {URL}`")
	}
	typ := args[0]
	jiraURL := args[1]

	switch typ {
	case JIRATypeServer:
		if len(args) < 2 {
			return responsef("Please specify the server URL in the form `/jira instance add server {URL}`")
		}

		ji := NewJIRAServerInstance(p, jiraURL)
		err := p.StoreJIRAInstance(ji)
		if err != nil {
			return responsef(err.Error())
		}
		err = p.StoreCurrentJIRAInstance(ji)
		if err != nil {
			return responsef(err.Error())
		}

		pkey, err := publicKeyString(p)
		if err != nil {
			return responsef("Failed to load public key: %v", err)
		}
		return responsef(addResponseFormat, ji.GetURL(), p.GetSiteURL(), ji.GetMattermostKey(), pkey)

	case JIRATypeCloud:
		// Create an "uninitialized" instance of Jira Cloud that will
		// receive the /installed callback
		err := p.StoreNewCloudInstance(jiraURL)
		if err != nil {
			return responsef(err.Error())
		}
		// TODO the exact group membership in Jira?
		return responsef(`As an admin, upload an application from %s/%s (expires in 15 minutes). The link can be found in **Jira Settings > Applications > Manage**`,
			p.GetPluginURL(), routeACJSON)
=======
	ji := NewJIRAServerInstance(p, jiraURL)
	err := p.StoreJIRAInstance(ji)
	if err != nil {
		return responsef(err.Error())
	}
	err = p.StoreCurrentJIRAInstance(ji)
	if err != nil {
		return responsef(err.Error())
	}

	pkey, err := publicKeyString(p)
	if err != nil {
		return responsef("Failed to load public key: %v", err)
>>>>>>> 6612955b
	}
	return responsef(addResponseFormat, ji.GetURL(), p.GetSiteURL(), ji.GetMattermostKey(), pkey)
}

func executeInstanceAddCloud(p *Plugin, c *plugin.Context, header *model.CommandArgs, args ...string) *model.CommandResponse {
	if len(args) != 0 {
		return help()
	}
	// TODO What is the exact group membership in Jira required? Site-admins?
	return responsef(`As an admin, upload an application from %s/%s. The link can be found in **Jira Settings > Applications > Manage**`,
		p.GetPluginURL(), routeACJSON)
}

func executeInstanceSelect(p *Plugin, c *plugin.Context, header *model.CommandArgs, args ...string) *model.CommandResponse {
	if len(args) != 1 {
		return help()
	}
	instanceKey := args[0]
	num, err := strconv.ParseUint(instanceKey, 10, 8)
	if err == nil {
		known, loadErr := p.LoadKnownJIRAInstances()
		if loadErr != nil {
			return responsef("Failed to load known Jira instances: %v", err)
		}
		if num < 1 || int(num) > len(known) {
			return responsef("Wrong instance number %v, must be 1-%v\n", num, len(known)+1)
		}

		keys := []string{}
		for key := range known {
			keys = append(keys, key)
		}
		sort.Strings(keys)
		instanceKey = keys[num-1]
	}

	ji, err := p.LoadJIRAInstance(instanceKey)
	if err != nil {
		return responsef("Failed to load Jira instance %s: %v", instanceKey, err)
	}
	err = p.StoreCurrentJIRAInstance(ji)
	if err != nil {
		return responsef(err.Error())
	}

	return executeInstanceList(p, c, header)
}

func executeInstanceDelete(p *Plugin, c *plugin.Context, header *model.CommandArgs, args ...string) *model.CommandResponse {
	if len(args) != 1 {
		return help()
	}
	instanceKey := args[0]

	known, err := p.LoadKnownJIRAInstances()
	if err != nil {
		return responsef("Failed to load known JIRA instances: %v", err)
	}
	if len(known) == 0 {
		return responsef("There are no instances to delete.\n")
	}

	num, err := strconv.ParseUint(instanceKey, 10, 8)
	if err == nil {
		if num < 1 || int(num) > len(known) {
			return responsef("Wrong instance number %v, must be 1-%v\n", num, len(known)+1)
		}

		keys := []string{}
		for key := range known {
			keys = append(keys, key)
		}
		sort.Strings(keys)
		instanceKey = keys[num-1]
	}

	// Remove the instance
	err = p.DeleteJiraInstance(instanceKey)
	if err != nil {
		return responsef("failed to delete Jira instance %s: %v", instanceKey, err)
	}

	// if that was our only instance, just respond with an empty list.
	if len(known) == 1 {
		return executeInstanceList(p, c, header)
	}
	return executeInstanceSelect(p, c, header, "1")
}

func executeTransition(p *Plugin, c *plugin.Context, header *model.CommandArgs, args ...string) *model.CommandResponse {
	if len(args) != 2 {
		return help()
	}
	issueKey := args[0]
	toState := strings.Join(args[1:], " ")

	if err := p.transitionJiraIssue(header.UserId, issueKey, toState); err != nil {
		return responsef("%v", err)
	}

	return responsef("Transition completed.")
}

func getCommand() *model.Command {
	return &model.Command{
		Trigger:          "jira",
		DisplayName:      "Jira",
		Description:      "Integration with Jira.",
		AutoComplete:     true,
		AutoCompleteDesc: "Available commands: connect, disconnect, transition, instance, help",
		AutoCompleteHint: "[command]",
	}
}

func responsef(format string, args ...interface{}) *model.CommandResponse {
	return &model.CommandResponse{
		ResponseType: model.COMMAND_RESPONSE_TYPE_EPHEMERAL,
		Text:         fmt.Sprintf(format, args...),
		Username:     PluginMattermostUsername,
		IconURL:      PluginIconURL,
		Type:         model.POST_DEFAULT,
	}
}<|MERGE_RESOLUTION|>--- conflicted
+++ resolved
@@ -153,48 +153,6 @@
   - Consumer Name: Mattermost
   - Public Key: %s
 `
-<<<<<<< HEAD
-
-func executeInstanceAdd(p *Plugin, c *plugin.Context, args ...string) *model.CommandResponse {
-	if len(args) != 2 {
-		return responsef("Please specify a parameter in the form `/jira instance add server {URL}` or `/jira instance add cloud {URL}`")
-	}
-	typ := args[0]
-	jiraURL := args[1]
-
-	switch typ {
-	case JIRATypeServer:
-		if len(args) < 2 {
-			return responsef("Please specify the server URL in the form `/jira instance add server {URL}`")
-		}
-
-		ji := NewJIRAServerInstance(p, jiraURL)
-		err := p.StoreJIRAInstance(ji)
-		if err != nil {
-			return responsef(err.Error())
-		}
-		err = p.StoreCurrentJIRAInstance(ji)
-		if err != nil {
-			return responsef(err.Error())
-		}
-
-		pkey, err := publicKeyString(p)
-		if err != nil {
-			return responsef("Failed to load public key: %v", err)
-		}
-		return responsef(addResponseFormat, ji.GetURL(), p.GetSiteURL(), ji.GetMattermostKey(), pkey)
-
-	case JIRATypeCloud:
-		// Create an "uninitialized" instance of Jira Cloud that will
-		// receive the /installed callback
-		err := p.StoreNewCloudInstance(jiraURL)
-		if err != nil {
-			return responsef(err.Error())
-		}
-		// TODO the exact group membership in Jira?
-		return responsef(`As an admin, upload an application from %s/%s (expires in 15 minutes). The link can be found in **Jira Settings > Applications > Manage**`,
-			p.GetPluginURL(), routeACJSON)
-=======
 	ji := NewJIRAServerInstance(p, jiraURL)
 	err := p.StoreJIRAInstance(ji)
 	if err != nil {
@@ -208,7 +166,6 @@
 	pkey, err := publicKeyString(p)
 	if err != nil {
 		return responsef("Failed to load public key: %v", err)
->>>>>>> 6612955b
 	}
 	return responsef(addResponseFormat, ji.GetURL(), p.GetSiteURL(), ji.GetMattermostKey(), pkey)
 }
