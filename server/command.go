package main

import (
	"fmt"
	"sort"
	"strings"

	"github.com/mattermost/mattermost-server/model"
	"github.com/mattermost/mattermost-server/plugin"
)

const helpText = "###### Mattermost Jira Plugin - Slash Command Help\n" +
	"* `/jira connect` - Connect your Mattermost account to your Jira account and subscribe to events\n" +
	"* `/jira disconnect` - Disonnect your Mattermost account from your Jira account\n" +
	"* `/jira transition <issue-key> <state>` - Changes the state of a Jira issue.\n" +
	"\nFor system administrators:\n" +
	"* `/jira install cloud <URL>` - connect Mattermost to a cloud Jira instance located at <URL>\n" +
	"* `/jira install server <URL>` - connect Mattermost to a server Jira instance located at <URL>\n" +
	""

<<<<<<< HEAD
var commandRouter = ActionRouter{
	DefaultRouteHandler: executeHelp,
	Log: []ActionFunc{
		func(a *Action) error {
			a.Plugin.debugf("command: %q", a.CommandHeader.Command)
			return nil
		},
	},
	RouteHandlers: map[string]*ActionScript{
		"instance/add/server": &ActionScript{
			Handler: executeInstanceAddServer,
		},
		"instance/add/cloud": &ActionScript{
			Handler: executeInstanceAddCloud,
		},
		"instance/list": &ActionScript{
			Handler: executeInstanceList,
		},
		"instance/select": &ActionScript{
			Handler: executeInstanceSelect,
		},
		"instance/delete": &ActionScript{
			Handler: executeInstanceDelete,
		},
		"webhook": &ActionScript{
			Handler: executeWebhookURL,
		},
		"webhook/url": &ActionScript{
			Handler: executeWebhookURL,
		},
		"transition": &ActionScript{
			Filters: []ActionFunc{RequireCommandMattermostUserId, RequireJiraClient},
			Handler: executeTransition,
		},
		"connect": &ActionScript{
			Handler: executeConnect,
		},
		"disconnect": &ActionScript{
			Handler: executeDisconnect,
		},
=======
type CommandHandlerFunc func(p *Plugin, c *plugin.Context, header *model.CommandArgs, args ...string) *model.CommandResponse

type CommandHandler struct {
	handlers       map[string]CommandHandlerFunc
	defaultHandler CommandHandlerFunc
}

var jiraCommandHandler = CommandHandler{
	handlers: map[string]CommandHandlerFunc{
		"install/cloud":  executeInstallCloud,
		"install/server": executeInstallServer,
		"transition":     executeTransition,
		"connect":        executeConnect,
		"disconnect":     executeDisconnect,
		//"webhook":        executeWebhookURL,
		//"webhook/url":    executeWebhookURL,
		//"list":        executeList,
		//"instance/select":     executeInstanceSelect,
		//"instance/delete":     executeInstanceDelete,
>>>>>>> 6e202d9c
	},
}

func (p *Plugin) ExecuteCommand(c *plugin.Context, commandArgs *model.CommandArgs) (*model.CommandResponse, *model.AppError) {
	args := strings.Fields(commandArgs.Command)
	action := NewAction(p, c)
	action.CommandHeader = commandArgs
	action.CommandArgs = args[1:]

	if len(args) == 0 || args[0] != "/jira" {
		executeHelp(action)
		return action.CommandResponse, nil
	}
	args = args[1:]

	scriptKey := ""
	for n := len(args); n > 0; n-- {
		key := strings.Join(args[:n], "/")
		if commandRouter.RouteHandlers[key] != nil {
			action.CommandArgs = args[n:]
			scriptKey = key
			break
		}
	}

	commandRouter.Run(scriptKey, action)
	return action.CommandResponse, nil
}

func executeHelp(a *Action) error {
	return a.RespondPrintf(helpText)
}

func executeConnect(a *Action) error {
	if len(a.CommandArgs) != 0 {
		return executeHelp(a)
	}
	return a.RespondPrintf("[Click here to link your Jira account.](%s%s)",
		a.Plugin.GetPluginURL(), routeUserConnect)
}

func executeDisconnect(a *Action) error {
	if len(a.CommandArgs) != 0 {
		return executeHelp(a)
	}
	return a.RespondPrintf("[Click here to unlink your Jira account.](%s%s)",
		a.Plugin.GetPluginURL(), routeUserDisconnect)
}

<<<<<<< HEAD
func executeInstanceList(a *Action) error {
	if len(a.CommandArgs) != 0 {
		return executeHelp(a)
	}
	known, err := a.Plugin.LoadKnownJIRAInstances()
=======
func executeList(p *Plugin, c *plugin.Context, header *model.CommandArgs, args ...string) *model.CommandResponse {
	authorized, err := authorizedSysAdmin(p, header.UserId)
	if err != nil {
		return responsef("%v", err)
	}
	if !authorized {
		return responsef("`/jira list` can only be run by a system administrator.")
	}
	if len(args) != 0 {
		return help()
	}

	known, err := p.LoadKnownJIRAInstances()
>>>>>>> 6e202d9c
	if err != nil {
		return a.RespondError(0, err)
	}
	if len(known) == 0 {
		return a.RespondPrintf("(none installed)\n")
	}

	current, err := a.Plugin.LoadCurrentJIRAInstance()
	if err != nil {
		return a.RespondError(0, err)
	}

	keys := []string{}
	for key := range known {
		keys = append(keys, key)
	}
	sort.Strings(keys)
	text := "Known Jira instances (selected instance is **bold**)\n\n| |URL|Type|\n|--|--|--|\n"
	for i, key := range keys {
		ji, err := a.Plugin.LoadJIRAInstance(key)
		if err != nil {
			text += fmt.Sprintf("|%v|%s|error: %v|\n", i+1, key, err)
			continue
		}
		details := ""
		for k, v := range ji.GetDisplayDetails() {
			details += fmt.Sprintf("%s:%s, ", k, v)
		}
		if len(details) > len(", ") {
			details = details[:len(details)-2]
		} else {
			details = ji.GetType()
		}
		format := "|%v|%s|%s|\n"
		if key == current.GetURL() {
			format = "| **%v** | **%s** |%s|\n"
		}
		text += fmt.Sprintf(format, i+1, key, details)
	}
	return a.RespondPrintf(text)
}

<<<<<<< HEAD
func executeInstanceAddServer(a *Action) error {
	if len(a.CommandArgs) != 1 {
		return executeHelp(a)
	}
	jiraURL := a.CommandArgs[0]

	const addResponseFormat = `` +
		`Instance has been added. You need to add an Application Link to it in Jira now.
1. Click %s, login as an admin.
2. Navigate to (Jira) Settings > Applications > Application Links.
3. Enter %s, anc click "Create new link".
4. In "Configure Application URL" screen ignore any errors, click "Continue".
5. In "Link Applications":
  - Application Name: Mattermost
  - Application Type: Generic Application
  - IMPORTANT: Check "Create incoming link"
6. In "Link Applications", pt. 2:
  - Consumer Key: %s
  - Consumer Name: Mattermost
  - Public Key: %s
`
	ji := NewJIRAServerInstance(jiraURL, a.Plugin.GetPluginKey())
	err := a.Plugin.StoreJIRAInstance(ji)
	if err != nil {
		return a.RespondError(0, err)
	}
	err = a.Plugin.StoreCurrentJIRAInstance(ji)
	if err != nil {
		return a.RespondError(0, err)
=======
func authorizedSysAdmin(p *Plugin, userId string) (bool, error) {
	user, err := p.API.GetUser(userId)
	if err != nil {
		return false, err
	}
	if !strings.Contains(user.Roles, "system_admin") {
		return false, nil
>>>>>>> 6e202d9c
	}
	return true, nil
}

<<<<<<< HEAD
	pkey, err := publicKeyString(a.Plugin)
	if err != nil {
		return a.RespondError(0, err)
	}
	return a.RespondPrintf(addResponseFormat,
		ji.GetURL(), a.Plugin.GetSiteURL(), ji.GetMattermostKey(), pkey)
}

func executeInstanceAddCloud(a *Action) error {
	if len(a.CommandArgs) != 1 {
		return executeHelp(a)
=======
func executeInstallCloud(p *Plugin, c *plugin.Context, header *model.CommandArgs, args ...string) *model.CommandResponse {
	authorized, err := authorizedSysAdmin(p, header.UserId)
	if err != nil {
		return responsef("%v", err)
	}
	if !authorized {
		return responsef("`/jira install` can only be run by a system administrator.")
	}
	if len(args) != 1 {
		return help()
>>>>>>> 6e202d9c
	}
	jiraURL := a.CommandArgs[0]

	// Create an "uninitialized" instance of Jira Cloud that will
	// receive the /installed callback
<<<<<<< HEAD
	err := a.Plugin.CreateInactiveCloudInstance(jiraURL)
=======
	err = p.CreateInactiveCloudInstance(jiraURL)
>>>>>>> 6e202d9c
	if err != nil {
		return a.RespondError(0, err)
	}
<<<<<<< HEAD
	// TODO What is the exact group membership in Jira required? Site-admins?
	return a.RespondPrintf(`%s has been successfully added. To complete the installation:
* navigate to [**Jira > Applications > Manage**](%s/plugins/servlet/upm?source=side_nav_manage_addons)
* click "Upload app"
* enter the following URL: %s%s`,
		jiraURL, jiraURL, a.Plugin.GetPluginURL(), routeACJSON)
}

func executeInstanceSelect(a *Action) error {
	if len(a.CommandArgs) != 1 {
		return executeHelp(a)
	}
	instanceKey := a.CommandArgs[0]
	num, err := strconv.ParseUint(instanceKey, 10, 8)
	if err == nil {
		known, loadErr := a.Plugin.LoadKnownJIRAInstances()
		if loadErr != nil {
			return a.RespondError(0, err)
		}
		if num < 1 || int(num) > len(known) {
			return a.RespondError(0, nil,
				"Wrong instance number %v, must be 1-%v\n", num, len(known)+1)
		}
=======

	const addResponseFormat = `
%s has been successfully installed. To finish the configuration, create a new app in your Jira instance following these steps:
>>>>>>> 6e202d9c

1. Navigate to [**Settings > Apps > Manage Apps**](%s/plugins/servlet/upm?source=side_nav_manage_addons).
  - For older versions of Jira, navigate to **Administration > Applications > Add-ons > Manage add-ons**.
2. Click **Settings** at bottom of page, enable development mode, and apply this change.
  - Enabling development mode allows you to install apps that are not from the Atlassian Marketplace.
3. Click **Upload app**.
4. In the **From this URL field**, enter: %s%s
5. Wait for the app to install. Once completed, you should see an "Installed and ready to go!" message.
6. Use the "/jira connect" command to connect your Mattermost account with your Jira account.
7. Click the "More Actions" (...) option of any message in the channel (available when you hover over a message).

<<<<<<< HEAD
	ji, err := a.Plugin.LoadJIRAInstance(instanceKey)
	if err != nil {
		return a.RespondError(0, err)
	}
	err = a.Plugin.StoreCurrentJIRAInstance(ji)
	if err != nil {
		return a.RespondError(0, err)
	}

	a.CommandArgs = []string{}
	return executeInstanceList(a)
}

func executeInstanceDelete(a *Action) error {
	if len(a.CommandArgs) != 1 {
		return executeHelp(a)
	}
	instanceKey := a.CommandArgs[0]

	known, err := a.Plugin.LoadKnownJIRAInstances()
	if err != nil {
		return a.RespondError(0, err)
	}
	if len(known) == 0 {
		return a.RespondError(0, nil,
			"There are no instances to delete.\n")
	}

	num, err := strconv.ParseUint(instanceKey, 10, 8)
	if err == nil {
		if num < 1 || int(num) > len(known) {
			return a.RespondError(0, nil,
				"Wrong instance number %v, must be 1-%v\n", num, len(known)+1)
		}

		keys := []string{}
		for key := range known {
			keys = append(keys, key)
		}
		sort.Strings(keys)
		instanceKey = keys[num-1]
	}

	// Remove the instance
	err = a.Plugin.DeleteJiraInstance(instanceKey)
	if err != nil {
		return a.RespondError(0, err)
	}

	// if that was our only instance, just respond with an empty list.
	if len(known) == 1 {
		a.CommandArgs = []string{}
		return executeInstanceList(a)
	}

	// Select instance #1
	a.CommandArgs = []string{"1"}
	return executeInstanceSelect(a)
=======
If you see an option to create a Jira issue, you're all set! If not, refer to our [documentation](https://about.mattermost.com/default-jira-plugin) for troubleshooting help.
`

	// TODO What is the exact group membership in Jira required? Site-admins?
	return responsef(addResponseFormat, jiraURL, jiraURL, p.GetPluginURL(), routeACJSON)
}

func executeInstallServer(p *Plugin, c *plugin.Context, header *model.CommandArgs, args ...string) *model.CommandResponse {
	authorized, err := authorizedSysAdmin(p, header.UserId)
	if err != nil {
		return responsef("%v", err)
	}
	if !authorized {
		return responsef("`/jira install` can only be run by a system administrator.")
	}
	if len(args) != 1 {
		return help()
	}
	jiraURL := args[0]

	const addResponseFormat = `` +
		`Server instance has been installed. To finish the configuration, add an Application Link in your Jira instance following these steps:

1. Navigate to **Settings > Applications > Application Links**
2. Enter %s as the application link, then click **Create new link**.
3. In **Configure Application URL** screen, confirm your Mattermost URL is included as the application URL. Ignore any displayed errors and click **Continue**.
4. In **Link Applications** screen, set the following values:
  - **Application Name**: Mattermost
  - **Application Type**: Generic Application
5. Check the **Create incoming link** value, then click **Continue**.
6. In the following **Link Applications** screen, set the following values:
  - **Consumer Key**: %s
  - **Consumer Name**: Mattermost
  - **Public Key**: %s
7. Click **Continue**.
6. Use the "/jira connect" command to connect your Mattermost account with your Jira account.
7. Click the "More Actions" (...) option of any message in the channel (available when you hover over a message).

If you see an option to create a Jira issue, you're all set! If not, refer to our [documentation](https://about.mattermost.com/default-jira-plugin) for troubleshooting help.
`
	ji := NewJIRAServerInstance(p, jiraURL)
	err = p.StoreJIRAInstance(ji)
	if err != nil {
		return responsef(err.Error())
	}
	err = p.StoreCurrentJIRAInstance(ji)
	if err != nil {
		return responsef(err.Error())
	}

	pkey, err := publicKeyString(p)
	if err != nil {
		return responsef("Failed to load public key: %v", err)
	}
	return responsef(addResponseFormat, ji.GetURL(), ji.GetMattermostKey(), pkey)
>>>>>>> 6e202d9c
}

func executeTransition(a *Action) error {
	if len(a.CommandArgs) < 2 {
		return executeHelp(a)
	}
	issueKey := a.CommandArgs[0]
	toState := strings.Join(a.CommandArgs[1:], " ")

	if err := transitionJiraIssue(a, issueKey, toState); err != nil {
		return a.RespondError(0, err)
	}
	return a.RespondPrintf("Transition completed.")
}

<<<<<<< HEAD
func executeWebhookURL(a *Action) error {
	if len(a.CommandArgs) != 0 {
		return executeHelp(a)
=======
func executeWebhookURL(p *Plugin, c *plugin.Context, header *model.CommandArgs, args ...string) *model.CommandResponse {
	authorized, err := authorizedSysAdmin(p, header.UserId)
	if err != nil {
		return responsef("%v", err)
	}
	if !authorized {
		return responsef("`/jira webhook` can only be run by a system administrator.")
	}
	if len(args) != 0 {
		return help()
>>>>>>> 6e202d9c
	}

	u, err := a.Plugin.GetWebhookURL(a.CommandHeader.TeamId, a.CommandHeader.ChannelId)
	if err != nil {
		return a.RespondError(0, err)
	}
	return a.RespondPrintf("Please use the following URL to set up a Jira webhook: %v", u)
}

func getCommand() *model.Command {
	return &model.Command{
		Trigger:          "jira",
		DisplayName:      "Jira",
		Description:      "Integration with Jira.",
		AutoComplete:     true,
		AutoCompleteDesc: "Available commands: connect, disconnect, transition, install cloud, install server, help",
		AutoCompleteHint: "[command]",
	}
}
func commandResponse(format string, args ...interface{}) *model.CommandResponse {
	return &model.CommandResponse{
		ResponseType: model.COMMAND_RESPONSE_TYPE_EPHEMERAL,
		Text:         fmt.Sprintf(format, args...),
		Username:     PluginMattermostUsername,
		IconURL:      PluginIconURL,
		Type:         model.POST_DEFAULT,
	}
}

// Uncomment if needed for development: (and uncomment the command handlers above)
//
//func executeInstanceSelect(p *Plugin, c *plugin.Context, header *model.CommandArgs, args ...string) *model.CommandResponse {
//	if len(args) != 1 {
//		return help()
//	}
//	instanceKey := args[0]
//	num, err := strconv.ParseUint(instanceKey, 10, 8)
//	if err == nil {
//		known, loadErr := p.LoadKnownJIRAInstances()
//		if loadErr != nil {
//			return responsef("Failed to load known Jira instances: %v", err)
//		}
//		if num < 1 || int(num) > len(known) {
//			return responsef("Wrong instance number %v, must be 1-%v\n", num, len(known)+1)
//		}
//
//		keys := []string{}
//		for key := range known {
//			keys = append(keys, key)
//		}
//		sort.Strings(keys)
//		instanceKey = keys[num-1]
//	}
//
//	ji, err := p.LoadJIRAInstance(instanceKey)
//	if err != nil {
//		return responsef("Failed to load Jira instance %s: %v", instanceKey, err)
//	}
//	err = p.StoreCurrentJIRAInstance(ji)
//	if err != nil {
//		return responsef(err.Error())
//	}
//
//	return executeList(p, c, header)
//}
//
//func executeInstanceDelete(p *Plugin, c *plugin.Context, header *model.CommandArgs, args ...string) *model.CommandResponse {
//	if len(args) != 1 {
//		return help()
//	}
//	instanceKey := args[0]
//
//	known, err := p.LoadKnownJIRAInstances()
//	if err != nil {
//		return responsef("Failed to load known JIRA instances: %v", err)
//	}
//	if len(known) == 0 {
//		return responsef("There are no instances to delete.\n")
//	}
//
//	num, err := strconv.ParseUint(instanceKey, 10, 8)
//	if err == nil {
//		if num < 1 || int(num) > len(known) {
//			return responsef("Wrong instance number %v, must be 1-%v\n", num, len(known)+1)
//		}
//
//		keys := []string{}
//		for key := range known {
//			keys = append(keys, key)
//		}
//		sort.Strings(keys)
//		instanceKey = keys[num-1]
//	}
//
//	// Remove the instance
//	err = p.DeleteJiraInstance(instanceKey)
//	if err != nil {
//		return responsef("failed to delete Jira instance %s: %v", instanceKey, err)
//	}
//
//	// if that was our only instance, just respond with an empty list.
//	if len(known) == 1 {
//		return executeList(p, c, header)
//	}
//	return executeInstanceSelect(p, c, header, "1")
//}<|MERGE_RESOLUTION|>--- conflicted
+++ resolved
@@ -18,7 +18,6 @@
 	"* `/jira install server <URL>` - connect Mattermost to a server Jira instance located at <URL>\n" +
 	""
 
-<<<<<<< HEAD
 var commandRouter = ActionRouter{
 	DefaultRouteHandler: executeHelp,
 	Log: []ActionFunc{
@@ -29,24 +28,27 @@
 	},
 	RouteHandlers: map[string]*ActionScript{
 		"instance/add/server": &ActionScript{
-			Handler: executeInstanceAddServer,
+			Filters: []ActionFunc{RequireCommandMattermostUserId, RequireMattermostSysAdmin},
+			Handler: executeInstallServer,
 		},
 		"instance/add/cloud": &ActionScript{
-			Handler: executeInstanceAddCloud,
+			Filters: []ActionFunc{RequireCommandMattermostUserId, RequireMattermostSysAdmin},
+			Handler: executeInstallCloud,
 		},
 		"instance/list": &ActionScript{
+			Filters: []ActionFunc{RequireCommandMattermostUserId, RequireMattermostSysAdmin},
 			Handler: executeInstanceList,
 		},
 		"instance/select": &ActionScript{
+			Filters: []ActionFunc{RequireCommandMattermostUserId, RequireMattermostSysAdmin},
 			Handler: executeInstanceSelect,
 		},
 		"instance/delete": &ActionScript{
+			Filters: []ActionFunc{RequireCommandMattermostUserId, RequireMattermostSysAdmin},
 			Handler: executeInstanceDelete,
 		},
 		"webhook": &ActionScript{
-			Handler: executeWebhookURL,
-		},
-		"webhook/url": &ActionScript{
+			Filters: []ActionFunc{RequireCommandMattermostUserId, RequireMattermostSysAdmin},
 			Handler: executeWebhookURL,
 		},
 		"transition": &ActionScript{
@@ -59,27 +61,6 @@
 		"disconnect": &ActionScript{
 			Handler: executeDisconnect,
 		},
-=======
-type CommandHandlerFunc func(p *Plugin, c *plugin.Context, header *model.CommandArgs, args ...string) *model.CommandResponse
-
-type CommandHandler struct {
-	handlers       map[string]CommandHandlerFunc
-	defaultHandler CommandHandlerFunc
-}
-
-var jiraCommandHandler = CommandHandler{
-	handlers: map[string]CommandHandlerFunc{
-		"install/cloud":  executeInstallCloud,
-		"install/server": executeInstallServer,
-		"transition":     executeTransition,
-		"connect":        executeConnect,
-		"disconnect":     executeDisconnect,
-		//"webhook":        executeWebhookURL,
-		//"webhook/url":    executeWebhookURL,
-		//"list":        executeList,
-		//"instance/select":     executeInstanceSelect,
-		//"instance/delete":     executeInstanceDelete,
->>>>>>> 6e202d9c
 	},
 }
 
@@ -129,27 +110,11 @@
 		a.Plugin.GetPluginURL(), routeUserDisconnect)
 }
 
-<<<<<<< HEAD
 func executeInstanceList(a *Action) error {
 	if len(a.CommandArgs) != 0 {
 		return executeHelp(a)
 	}
 	known, err := a.Plugin.LoadKnownJIRAInstances()
-=======
-func executeList(p *Plugin, c *plugin.Context, header *model.CommandArgs, args ...string) *model.CommandResponse {
-	authorized, err := authorizedSysAdmin(p, header.UserId)
-	if err != nil {
-		return responsef("%v", err)
-	}
-	if !authorized {
-		return responsef("`/jira list` can only be run by a system administrator.")
-	}
-	if len(args) != 0 {
-		return help()
-	}
-
-	known, err := p.LoadKnownJIRAInstances()
->>>>>>> 6e202d9c
 	if err != nil {
 		return a.RespondError(0, err)
 	}
@@ -192,115 +157,21 @@
 	return a.RespondPrintf(text)
 }
 
-<<<<<<< HEAD
-func executeInstanceAddServer(a *Action) error {
+func executeInstallCloud(a *Action) error {
 	if len(a.CommandArgs) != 1 {
 		return executeHelp(a)
-	}
-	jiraURL := a.CommandArgs[0]
-
-	const addResponseFormat = `` +
-		`Instance has been added. You need to add an Application Link to it in Jira now.
-1. Click %s, login as an admin.
-2. Navigate to (Jira) Settings > Applications > Application Links.
-3. Enter %s, anc click "Create new link".
-4. In "Configure Application URL" screen ignore any errors, click "Continue".
-5. In "Link Applications":
-  - Application Name: Mattermost
-  - Application Type: Generic Application
-  - IMPORTANT: Check "Create incoming link"
-6. In "Link Applications", pt. 2:
-  - Consumer Key: %s
-  - Consumer Name: Mattermost
-  - Public Key: %s
-`
-	ji := NewJIRAServerInstance(jiraURL, a.Plugin.GetPluginKey())
-	err := a.Plugin.StoreJIRAInstance(ji)
-	if err != nil {
-		return a.RespondError(0, err)
-	}
-	err = a.Plugin.StoreCurrentJIRAInstance(ji)
-	if err != nil {
-		return a.RespondError(0, err)
-=======
-func authorizedSysAdmin(p *Plugin, userId string) (bool, error) {
-	user, err := p.API.GetUser(userId)
-	if err != nil {
-		return false, err
-	}
-	if !strings.Contains(user.Roles, "system_admin") {
-		return false, nil
->>>>>>> 6e202d9c
-	}
-	return true, nil
-}
-
-<<<<<<< HEAD
-	pkey, err := publicKeyString(a.Plugin)
-	if err != nil {
-		return a.RespondError(0, err)
-	}
-	return a.RespondPrintf(addResponseFormat,
-		ji.GetURL(), a.Plugin.GetSiteURL(), ji.GetMattermostKey(), pkey)
-}
-
-func executeInstanceAddCloud(a *Action) error {
-	if len(a.CommandArgs) != 1 {
-		return executeHelp(a)
-=======
-func executeInstallCloud(p *Plugin, c *plugin.Context, header *model.CommandArgs, args ...string) *model.CommandResponse {
-	authorized, err := authorizedSysAdmin(p, header.UserId)
-	if err != nil {
-		return responsef("%v", err)
-	}
-	if !authorized {
-		return responsef("`/jira install` can only be run by a system administrator.")
-	}
-	if len(args) != 1 {
-		return help()
->>>>>>> 6e202d9c
 	}
 	jiraURL := a.CommandArgs[0]
 
 	// Create an "uninitialized" instance of Jira Cloud that will
 	// receive the /installed callback
-<<<<<<< HEAD
 	err := a.Plugin.CreateInactiveCloudInstance(jiraURL)
-=======
-	err = p.CreateInactiveCloudInstance(jiraURL)
->>>>>>> 6e202d9c
-	if err != nil {
-		return a.RespondError(0, err)
-	}
-<<<<<<< HEAD
-	// TODO What is the exact group membership in Jira required? Site-admins?
-	return a.RespondPrintf(`%s has been successfully added. To complete the installation:
-* navigate to [**Jira > Applications > Manage**](%s/plugins/servlet/upm?source=side_nav_manage_addons)
-* click "Upload app"
-* enter the following URL: %s%s`,
-		jiraURL, jiraURL, a.Plugin.GetPluginURL(), routeACJSON)
-}
-
-func executeInstanceSelect(a *Action) error {
-	if len(a.CommandArgs) != 1 {
-		return executeHelp(a)
-	}
-	instanceKey := a.CommandArgs[0]
-	num, err := strconv.ParseUint(instanceKey, 10, 8)
-	if err == nil {
-		known, loadErr := a.Plugin.LoadKnownJIRAInstances()
-		if loadErr != nil {
-			return a.RespondError(0, err)
-		}
-		if num < 1 || int(num) > len(known) {
-			return a.RespondError(0, nil,
-				"Wrong instance number %v, must be 1-%v\n", num, len(known)+1)
-		}
-=======
+	if err != nil {
+		return a.RespondError(0, err)
+	}
 
 	const addResponseFormat = `
 %s has been successfully installed. To finish the configuration, create a new app in your Jira instance following these steps:
->>>>>>> 6e202d9c
 
 1. Navigate to [**Settings > Apps > Manage Apps**](%s/plugins/servlet/upm?source=side_nav_manage_addons).
   - For older versions of Jira, navigate to **Administration > Applications > Add-ons > Manage add-ons**.
@@ -312,85 +183,18 @@
 6. Use the "/jira connect" command to connect your Mattermost account with your Jira account.
 7. Click the "More Actions" (...) option of any message in the channel (available when you hover over a message).
 
-<<<<<<< HEAD
-	ji, err := a.Plugin.LoadJIRAInstance(instanceKey)
-	if err != nil {
-		return a.RespondError(0, err)
-	}
-	err = a.Plugin.StoreCurrentJIRAInstance(ji)
-	if err != nil {
-		return a.RespondError(0, err)
-	}
-
-	a.CommandArgs = []string{}
-	return executeInstanceList(a)
-}
-
-func executeInstanceDelete(a *Action) error {
-	if len(a.CommandArgs) != 1 {
-		return executeHelp(a)
-	}
-	instanceKey := a.CommandArgs[0]
-
-	known, err := a.Plugin.LoadKnownJIRAInstances()
-	if err != nil {
-		return a.RespondError(0, err)
-	}
-	if len(known) == 0 {
-		return a.RespondError(0, nil,
-			"There are no instances to delete.\n")
-	}
-
-	num, err := strconv.ParseUint(instanceKey, 10, 8)
-	if err == nil {
-		if num < 1 || int(num) > len(known) {
-			return a.RespondError(0, nil,
-				"Wrong instance number %v, must be 1-%v\n", num, len(known)+1)
-		}
-
-		keys := []string{}
-		for key := range known {
-			keys = append(keys, key)
-		}
-		sort.Strings(keys)
-		instanceKey = keys[num-1]
-	}
-
-	// Remove the instance
-	err = a.Plugin.DeleteJiraInstance(instanceKey)
-	if err != nil {
-		return a.RespondError(0, err)
-	}
-
-	// if that was our only instance, just respond with an empty list.
-	if len(known) == 1 {
-		a.CommandArgs = []string{}
-		return executeInstanceList(a)
-	}
-
-	// Select instance #1
-	a.CommandArgs = []string{"1"}
-	return executeInstanceSelect(a)
-=======
 If you see an option to create a Jira issue, you're all set! If not, refer to our [documentation](https://about.mattermost.com/default-jira-plugin) for troubleshooting help.
 `
 
 	// TODO What is the exact group membership in Jira required? Site-admins?
-	return responsef(addResponseFormat, jiraURL, jiraURL, p.GetPluginURL(), routeACJSON)
-}
-
-func executeInstallServer(p *Plugin, c *plugin.Context, header *model.CommandArgs, args ...string) *model.CommandResponse {
-	authorized, err := authorizedSysAdmin(p, header.UserId)
-	if err != nil {
-		return responsef("%v", err)
-	}
-	if !authorized {
-		return responsef("`/jira install` can only be run by a system administrator.")
-	}
-	if len(args) != 1 {
-		return help()
-	}
-	jiraURL := args[0]
+	return a.RespondPrintf(addResponseFormat, jiraURL, jiraURL, a.Plugin.GetPluginURL(), routeACJSON)
+}
+
+func executeInstallServer(a *Action) error {
+	if len(a.CommandArgs) != 1 {
+		return executeHelp(a)
+	}
+	jiraURL := a.CommandArgs[0]
 
 	const addResponseFormat = `` +
 		`Server instance has been installed. To finish the configuration, add an Application Link in your Jira instance following these steps:
@@ -412,22 +216,21 @@
 
 If you see an option to create a Jira issue, you're all set! If not, refer to our [documentation](https://about.mattermost.com/default-jira-plugin) for troubleshooting help.
 `
-	ji := NewJIRAServerInstance(p, jiraURL)
-	err = p.StoreJIRAInstance(ji)
-	if err != nil {
-		return responsef(err.Error())
-	}
-	err = p.StoreCurrentJIRAInstance(ji)
-	if err != nil {
-		return responsef(err.Error())
-	}
-
-	pkey, err := publicKeyString(p)
-	if err != nil {
-		return responsef("Failed to load public key: %v", err)
-	}
-	return responsef(addResponseFormat, ji.GetURL(), ji.GetMattermostKey(), pkey)
->>>>>>> 6e202d9c
+	ji := NewJIRAServerInstance(jiraURL, a.Plugin.GetPluginKey())
+	err := a.Plugin.StoreJIRAInstance(ji)
+	if err != nil {
+		return a.RespondError(0, err)
+	}
+	err = a.Plugin.StoreCurrentJIRAInstance(ji)
+	if err != nil {
+		return a.RespondError(0, err)
+	}
+
+	pkey, err := publicKeyString(a.Plugin)
+	if err != nil {
+		return a.RespondError(0, err)
+	}
+	return a.RespondPrintf(addResponseFormat, ji.GetURL(), ji.GetMattermostKey(), pkey)
 }
 
 func executeTransition(a *Action) error {
@@ -443,22 +246,9 @@
 	return a.RespondPrintf("Transition completed.")
 }
 
-<<<<<<< HEAD
 func executeWebhookURL(a *Action) error {
 	if len(a.CommandArgs) != 0 {
 		return executeHelp(a)
-=======
-func executeWebhookURL(p *Plugin, c *plugin.Context, header *model.CommandArgs, args ...string) *model.CommandResponse {
-	authorized, err := authorizedSysAdmin(p, header.UserId)
-	if err != nil {
-		return responsef("%v", err)
-	}
-	if !authorized {
-		return responsef("`/jira webhook` can only be run by a system administrator.")
-	}
-	if len(args) != 0 {
-		return help()
->>>>>>> 6e202d9c
 	}
 
 	u, err := a.Plugin.GetWebhookURL(a.CommandHeader.TeamId, a.CommandHeader.ChannelId)
@@ -486,82 +276,4 @@
 		IconURL:      PluginIconURL,
 		Type:         model.POST_DEFAULT,
 	}
-}
-
-// Uncomment if needed for development: (and uncomment the command handlers above)
-//
-//func executeInstanceSelect(p *Plugin, c *plugin.Context, header *model.CommandArgs, args ...string) *model.CommandResponse {
-//	if len(args) != 1 {
-//		return help()
-//	}
-//	instanceKey := args[0]
-//	num, err := strconv.ParseUint(instanceKey, 10, 8)
-//	if err == nil {
-//		known, loadErr := p.LoadKnownJIRAInstances()
-//		if loadErr != nil {
-//			return responsef("Failed to load known Jira instances: %v", err)
-//		}
-//		if num < 1 || int(num) > len(known) {
-//			return responsef("Wrong instance number %v, must be 1-%v\n", num, len(known)+1)
-//		}
-//
-//		keys := []string{}
-//		for key := range known {
-//			keys = append(keys, key)
-//		}
-//		sort.Strings(keys)
-//		instanceKey = keys[num-1]
-//	}
-//
-//	ji, err := p.LoadJIRAInstance(instanceKey)
-//	if err != nil {
-//		return responsef("Failed to load Jira instance %s: %v", instanceKey, err)
-//	}
-//	err = p.StoreCurrentJIRAInstance(ji)
-//	if err != nil {
-//		return responsef(err.Error())
-//	}
-//
-//	return executeList(p, c, header)
-//}
-//
-//func executeInstanceDelete(p *Plugin, c *plugin.Context, header *model.CommandArgs, args ...string) *model.CommandResponse {
-//	if len(args) != 1 {
-//		return help()
-//	}
-//	instanceKey := args[0]
-//
-//	known, err := p.LoadKnownJIRAInstances()
-//	if err != nil {
-//		return responsef("Failed to load known JIRA instances: %v", err)
-//	}
-//	if len(known) == 0 {
-//		return responsef("There are no instances to delete.\n")
-//	}
-//
-//	num, err := strconv.ParseUint(instanceKey, 10, 8)
-//	if err == nil {
-//		if num < 1 || int(num) > len(known) {
-//			return responsef("Wrong instance number %v, must be 1-%v\n", num, len(known)+1)
-//		}
-//
-//		keys := []string{}
-//		for key := range known {
-//			keys = append(keys, key)
-//		}
-//		sort.Strings(keys)
-//		instanceKey = keys[num-1]
-//	}
-//
-//	// Remove the instance
-//	err = p.DeleteJiraInstance(instanceKey)
-//	if err != nil {
-//		return responsef("failed to delete Jira instance %s: %v", instanceKey, err)
-//	}
-//
-//	// if that was our only instance, just respond with an empty list.
-//	if len(known) == 1 {
-//		return executeList(p, c, header)
-//	}
-//	return executeInstanceSelect(p, c, header, "1")
-//}+}