--- conflicted
+++ resolved
@@ -16,12 +16,8 @@
 	"* `/jira assign <issue-key> <assignee>` - Change the assignee of a Jira issue\n" +
 	"* `/jira create <text (optional)>` - Create a new Issue with 'text' inserted into the description field\n" +
 	"* `/jira transition <issue-key> <state>` - Change the state of a Jira issue\n" +
-<<<<<<< HEAD
-	"* `/jira view <issue-key>` or `/jira <issue-key>` - View a Jira issue\n" +
 	"* `/jira subscribe` - Configure the Jira notifications sent to this channel\n" +
-=======
 	"* `/jira view <issue-key>` - View the details of a specific Jira issue\n" +
->>>>>>> e44a4fc7
 	"* `/jira settings [setting] [value]` - Update your user settings\n" +
 	"  * [setting] can be `notifications`\n" +
 	"  * [value] can be `on` or `off`\n" +
