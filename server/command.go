package main

import (
	"fmt"
	"sort"
	"strings"

	"github.com/mattermost/mattermost-server/model"
	"github.com/mattermost/mattermost-server/plugin"
)

const helpText = "###### Mattermost Jira Plugin - Slash Command Help\n" +
	"* `/jira connect` - Connect your Mattermost account to your Jira account and subscribe to events\n" +
	"* `/jira disconnect` - Disonnect your Mattermost account from your Jira account\n" +
	"* `/jira create <text (optional)>` - Create a new Issue with 'text' inserted into the description field.\n" +
	"* `/jira transition <issue-key> <state>` - Changes the state of a Jira issue.\n" +
	"* `/jira settings [setting] [value]` - Update your user settings\n" +
	"  * [setting] can be `notifications`\n" +
	"  * [value] can be `on` or `off`\n" +
	"\nFor system administrators:\n" +
	"* `/jira install cloud <URL>` - connect Mattermost to a cloud Jira instance located at <URL>\n" +
	"* `/jira install server <URL>` - connect Mattermost to a server Jira instance located at <URL>\n" +
	""

// Available settings
const (
	settingsNotifications = "notifications"
)

type CommandHandlerFunc func(p *Plugin, c *plugin.Context, header *model.CommandArgs, args ...string) *model.CommandResponse

type CommandHandler struct {
	handlers       map[string]CommandHandlerFunc
	defaultHandler CommandHandlerFunc
}

var jiraCommandHandler = CommandHandler{
	handlers: map[string]CommandHandlerFunc{
		"install/cloud":  executeInstallCloud,
		"install/server": executeInstallServer,
		"transition":     executeTransition,
		"connect":        executeConnect,
		"disconnect":     executeDisconnect,
		"settings":       executeSettings,
		//"webhook":        executeWebhookURL,
		//"webhook/url":    executeWebhookURL,
		//"list":        executeList,
		//"instance/select":     executeInstanceSelect,
		//"instance/delete":     executeInstanceDelete,
	},
	defaultHandler: commandHelp,
}

func (ch CommandHandler) Handle(p *Plugin, c *plugin.Context, header *model.CommandArgs, args ...string) *model.CommandResponse {
	for n := len(args); n > 0; n-- {
		h := ch.handlers[strings.Join(args[:n], "/")]
		if h != nil {
			return h(p, c, header, args[n:]...)
		}
	}
	return ch.defaultHandler(p, c, header, args...)
}

func commandHelp(p *Plugin, c *plugin.Context, header *model.CommandArgs, args ...string) *model.CommandResponse {
	return help()
}

func help() *model.CommandResponse {
	return responsef(helpText)
}

func (p *Plugin) ExecuteCommand(c *plugin.Context, commandArgs *model.CommandArgs) (*model.CommandResponse, *model.AppError) {
	args := strings.Fields(commandArgs.Command)
	if len(args) == 0 || args[0] != "/jira" {
		return help(), nil
	}
	return jiraCommandHandler.Handle(p, c, commandArgs, args[1:]...), nil
}

func executeConnect(p *Plugin, c *plugin.Context, header *model.CommandArgs, args ...string) *model.CommandResponse {
	if len(args) != 0 {
		return help()
	}
	return responsef("[Click here to link your Jira account](%s%s)",
		p.GetPluginURL(), routeUserConnect)
}

func executeDisconnect(p *Plugin, c *plugin.Context, header *model.CommandArgs, args ...string) *model.CommandResponse {
	if len(args) != 0 {
		return help()
	}
	return responsef("[Click here to unlink your Jira account](%s%s)",
		p.GetPluginURL(), routeUserDisconnect)
}

func executeSettings(p *Plugin, c *plugin.Context, header *model.CommandArgs, args ...string) *model.CommandResponse {
	if len(args) != 2 {
		return help()
	}

	ji, err := p.LoadCurrentJIRAInstance()
	if err != nil {
		return responsef("Failed to load current Jira instance: %v. Please contact your system administrator.", err)
	}

	mattermostUserId := header.UserId
	jiraUser, err := p.LoadJIRAUser(ji, mattermostUserId)
	if err != nil {
		return responsef("Your username is not connected to Jira. Please type `jira connect`. %v", err)
	}

	switch args[0] {
	case settingsNotifications:
		return p.settingsNotifications(ji, mattermostUserId, jiraUser, args[1:])
	default:
		return responsef("Unknown setting.")
	}
}

func executeList(p *Plugin, c *plugin.Context, header *model.CommandArgs, args ...string) *model.CommandResponse {
	authorized, err := authorizedSysAdmin(p, header.UserId)
	if err != nil {
		return responsef("%v", err)
	}
	if !authorized {
		return responsef("`/jira list` can only be run by a system administrator.")
	}
	if len(args) != 0 {
		return help()
	}

	known, err := p.LoadKnownJIRAInstances()
	if err != nil {
		return responsef("Failed to load known Jira instances: %v", err)
	}
	if len(known) == 0 {
		return responsef("(none installed)\n")
	}

	current, err := p.LoadCurrentJIRAInstance()
	if err != nil {
		return responsef("Failed to load current Jira instance: %v", err)
	}

	keys := []string{}
	for key := range known {
		keys = append(keys, key)
	}
	sort.Strings(keys)
	text := "Known Jira instances (selected instance is **bold**)\n\n| |URL|Type|\n|--|--|--|\n"
	for i, key := range keys {
		ji, err := p.LoadJIRAInstance(key)
		if err != nil {
			text += fmt.Sprintf("|%v|%s|error: %v|\n", i+1, key, err)
			continue
		}
		details := ""
		for k, v := range ji.GetDisplayDetails() {
			details += fmt.Sprintf("%s:%s, ", k, v)
		}
		if len(details) > len(", ") {
			details = details[:len(details)-2]
		} else {
			details = ji.GetType()
		}
		format := "|%v|%s|%s|\n"
		if key == current.GetURL() {
			format = "| **%v** | **%s** |%s|\n"
		}
		text += fmt.Sprintf(format, i+1, key, details)
	}
	return responsef(text)
}

func authorizedSysAdmin(p *Plugin, userId string) (bool, error) {
	user, err := p.API.GetUser(userId)
	if err != nil {
		return false, err
	}
	if !strings.Contains(user.Roles, "system_admin") {
		return false, nil
	}
	return true, nil
}

func executeInstallCloud(p *Plugin, c *plugin.Context, header *model.CommandArgs, args ...string) *model.CommandResponse {
	authorized, err := authorizedSysAdmin(p, header.UserId)
	if err != nil {
		return responsef("%v", err)
	}
	if !authorized {
		return responsef("`/jira install` can only be run by a system administrator.")
	}
	if len(args) != 1 {
		return help()
	}
	jiraURL := args[0]

	// Create an "uninitialized" instance of Jira Cloud that will
	// receive the /installed callback
	err = p.CreateInactiveCloudInstance(jiraURL)
	if err != nil {
		return responsef(err.Error())
	}

	const addResponseFormat = `
%s has been successfully installed. To finish the configuration, create a new app in your Jira instance following these steps:

1. Navigate to [**Settings > Apps > Manage Apps**](%s/plugins/servlet/upm?source=side_nav_manage_addons).
  - For older versions of Jira, navigate to **Administration > Applications > Add-ons > Manage add-ons**.
2. Click **Settings** at bottom of page, enable development mode, and apply this change.
  - Enabling development mode allows you to install apps that are not from the Atlassian Marketplace.
3. Click **Upload app**.
4. In the **From this URL field**, enter: %s%s
5. Wait for the app to install. Once completed, you should see an "Installed and ready to go!" message.
6. Use the "/jira connect" command to connect your Mattermost account with your Jira account.
7. Click the "More Actions" (...) option of any message in the channel (available when you hover over a message).

If you see an option to create a Jira issue, you're all set! If not, refer to our [documentation](https://about.mattermost.com/default-jira-plugin) for troubleshooting help.
`

	// TODO What is the exact group membership in Jira required? Site-admins?
	return responsef(addResponseFormat, jiraURL, jiraURL, p.GetPluginURL(), routeACJSON)
}

func executeInstallServer(p *Plugin, c *plugin.Context, header *model.CommandArgs, args ...string) *model.CommandResponse {
	authorized, err := authorizedSysAdmin(p, header.UserId)
	if err != nil {
		return responsef("%v", err)
	}
	if !authorized {
		return responsef("`/jira install` can only be run by a system administrator.")
	}
	if len(args) != 1 {
		return help()
	}
	jiraURL := args[0]

	const addResponseFormat = `` +
		`Server instance has been installed. To finish the configuration, add an Application Link in your Jira instance following these steps:

1. Navigate to **Settings > Applications > Application Links**
2. Enter %s as the application link, then click **Create new link**.
3. In **Configure Application URL** screen, confirm your Mattermost URL is included as the application URL. Ignore any displayed errors and click **Continue**.
4. In **Link Applications** screen, set the following values:
  - **Application Name**: Mattermost
  - **Application Type**: Generic Application
5. Check the **Create incoming link** value, then click **Continue**.
6. In the following **Link Applications** screen, set the following values:
  - **Consumer Key**: %s
  - **Consumer Name**: Mattermost
  - **Public Key**: %s
7. Click **Continue**.
6. Use the "/jira connect" command to connect your Mattermost account with your Jira account.
7. Click the "More Actions" (...) option of any message in the channel (available when you hover over a message).

If you see an option to create a Jira issue, you're all set! If not, refer to our [documentation](https://about.mattermost.com/default-jira-plugin) for troubleshooting help.
`
	ji := NewJIRAServerInstance(p, jiraURL)
	err = p.StoreJIRAInstance(ji)
	if err != nil {
		return responsef(err.Error())
	}
	err = p.StoreCurrentJIRAInstance(ji)
	if err != nil {
		return responsef(err.Error())
	}

	pkey, err := publicKeyString(p)
	if err != nil {
		return responsef("Failed to load public key: %v", err)
	}
	return responsef(addResponseFormat, ji.GetURL(), ji.GetMattermostKey(), pkey)
}

func executeTransition(p *Plugin, c *plugin.Context, header *model.CommandArgs, args ...string) *model.CommandResponse {
	if len(args) != 2 {
		return help()
	}
	issueKey := args[0]
	toState := strings.Join(args[1:], " ")

	msg, err := p.transitionJiraIssue(header.UserId, issueKey, toState)
	if err != nil {
		return responsef("%v", err)
	}

	return responsef(msg)
}

func executeWebhookURL(p *Plugin, c *plugin.Context, header *model.CommandArgs, args ...string) *model.CommandResponse {
	authorized, err := authorizedSysAdmin(p, header.UserId)
	if err != nil {
		return responsef("%v", err)
	}
	if !authorized {
		return responsef("`/jira webhook` can only be run by a system administrator.")
	}
	if len(args) != 0 {
		return help()
	}

	u, err := p.GetWebhookURL(header.TeamId, header.ChannelId)
	if err != nil {
		return responsef(err.Error())
	}
	return responsef("Please use the following URL to set up a Jira webhook: %v", u)
}

func getCommand() *model.Command {
	return &model.Command{
		Trigger:          "jira",
		DisplayName:      "Jira",
		Description:      "Integration with Jira.",
		AutoComplete:     true,
<<<<<<< HEAD
		AutoCompleteDesc: "Available commands: connect, disconnect, transition, settings, install cloud, install server, help",
=======
		AutoCompleteDesc: "Available commands: connect, disconnect, create, transition, install cloud, install server, help",
>>>>>>> e9e58a64
		AutoCompleteHint: "[command]",
	}
}

func responsef(format string, args ...interface{}) *model.CommandResponse {
	return &model.CommandResponse{
		ResponseType: model.COMMAND_RESPONSE_TYPE_EPHEMERAL,
		Text:         fmt.Sprintf(format, args...),
		Username:     PluginMattermostUsername,
		IconURL:      PluginIconURL,
		Type:         model.POST_DEFAULT,
	}
}

// Uncomment if needed for development: (and uncomment the command handlers above)
//
//func executeInstanceSelect(p *Plugin, c *plugin.Context, header *model.CommandArgs, args ...string) *model.CommandResponse {
//	if len(args) != 1 {
//		return help()
//	}
//	instanceKey := args[0]
//	num, err := strconv.ParseUint(instanceKey, 10, 8)
//	if err == nil {
//		known, loadErr := p.LoadKnownJIRAInstances()
//		if loadErr != nil {
//			return responsef("Failed to load known Jira instances: %v", err)
//		}
//		if num < 1 || int(num) > len(known) {
//			return responsef("Wrong instance number %v, must be 1-%v\n", num, len(known)+1)
//		}
//
//		keys := []string{}
//		for key := range known {
//			keys = append(keys, key)
//		}
//		sort.Strings(keys)
//		instanceKey = keys[num-1]
//	}
//
//	ji, err := p.LoadJIRAInstance(instanceKey)
//	if err != nil {
//		return responsef("Failed to load Jira instance %s: %v", instanceKey, err)
//	}
//	err = p.StoreCurrentJIRAInstance(ji)
//	if err != nil {
//		return responsef(err.Error())
//	}
//
//	return executeList(p, c, header)
//}
//
//func executeInstanceDelete(p *Plugin, c *plugin.Context, header *model.CommandArgs, args ...string) *model.CommandResponse {
//	if len(args) != 1 {
//		return help()
//	}
//	instanceKey := args[0]
//
//	known, err := p.LoadKnownJIRAInstances()
//	if err != nil {
//		return responsef("Failed to load known JIRA instances: %v", err)
//	}
//	if len(known) == 0 {
//		return responsef("There are no instances to delete.\n")
//	}
//
//	num, err := strconv.ParseUint(instanceKey, 10, 8)
//	if err == nil {
//		if num < 1 || int(num) > len(known) {
//			return responsef("Wrong instance number %v, must be 1-%v\n", num, len(known)+1)
//		}
//
//		keys := []string{}
//		for key := range known {
//			keys = append(keys, key)
//		}
//		sort.Strings(keys)
//		instanceKey = keys[num-1]
//	}
//
//	// Remove the instance
//	err = p.DeleteJiraInstance(instanceKey)
//	if err != nil {
//		return responsef("failed to delete Jira instance %s: %v", instanceKey, err)
//	}
//
//	// if that was our only instance, just respond with an empty list.
//	if len(known) == 1 {
//		return executeList(p, c, header)
//	}
//	return executeInstanceSelect(p, c, header, "1")
//}<|MERGE_RESOLUTION|>--- conflicted
+++ resolved
@@ -313,11 +313,7 @@
 		DisplayName:      "Jira",
 		Description:      "Integration with Jira.",
 		AutoComplete:     true,
-<<<<<<< HEAD
-		AutoCompleteDesc: "Available commands: connect, disconnect, transition, settings, install cloud, install server, help",
-=======
-		AutoCompleteDesc: "Available commands: connect, disconnect, create, transition, install cloud, install server, help",
->>>>>>> e9e58a64
+		AutoCompleteDesc: "Available commands: connect, disconnect, create, transition, settings, install cloud, install server, help",
 		AutoCompleteHint: "[command]",
 	}
 }
