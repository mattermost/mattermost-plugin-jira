--- conflicted
+++ resolved
@@ -359,12 +359,8 @@
 6. Use the "/jira connect" command to connect your Mattermost account with your Jira account.
 7. Click the "More Actions" (...) option of any message in the channel (available when you hover over a message).
 
-<<<<<<< HEAD
-If you see an option to create a Jira issue, you're all set! If not, refer to our [documentation](https://about.mattermost.com/default-jira-plugin) for troubleshooting help.
+If you see an option to create a Jira issue, you're all set! If not, refer to our [documentation](https://mattermost.gitbook.io/plugin-jira) for troubleshooting help.
 Jira webhook URL: %s
-=======
-If you see an option to create a Jira issue, you're all set! If not, refer to our [documentation](https://mattermost.gitbook.io/plugin-jira) for troubleshooting help.
->>>>>>> 6e4ec47d
 `
 
 	// TODO What is the exact group membership in Jira required? Site-admins?
@@ -417,12 +413,8 @@
 6. Use the "/jira connect" command to connect your Mattermost account with your Jira account.
 7. Click the "More Actions" (...) option of any message in the channel (available when you hover over a message).
 
-<<<<<<< HEAD
-If you see an option to create a Jira issue, you're all set! If not, refer to our [documentation](https://about.mattermost.com/default-jira-plugin) for troubleshooting help.
+If you see an option to create a Jira issue, you're all set! If not, refer to our [documentation](https://mattermost.gitbook.io/plugin-jira) for troubleshooting help.
 Jira webhook URL: %s
-=======
-If you see an option to create a Jira issue, you're all set! If not, refer to our [documentation](https://mattermost.gitbook.io/plugin-jira) for troubleshooting help.
->>>>>>> 6e4ec47d
 `
 	ji := NewJIRAServerInstance(p, jiraURL)
 	err = p.instanceStore.StoreJIRAInstance(ji)
