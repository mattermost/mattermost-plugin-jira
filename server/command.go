--- conflicted
+++ resolved
@@ -23,7 +23,6 @@
 	"* `/jira install server <URL>` - Connect Mattermost to a Jira Server or Data Center instance located at <URL>\n" +
 	""
 
-<<<<<<< HEAD
 var instanceFilter = ActionFilter{RequireInstance}
 var commandSysAdminFilter = ActionFilter{RequireCommandMattermostUserId, RequireMattermostSysAdmin}
 var commandJiraClientFilter = ActionFilter{RequireCommandMattermostUserId, RequireJiraClient}
@@ -43,44 +42,23 @@
 	RouteHandlers: map[string]*ActionScript{
 		"connect":        {Filter: instanceFilter, Handler: executeConnect},
 		"disconnect":     {Filter: instanceFilter, Handler: executeDisconnect},
+		"settings":       {Filter: instanceFilter, Handler: executeSettings},
+		"transition":     {Filter: commandJiraClientFilter, Handler: executeTransition},
 		"install/server": {Filter: commandSysAdminFilter, Handler: executeInstallServer},
 		"install/cloud":  {Filter: commandSysAdminFilter, Handler: executeInstallCloud},
-		"transition":     {Filter: commandJiraClientFilter, Handler: executeTransition},
 
 		// used for debugging, uncomment if needed
 		// "instance/list":   {Filter: commandSysAdminFilter, Handler: executeInstanceList},
 		// "instance/select": {Filter: commandSysAdminFilter, Handler: executeInstanceSelect},
 		// "instance/delete": {Filter: commandSysAdminFilter, Handler: executeInstanceDelete},
 		// "webhook":         {Filter: commandSysAdminFilter, Handler: executeWebhookURL},
-=======
+	},
+}
+
 // Available settings
 const (
 	settingsNotifications = "notifications"
 )
-
-type CommandHandlerFunc func(p *Plugin, c *plugin.Context, header *model.CommandArgs, args ...string) *model.CommandResponse
-
-type CommandHandler struct {
-	handlers       map[string]CommandHandlerFunc
-	defaultHandler CommandHandlerFunc
-}
-
-var jiraCommandHandler = CommandHandler{
-	handlers: map[string]CommandHandlerFunc{
-		"install/cloud":  executeInstallCloud,
-		"install/server": executeInstallServer,
-		"transition":     executeTransition,
-		"connect":        executeConnect,
-		"disconnect":     executeDisconnect,
-		"settings":       executeSettings,
-		//"webhook":        executeWebhookURL,
-		//"webhook/url":    executeWebhookURL,
-		//"list":        executeList,
-		//"instance/select":     executeInstanceSelect,
-		//"instance/delete":     executeInstanceDelete,
->>>>>>> adcbe563
-	},
-}
 
 func (p *Plugin) ExecuteCommand(c *plugin.Context, commandArgs *model.CommandArgs) (*model.CommandResponse, *model.AppError) {
 	args := strings.Fields(commandArgs.Command)
@@ -128,46 +106,26 @@
 		a.Plugin.GetPluginURL(), routeUserDisconnect)
 }
 
-<<<<<<< HEAD
+func executeSettings(a *Action) error {
+	if len(a.CommandArgs) < 1 {
+		return executeHelp(a)
+	}
+
+	switch a.CommandArgs[0] {
+	case settingsNotifications:
+		resp, err := a.Plugin.settingsNotifications(a)
+		if err != nil {
+			return a.RespondError(0, err)
+		}
+		return a.RespondPrintf(resp)
+	default:
+		return a.RespondError(0, nil, "Unknown setting %q.", a.CommandArgs[0])
+	}
+}
+
 func executeInstanceList(a *Action) error {
 	if len(a.CommandArgs) != 0 {
 		return executeHelp(a)
-=======
-func executeSettings(p *Plugin, c *plugin.Context, header *model.CommandArgs, args ...string) *model.CommandResponse {
-	if len(args) < 1 {
-		return help()
-	}
-
-	ji, err := p.LoadCurrentJIRAInstance()
-	if err != nil {
-		return responsef("Failed to load current Jira instance: %v. Please contact your system administrator.", err)
-	}
-
-	mattermostUserId := header.UserId
-	jiraUser, err := p.LoadJIRAUser(ji, mattermostUserId)
-	if err != nil {
-		return responsef("Your username is not connected to Jira. Please type `jira connect`. %v", err)
-	}
-
-	switch args[0] {
-	case settingsNotifications:
-		return p.settingsNotifications(ji, mattermostUserId, jiraUser, args)
-	default:
-		return responsef("Unknown setting.")
-	}
-}
-
-func executeList(p *Plugin, c *plugin.Context, header *model.CommandArgs, args ...string) *model.CommandResponse {
-	authorized, err := authorizedSysAdmin(p, header.UserId)
-	if err != nil {
-		return responsef("%v", err)
-	}
-	if !authorized {
-		return responsef("`/jira list` can only be run by a system administrator.")
-	}
-	if len(args) != 0 {
-		return help()
->>>>>>> adcbe563
 	}
 	known, err := a.Plugin.LoadKnownJIRAInstances()
 	if err != nil {
@@ -175,11 +133,6 @@
 	}
 	if len(known) == 0 {
 		return a.RespondPrintf("(none installed)\n")
-	}
-
-	current, err := a.Plugin.LoadCurrentJIRAInstance()
-	if err != nil {
-		return a.RespondError(0, err)
 	}
 
 	keys := []string{}
@@ -204,7 +157,7 @@
 			details = ji.GetType()
 		}
 		format := "|%v|%s|%s|\n"
-		if key == current.GetURL() {
+		if key == a.Instance.GetURL() {
 			format = "| **%v** | **%s** |%s|\n"
 		}
 		text += fmt.Sprintf(format, i+1, key, details)
@@ -285,11 +238,7 @@
 	if err != nil {
 		return a.RespondError(0, err)
 	}
-<<<<<<< HEAD
-	return a.RespondPrintf(addResponseFormat, jsi.GetURL(), jsi.GetMattermostKey(), pkey)
-=======
-	return responsef(addResponseFormat, p.GetSiteURL(), ji.GetMattermostKey(), pkey)
->>>>>>> adcbe563
+	return a.RespondPrintf(addResponseFormat, a.Plugin.GetSiteURL(), jsi.GetMattermostKey(), pkey)
 }
 
 func executeTransition(a *Action) error {
