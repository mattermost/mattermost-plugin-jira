package main

import (
	"fmt"
	"sort"
	"strings"

	"github.com/mattermost/mattermost-server/model"
	"github.com/mattermost/mattermost-server/plugin"
)

const helpText = "###### Mattermost Jira Plugin - Slash Command Help\n" +
	"* `/jira connect` - Connect your Mattermost account to your Jira account\n" +
	"* `/jira disconnect` - Disconnect your Mattermost account from your Jira account\n" +
	"* `/jira create <text (optional)>` - Create a new Issue with 'text' inserted into the description field.\n" +
	"* `/jira transition <issue-key> <state>` - Change the state of a Jira issue\n" +
	"* `/jira settings [setting] [value]` - Update your user settings\n" +
	"  * [setting] can be `notifications`\n" +
	"  * [value] can be `on` or `off`\n" +

	"\n###### For System Administrators:\n" +
	"Install:\n" +
	"* `/jira install cloud <URL>` - Connect Mattermost to a Jira Cloud instance located at <URL>\n" +
	"* `/jira install server <URL>` - Connect Mattermost to a Jira Server or Data Center instance located at <URL>\n" +
	"Uninstall:\n" +
	"* `/jira uninstall cloud <URL>` - Disconnect Mattermost from a Jira Cloud instance located at <URL>\n" +
	"* `/jira uninstall server <URL>` - Disconnect Mattermost from a Jira Server or Data Center instance located at <URL>\n" +
	""

// Available settings
const (
	settingsNotifications = "notifications"
)

type CommandHandlerFunc func(p *Plugin, c *plugin.Context, header *model.CommandArgs, args ...string) *model.CommandResponse

type CommandHandler struct {
	handlers       map[string]CommandHandlerFunc
	defaultHandler CommandHandlerFunc
}

var jiraCommandHandler = CommandHandler{
	handlers: map[string]CommandHandlerFunc{
		"connect":          executeConnect,
		"disconnect":       executeDisconnect,
		"install/cloud":    executeInstallCloud,
		"install/server":   executeInstallServer,
		"settings":         executeSettings,
		"transition":       executeTransition,
		"uninstall/cloud":  executeUninstallCloud,
		"uninstall/server": executeUninstallServer,
		//"webhook":        executeWebhookURL,
		//"webhook/url":    executeWebhookURL,
		//"list":        executeList,
		//"instance/select":     executeInstanceSelect,
		//"instance/delete":     executeInstanceDelete,
	},
	defaultHandler: commandHelp,
}

func (ch CommandHandler) Handle(p *Plugin, c *plugin.Context, header *model.CommandArgs, args ...string) *model.CommandResponse {
	for n := len(args); n > 0; n-- {
		h := ch.handlers[strings.Join(args[:n], "/")]
		if h != nil {
			return h(p, c, header, args[n:]...)
		}
	}
	return ch.defaultHandler(p, c, header, args...)
}

func commandHelp(p *Plugin, c *plugin.Context, header *model.CommandArgs, args ...string) *model.CommandResponse {
	return help()
}

func help() *model.CommandResponse {
	return responsef(helpText)
}

func (p *Plugin) ExecuteCommand(c *plugin.Context, commandArgs *model.CommandArgs) (*model.CommandResponse, *model.AppError) {
	args := strings.Fields(commandArgs.Command)
	if len(args) == 0 || args[0] != "/jira" {
		return help(), nil
	}
	return jiraCommandHandler.Handle(p, c, commandArgs, args[1:]...), nil
}

func executeConnect(p *Plugin, c *plugin.Context, header *model.CommandArgs, args ...string) *model.CommandResponse {
	if len(args) != 0 {
		return help()
	}
	return responsef("[Click here to link your Jira account](%s%s)",
		p.GetPluginURL(), routeUserConnect)
}

func executeDisconnect(p *Plugin, c *plugin.Context, header *model.CommandArgs, args ...string) *model.CommandResponse {
	if len(args) != 0 {
		return help()
	}
	return responsef("[Click here to unlink your Jira account](%s%s)",
		p.GetPluginURL(), routeUserDisconnect)
}

func executeSettings(p *Plugin, c *plugin.Context, header *model.CommandArgs, args ...string) *model.CommandResponse {
	if len(args) < 1 {
		return help()
	}

	ji, err := p.currentInstanceStore.LoadCurrentJIRAInstance()
	if err != nil {
		return responsef("Failed to load current Jira instance: %v. Please contact your system administrator.", err)
	}

	mattermostUserId := header.UserId
	jiraUser, err := p.userStore.LoadJIRAUser(ji, mattermostUserId)
	if err != nil {
		return responsef("Your username is not connected to Jira. Please type `jira connect`. %v", err)
	}

	switch args[0] {
	case settingsNotifications:
		return p.settingsNotifications(ji, mattermostUserId, jiraUser, args)
	default:
		return responsef("Unknown setting.")
	}
}

func executeList(p *Plugin, c *plugin.Context, header *model.CommandArgs, args ...string) *model.CommandResponse {
	authorized, err := authorizedSysAdmin(p, header.UserId)
	if err != nil {
		return responsef("%v", err)
	}
	if !authorized {
		return responsef("`/jira list` can only be run by a system administrator.")
	}
	if len(args) != 0 {
		return help()
	}

	known, err := p.instanceStore.LoadKnownJIRAInstances()
	if err != nil {
		return responsef("Failed to load known Jira instances: %v", err)
	}
	if len(known) == 0 {
		return responsef("(none installed)\n")
	}

	current, err := p.currentInstanceStore.LoadCurrentJIRAInstance()
	if err != nil {
		return responsef("Failed to load current Jira instance: %v", err)
	}

	keys := []string{}
	for key := range known {
		keys = append(keys, key)
	}
	sort.Strings(keys)
	text := "Known Jira instances (selected instance is **bold**)\n\n| |URL|Type|\n|--|--|--|\n"
	for i, key := range keys {
		ji, err := p.instanceStore.LoadJIRAInstance(key)
		if err != nil {
			text += fmt.Sprintf("|%v|%s|error: %v|\n", i+1, key, err)
			continue
		}
		details := ""
		for k, v := range ji.GetDisplayDetails() {
			details += fmt.Sprintf("%s:%s, ", k, v)
		}
		if len(details) > len(", ") {
			details = details[:len(details)-2]
		} else {
			details = ji.GetType()
		}
		format := "|%v|%s|%s|\n"
		if key == current.GetURL() {
			format = "| **%v** | **%s** |%s|\n"
		}
		text += fmt.Sprintf(format, i+1, key, details)
	}
	return responsef(text)
}

func authorizedSysAdmin(p *Plugin, userId string) (bool, error) {
	user, err := p.API.GetUser(userId)
	if err != nil {
		return false, err
	}
	if !strings.Contains(user.Roles, "system_admin") {
		return false, nil
	}
	return true, nil
}

func executeInstallCloud(p *Plugin, c *plugin.Context, header *model.CommandArgs, args ...string) *model.CommandResponse {
	authorized, err := authorizedSysAdmin(p, header.UserId)
	if err != nil {
		return responsef("%v", err)
	}
	if !authorized {
		return responsef("`/jira install` can only be run by a system administrator.")
	}
	if len(args) != 1 {
		return help()
	}
	jiraURL := args[0]

	// Create an "uninitialized" instance of Jira Cloud that will
	// receive the /installed callback
	err = p.instanceStore.CreateInactiveCloudInstance(jiraURL)
	if err != nil {
		return responsef(err.Error())
	}

	const addResponseFormat = `
%s has been successfully installed. To finish the configuration, create a new app in your Jira instance following these steps:

1. Navigate to [**Settings > Apps > Manage Apps**](%s/plugins/servlet/upm?source=side_nav_manage_addons).
  - For older versions of Jira, navigate to **Administration > Applications > Add-ons > Manage add-ons**.
2. Click **Settings** at bottom of page, enable development mode, and apply this change.
  - Enabling development mode allows you to install apps that are not from the Atlassian Marketplace.
3. Click **Upload app**.
4. In the **From this URL field**, enter: %s%s
5. Wait for the app to install. Once completed, you should see an "Installed and ready to go!" message.
6. Use the "/jira connect" command to connect your Mattermost account with your Jira account.
7. Click the "More Actions" (...) option of any message in the channel (available when you hover over a message).

If you see an option to create a Jira issue, you're all set! If not, refer to our [documentation](https://about.mattermost.com/default-jira-plugin) for troubleshooting help.
`

	// TODO What is the exact group membership in Jira required? Site-admins?
	return responsef(addResponseFormat, jiraURL, jiraURL, p.GetPluginURL(), routeACJSON)
}

func executeInstallServer(p *Plugin, c *plugin.Context, header *model.CommandArgs, args ...string) *model.CommandResponse {
	authorized, err := authorizedSysAdmin(p, header.UserId)
	if err != nil {
		return responsef("%v", err)
	}
	if !authorized {
		return responsef("`/jira install` can only be run by a system administrator.")
	}
	if len(args) != 1 {
		return help()
	}
	jiraURL := args[0]

	const addResponseFormat = `` +
		`Server instance has been installed. To finish the configuration, add an Application Link in your Jira instance following these steps:

1. Navigate to **Settings > Applications > Application Links**
2. Enter %s as the application link, then click **Create new link**.
3. In **Configure Application URL** screen, confirm your Mattermost URL is entered as the "New URL". Ignore any displayed errors and click **Continue**.
4. In **Link Applications** screen, set the following values:
  - **Application Name**: Mattermost
  - **Application Type**: Generic Application
5. Check the **Create incoming link** value, then click **Continue**.
6. In the following **Link Applications** screen, set the following values:
  - **Consumer Key**: %s
  - **Consumer Name**: Mattermost
  - **Public Key**: %s
7. Click **Continue**.
6. Use the "/jira connect" command to connect your Mattermost account with your Jira account.
7. Click the "More Actions" (...) option of any message in the channel (available when you hover over a message).

If you see an option to create a Jira issue, you're all set! If not, refer to our [documentation](https://about.mattermost.com/default-jira-plugin) for troubleshooting help.
`
	ji := NewJIRAServerInstance(p, jiraURL)
	err = p.instanceStore.StoreJIRAInstance(ji)
	if err != nil {
		return responsef(err.Error())
	}
<<<<<<< HEAD
	err = p.currentInstanceStore.StoreCurrentJIRAInstance(ji)
=======
	err = p.StoreCurrentJIRAInstanceAndNotify(ji)
>>>>>>> 41dbc1a8
	if err != nil {
		return responsef(err.Error())
	}

	pkey, err := publicKeyString(p)
	if err != nil {
		return responsef("Failed to load public key: %v", err)
	}
	return responsef(addResponseFormat, p.GetSiteURL(), ji.GetMattermostKey(), pkey)
}

// executeUninstallCloud will uninstall the jira cloud instance if the url matches, and then update all connected
// clients so that their Jira-related menu options are removed.
func executeUninstallCloud(p *Plugin, c *plugin.Context, header *model.CommandArgs, args ...string) *model.CommandResponse {
	authorized, err := authorizedSysAdmin(p, header.UserId)
	if err != nil {
		return responsef("%v", err)
	}
	if !authorized {
		return responsef("`/jira uninstall` can only be run by a System Administrator.")
	}
	if len(args) != 1 {
		return help()
	}
	jiraURL := args[0]

	ji, err := p.LoadCurrentJIRAInstance()
	if err != nil {
		return responsef("No current Jira instance to uninstall")
	}

	jci, ok := ji.(*jiraCloudInstance)
	if !ok {
		return responsef("The current Jira instance is not a cloud instance")
	}

	if jiraURL != jci.GetURL() {
		return responsef("You have entered an incorrect URL. The current Jira instance URL is: `" + jci.GetURL() + "`. Please enter the URL correctly to confirm the uninstall command.")
	}

	err = p.DeleteJiraInstance(jci.GetURL())
	if err != nil {
		return responsef("Failed to delete Jira instance " + ji.GetURL())
	}

	// Notify users we have uninstalled an instance
	p.API.PublishWebSocketEvent(
		wSEventInstanceStatus,
		map[string]interface{}{
			"instance_installed": false,
		},
		&model.WebsocketBroadcast{},
	)

	const uninstallInstructions = `Jira instance successfully disconnected. Go to **Settings > Apps > Manage Apps** to remove the application in your Jira Cloud instance.`

	return responsef(uninstallInstructions)
}

func executeUninstallServer(p *Plugin, c *plugin.Context, header *model.CommandArgs, args ...string) *model.CommandResponse {
	authorized, err := authorizedSysAdmin(p, header.UserId)
	if err != nil {
		return responsef("%v", err)
	}
	if !authorized {
		return responsef("`/jira uninstall` can only be run by a System Administrator.")
	}
	if len(args) != 1 {
		return help()
	}
	jiraURL := args[0]

	ji, err := p.LoadCurrentJIRAInstance()
	if err != nil {
		return responsef("No current Jira instance to uninstall")
	}

	jsi, ok := ji.(*jiraServerInstance)
	if !ok {
		return responsef("The current Jira instance is not a server instance")
	}

	if jiraURL != jsi.GetURL() {
		return responsef("You have entered an incorrect URL. The current Jira instance URL is: `" + jsi.GetURL() + "`. Please enter the URL correctly to confirm the uninstall command.")
	}

	err = p.DeleteJiraInstance(jsi.GetURL())
	if err != nil {
		return responsef("Failed to delete Jira instance " + ji.GetURL())
	}

	// Notify users we have uninstalled an instance
	p.API.PublishWebSocketEvent(
		wSEventInstanceStatus,
		map[string]interface{}{
			"instance_installed": false,
		},
		&model.WebsocketBroadcast{},
	)

	const uninstallInstructions = `Jira instance successfully disconnected. Go to **Settings > Applications > Application Links** to remove the application in your Jira Server or Data Center instance.`

	return responsef(uninstallInstructions)
}

func executeTransition(p *Plugin, c *plugin.Context, header *model.CommandArgs, args ...string) *model.CommandResponse {
	if len(args) != 2 {
		return help()
	}
	issueKey := args[0]
	toState := strings.Join(args[1:], " ")

	msg, err := p.transitionJiraIssue(header.UserId, issueKey, toState)
	if err != nil {
		return responsef("%v", err)
	}

	return responsef(msg)
}

func executeWebhookURL(p *Plugin, c *plugin.Context, header *model.CommandArgs, args ...string) *model.CommandResponse {
	authorized, err := authorizedSysAdmin(p, header.UserId)
	if err != nil {
		return responsef("%v", err)
	}
	if !authorized {
		return responsef("`/jira webhook` can only be run by a system administrator.")
	}
	if len(args) != 0 {
		return help()
	}

	u, err := p.GetWebhookURL(header.TeamId, header.ChannelId)
	if err != nil {
		return responsef(err.Error())
	}
	return responsef("Please use the following URL to set up a Jira webhook: %v", u)
}

func getCommand() *model.Command {
	return &model.Command{
		Trigger:          "jira",
		DisplayName:      "Jira",
		Description:      "Integration with Jira.",
		AutoComplete:     true,
		AutoCompleteDesc: "Available commands: connect, disconnect, create, transition, settings, install cloud/server, uninstall cloud/server, help",
		AutoCompleteHint: "[command]",
	}
}

func responsef(format string, args ...interface{}) *model.CommandResponse {
	return &model.CommandResponse{
		ResponseType: model.COMMAND_RESPONSE_TYPE_EPHEMERAL,
		Text:         fmt.Sprintf(format, args...),
		Username:     PluginMattermostUsername,
		IconURL:      PluginIconURL,
		Type:         model.POST_DEFAULT,
	}
}

// Uncomment if needed for development: (and uncomment the command handlers above)
//
//func executeInstanceSelect(p *Plugin, c *plugin.Context, header *model.CommandArgs, args ...string) *model.CommandResponse {
//	if len(args) != 1 {
//		return help()
//	}
//	instanceKey := args[0]
//	num, err := strconv.ParseUint(instanceKey, 10, 8)
//	if err == nil {
//		known, loadErr := p.LoadKnownJIRAInstances()
//		if loadErr != nil {
//			return responsef("Failed to load known Jira instances: %v", err)
//		}
//		if num < 1 || int(num) > len(known) {
//			return responsef("Wrong instance number %v, must be 1-%v\n", num, len(known)+1)
//		}
//
//		keys := []string{}
//		for key := range known {
//			keys = append(keys, key)
//		}
//		sort.Strings(keys)
//		instanceKey = keys[num-1]
//	}
//
//	ji, err := p.LoadJIRAInstance(instanceKey)
//	if err != nil {
//		return responsef("Failed to load Jira instance %s: %v", instanceKey, err)
//	}
//	err = p.StoreCurrentJIRAInstanceAndNotify(ji)
//	if err != nil {
//		return responsef(err.Error())
//	}
//
//	return executeList(p, c, header)
//}
//
//func executeInstanceDelete(p *Plugin, c *plugin.Context, header *model.CommandArgs, args ...string) *model.CommandResponse {
//	if len(args) != 1 {
//		return help()
//	}
//	instanceKey := args[0]
//
//	known, err := p.LoadKnownJIRAInstances()
//	if err != nil {
//		return responsef("Failed to load known JIRA instances: %v", err)
//	}
//	if len(known) == 0 {
//		return responsef("There are no instances to delete.\n")
//	}
//
//	num, err := strconv.ParseUint(instanceKey, 10, 8)
//	if err == nil {
//		if num < 1 || int(num) > len(known) {
//			return responsef("Wrong instance number %v, must be 1-%v\n", num, len(known)+1)
//		}
//
//		keys := []string{}
//		for key := range known {
//			keys = append(keys, key)
//		}
//		sort.Strings(keys)
//		instanceKey = keys[num-1]
//	}
//
//	// Remove the instance
//	err = p.DeleteJiraInstance(instanceKey)
//	if err != nil {
//		return responsef("failed to delete Jira instance %s: %v", instanceKey, err)
//	}
//
//	// if that was our only instance, just respond with an empty list.
//	if len(known) == 1 {
//		return executeList(p, c, header)
//	}
//	return executeInstanceSelect(p, c, header, "1")
//}<|MERGE_RESOLUTION|>--- conflicted
+++ resolved
@@ -268,11 +268,7 @@
 	if err != nil {
 		return responsef(err.Error())
 	}
-<<<<<<< HEAD
-	err = p.currentInstanceStore.StoreCurrentJIRAInstance(ji)
-=======
 	err = p.StoreCurrentJIRAInstanceAndNotify(ji)
->>>>>>> 41dbc1a8
 	if err != nil {
 		return responsef(err.Error())
 	}
@@ -299,7 +295,7 @@
 	}
 	jiraURL := args[0]
 
-	ji, err := p.LoadCurrentJIRAInstance()
+	ji, err := p.currentInstanceStore.LoadCurrentJIRAInstance()
 	if err != nil {
 		return responsef("No current Jira instance to uninstall")
 	}
@@ -313,7 +309,7 @@
 		return responsef("You have entered an incorrect URL. The current Jira instance URL is: `" + jci.GetURL() + "`. Please enter the URL correctly to confirm the uninstall command.")
 	}
 
-	err = p.DeleteJiraInstance(jci.GetURL())
+	err = p.instanceStore.DeleteJiraInstance(jci.GetURL())
 	if err != nil {
 		return responsef("Failed to delete Jira instance " + ji.GetURL())
 	}
@@ -345,7 +341,7 @@
 	}
 	jiraURL := args[0]
 
-	ji, err := p.LoadCurrentJIRAInstance()
+	ji, err := p.currentInstanceStore.LoadCurrentJIRAInstance()
 	if err != nil {
 		return responsef("No current Jira instance to uninstall")
 	}
@@ -359,7 +355,7 @@
 		return responsef("You have entered an incorrect URL. The current Jira instance URL is: `" + jsi.GetURL() + "`. Please enter the URL correctly to confirm the uninstall command.")
 	}
 
-	err = p.DeleteJiraInstance(jsi.GetURL())
+	err = p.instanceStore.DeleteJiraInstance(jsi.GetURL())
 	if err != nil {
 		return responsef("Failed to delete Jira instance " + ji.GetURL())
 	}
