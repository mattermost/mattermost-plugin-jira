package main

import (
	"bytes"
	"fmt"
	"net/url"
	"sort"
	"strings"

	jira "github.com/andygrunwald/go-jira"
	"github.com/pkg/errors"

	"github.com/mattermost/mattermost/server/public/model"
	"github.com/mattermost/mattermost/server/public/plugin"
	"github.com/mattermost/mattermost/server/public/pluginapi/experimental/command"
	"github.com/mattermost/mattermost/server/public/pluginapi/experimental/flow"

	"github.com/mattermost/mattermost-plugin-jira/server/utils"
	"github.com/mattermost/mattermost-plugin-jira/server/utils/kvstore"
	"github.com/mattermost/mattermost-plugin-jira/server/utils/types"
)

const commandTrigger = "jira"

var jiraCommandHandler = CommandHandler{
	handlers: map[string]CommandHandlerFunc{
		"assign":                       executeAssign,
		"connect":                      executeConnect,
		"disconnect":                   executeDisconnect,
		"help":                         executeHelp,
		"me":                           executeMe,
		"about":                        executeAbout,
		"install/cloud":                executeInstanceInstallCloud,
		"install/cloud-oauth":          executeInstanceInstallCloudOAuth,
		"install/server":               executeInstanceInstallServer,
		"instance/alias":               executeInstanceAlias,
		"instance/unalias":             executeInstanceUnalias,
		"instance/connect":             executeConnect,
		"instance/disconnect":          executeDisconnect,
		"instance/install/cloud":       executeInstanceInstallCloud,
		"instance/install/cloud-oauth": executeInstanceInstallCloudOAuth,
		"instance/install/server":      executeInstanceInstallServer,
		"instance/list":                executeInstanceList,
		"instance/settings":            executeSettings,
		"instance/uninstall":           executeInstanceUninstall,
		"instance/v2":                  executeInstanceV2Legacy,
		"instance/default":             executeDefaultInstance,
		"issue/assign":                 executeAssign,
		"issue/transition":             executeTransition,
		"issue/unassign":               executeUnassign,
		"issue/view":                   executeView,
		"settings":                     executeSettings,
		"subscribe/list":               executeSubscribeList,
		"transition":                   executeTransition,
		"unassign":                     executeUnassign,
		"uninstall":                    executeInstanceUninstall,
		"view":                         executeView,
		"v2revert":                     executeV2Revert,
		"webhook":                      executeWebhookURL,
		"setup":                        executeSetup,
	},
	defaultHandler: executeJiraDefault,
}

const helpTextHeader = "###### Mattermost Jira Plugin - Slash Command Help\n"

const commonHelpText = "\n" +
	"* `/jira connect [jiraURL]` - Connect your Mattermost account to your Jira account\n" +
	"* `/jira disconnect [jiraURL]` - Disconnect your Mattermost account from your Jira account\n" +
	"* `/jira [issue] assign [issue-key] [assignee]` - Change the assignee of a Jira issue\n" +
	"* `/jira [issue] create [text]` - Create a new Issue with 'text' inserted into the description field\n" +
	"* `/jira [issue] transition [issue-key] [state]` - Change the state of a Jira issue\n" +
	"* `/jira [issue] unassign [issue-key]` - Unassign the Jira issue\n" +
	"* `/jira [issue] view [issue-key]` - View the details of a specific Jira issue\n" +
	"* `/jira help` - Launch the Jira plugin command line help syntax\n" +
	"* `/jira me` - Display information about the current user\n" +
	"* `/jira about` - Display build info\n" +
	"* `/jira instance list` - List installed Jira instances\n" +
	"* `/jira instance settings [setting] [value]` - Update your user settings\n" +
	"  * [setting] can be `notifications`\n" +
	"  * [value] can be `on` or `off`\n" +
	""

const sysAdminHelpText = "\n###### For System Administrators:\n" +
	"Setup Jira plugin\n" +
	"* `/jira setup` - Start Jira plugin setup flow\n" +
	"* `/jira webhook [jiraURL]` - Display the webhook URLs to setup on Jira\n" +
	"Install Jira instances:\n" +
	"* `/jira instance install server [jiraURL]` - Connect Mattermost to a Jira Server or Data Center instance located at <jiraURL>\n" +
	"* `/jira instance install cloud-oauth [jiraURL]` - Connect Mattermost to a Jira Cloud instance using OAuth 2.0 located at <jiraURL>\n" +
	"Uninstall Jira instances:\n" +
	"* `/jira instance uninstall server [jiraURL]` - Disconnect Mattermost from a Jira Server or Data Center instance located at <jiraURL>\n" +
	"* `/jira instance uninstall cloud-oauth [jiraURL]` - Disconnect Mattermost from a Jira Cloud instance using OAuth 2.0 located at <jiraURL>\n" +
	"Manage channel subscriptions:\n" +
	"* `/jira subscribe ` - Configure the Jira notifications sent to this channel\n" +
	"* `/jira subscribe list` - Display all the the subscription rules setup across all the channels and teams on your Mattermost instance\n" +
	"Other:\n" +
	"* `/jira instance alias [URL] [alias-name]` - assign an alias to an instance\n" +
	"* `/jira instance unalias [alias-name]` - remve an alias from an instance\n" +
	"* `/jira instance v2 <jiraURL>` - Set the Jira instance to process \"v2\" webhooks and subscriptions (not prefixed with the instance ID)\n" +
<<<<<<< HEAD
	"* `/jira instance default <jiraURL>` - Set a default instance in case of multiple Jira instances\n" +
	"* `/jira webhook [--instance=<jiraURL>]` -  Show the Mattermost webhook to receive JQL queries\n" +
=======
>>>>>>> dc1f1e23
	"* `/jira v2revert ` - Revert to V2 jira plugin data model\n" +
	""

func (p *Plugin) registerJiraCommand(enableAutocomplete, enableOptInstance bool) error {
	// Optimistically unregister what was registered before
	_ = p.client.SlashCommand.Unregister("", commandTrigger)

	command, err := p.createJiraCommand(enableAutocomplete, enableOptInstance)
	if err != nil {
		return errors.Wrap(err, "failed to get command")
	}

	err = p.client.SlashCommand.Register(command)
	if err != nil {
		return errors.Wrapf(err, "failed to register /%s command", commandTrigger)
	}

	return nil
}

func (p *Plugin) createJiraCommand(enableAutocomplete, enableOptInstance bool) (*model.Command, error) {
	jira := model.NewAutocompleteData(
		commandTrigger, "[issue|instance|help|me|about]", "Connect to and interact with Jira")

	if enableAutocomplete {
		addSubCommands(jira, enableOptInstance)
	}

	iconData, err := command.GetIconData(p.API, "assets/icon.svg")
	if err != nil {
		return nil, errors.Wrap(err, "failed to get icon data")
	}

	return &model.Command{
		Trigger:              jira.Trigger,
		Description:          "Integration with Jira.",
		DisplayName:          "Jira",
		AutoComplete:         true,
		AutocompleteData:     jira,
		AutoCompleteDesc:     jira.HelpText,
		AutoCompleteHint:     jira.Hint,
		AutocompleteIconData: iconData,
	}, nil
}

func addSubCommands(jira *model.AutocompleteData, optInstance bool) {
	// Top-level common commands
	jira.AddCommand(createViewCommand(optInstance))
	jira.AddCommand(createTransitionCommand(optInstance))
	jira.AddCommand(createAssignCommand(optInstance))
	jira.AddCommand(createUnassignCommand(optInstance))
	jira.AddCommand(createConnectCommand())
	jira.AddCommand(createDisconnectCommand())
	jira.AddCommand(createSettingsCommand(optInstance))

	// Generic commands
	jira.AddCommand(createIssueCommand(optInstance))
	jira.AddCommand(createInstanceCommand(optInstance))

	// Admin commands
	jira.AddCommand(createSubscribeCommand(optInstance))
	jira.AddCommand(createWebhookCommand(optInstance))
	jira.AddCommand(createSetupCommand())

	// Help and info
	jira.AddCommand(model.NewAutocompleteData("help", "", "Display help for `/jira` command"))
	jira.AddCommand(model.NewAutocompleteData("me", "", "Display information about the current user"))
	jira.AddCommand(command.BuildInfoAutocomplete("about"))
}

func createInstanceCommand(optInstance bool) *model.AutocompleteData {
	instance := model.NewAutocompleteData(
		"instance", "[alias|connect|disconnect|settings|unalias|default]", "View and manage installed Jira instances; more commands available to system administrators")
	instance.AddCommand(createAliasCommand())
	instance.AddCommand(createUnAliasCommand())
	instance.AddCommand(createConnectCommand())
	instance.AddCommand(createSettingsCommand(optInstance))
	instance.AddCommand(createDisconnectCommand())
	instance.AddCommand(createDefaultInstanceCommand())

	jiraTypes := []model.AutocompleteListItem{
		{HelpText: "Jira Server or Datacenter", Item: "server"},
		{HelpText: "Jira Cloud OAuth 2.0 (atlassian.net)", Item: "cloud-oauth"},
	}

	install := model.NewAutocompleteData(
		"install", "[server|cloud-oauth] [URL]", "Connect Mattermost to a Jira instance")
	install.AddStaticListArgument("Jira type: server, cloud or cloud-oauth", true, jiraTypes)
	install.AddTextArgument("Jira URL", "Enter the Jira URL, e.g. https://mattermost.atlassian.net", "")
	install.RoleID = model.SystemAdminRoleId

	uninstall := model.NewAutocompleteData(
		"uninstall", "[server|cloud-oauth] [URL]", "Disconnect Mattermost from a Jira instance")
	uninstall.AddStaticListArgument("Jira type: server, cloud or cloud-oauth", true, jiraTypes)
	uninstall.AddDynamicListArgument("Jira instance", makeAutocompleteRoute(routeAutocompleteInstalledInstanceWithAlias), true)
	uninstall.RoleID = model.SystemAdminRoleId

	list := model.NewAutocompleteData(
		"list", "", "List installed Jira instances")
	list.RoleID = model.SystemAdminRoleId

	instance.AddCommand(createConnectCommand())
	instance.AddCommand(createDisconnectCommand())
	instance.AddCommand(list)
	instance.AddCommand(createSettingsCommand(optInstance))
	instance.AddCommand(install)
	instance.AddCommand(uninstall)
	return instance
}

func createIssueCommand(optInstance bool) *model.AutocompleteData {
	issue := model.NewAutocompleteData(
		"issue", "[view|assign|transition]", "View and manage Jira issues")
	issue.AddCommand(createViewCommand(optInstance))
	issue.AddCommand(createTransitionCommand(optInstance))
	issue.AddCommand(createAssignCommand(optInstance))
	issue.AddCommand(createUnassignCommand(optInstance))
	return issue
}

func withFlagInstance(cmd *model.AutocompleteData, optInstance bool, route string) {
	if !optInstance {
		return
	}
	cmd.AddNamedDynamicListArgument("instance", "Jira URL", route, false)
}

func withParamIssueKey(cmd *model.AutocompleteData) {
	// TODO: Implement dynamic autocomplete for Jira issue (search)
	cmd.AddTextArgument("Jira issue key", "", "")
}

func createConnectCommand() *model.AutocompleteData {
	connect := model.NewAutocompleteData(
		"connect", "", "Connect your Mattermost account to your Jira account")
	connect.AddDynamicListArgument("Jira URL", makeAutocompleteRoute(routeAutocompleteInstalledInstanceWithAlias), false)
	return connect
}

func createAliasCommand() *model.AutocompleteData {
	alias := model.NewAutocompleteData(
		"alias", "", "Create an alias to your Jira instance")
	alias.AddDynamicListArgument("Jira URL", makeAutocompleteRoute(routeAutocompleteInstalledInstanceWithAlias), false)
	return alias
}

func createUnAliasCommand() *model.AutocompleteData {
	alias := model.NewAutocompleteData(
		"unalias", "", "Remove an alias from a Jira instance")
	alias.AddDynamicListArgument("Jira URL", makeAutocompleteRoute(routeAutocompleteInstalledInstanceWithAlias), false)
	return alias
}

func createDisconnectCommand() *model.AutocompleteData {
	disconnect := model.NewAutocompleteData(
		"disconnect", "[Jira URL]", "Disconnect your Mattermost account from your Jira account")
	disconnect.AddDynamicListArgument("Jira URL", makeAutocompleteRoute(routeAutocompleteInstalledInstanceWithAlias), false)
	return disconnect
}

func createDefaultInstanceCommand() *model.AutocompleteData {
	defaultInstance := model.NewAutocompleteData(
		"default", "[Jira URL]", "Set a default instance in case of multiple Jira instances")
	defaultInstance.AddDynamicListArgument("Jira URL", makeAutocompleteRoute(routeAutocompleteInstalledInstanceWithAlias), true)
	return defaultInstance
}

func createSettingsCommand(optInstance bool) *model.AutocompleteData {
	settings := model.NewAutocompleteData(
		"settings", "[list|notifications]", "View or update your user settings")

	list := model.NewAutocompleteData(
		"list", "", "View your current settings")
	settings.AddCommand(list)

	notifications := model.NewAutocompleteData(
		"notifications", "[on|off]", "Update your user notifications settings")
	notifications.AddStaticListArgument("value", true, []model.AutocompleteListItem{
		{HelpText: "Turn notifications on", Item: "on"},
		{HelpText: "Turn notifications off", Item: "off"},
	})
	withFlagInstance(notifications, optInstance, makeAutocompleteRoute(routeAutocompleteInstalledInstanceWithAlias))
	settings.AddCommand(notifications)

	return settings
}

func createViewCommand(optInstance bool) *model.AutocompleteData {
	view := model.NewAutocompleteData(
		"view", "[issue]", "Display a Jira issue")
	withParamIssueKey(view)
	withFlagInstance(view, optInstance, makeAutocompleteRoute(routeAutocompleteInstalledInstanceWithAlias))
	return view
}

func createTransitionCommand(optInstance bool) *model.AutocompleteData {
	transition := model.NewAutocompleteData(
		"transition", "[Jira issue] [To state]", "Change the state of a Jira issue")
	withParamIssueKey(transition)
	// TODO: Implement dynamic transition autocomplete
	transition.AddTextArgument("To state", "", "")
	withFlagInstance(transition, optInstance, makeAutocompleteRoute(routeAutocompleteInstalledInstanceWithAlias))
	return transition
}

func createAssignCommand(optInstance bool) *model.AutocompleteData {
	assign := model.NewAutocompleteData(
		"assign", "[Jira issue] [user]", "Change the assignee of a Jira issue")
	withParamIssueKey(assign)
	// TODO: Implement dynamic Jira user search autocomplete
	assign.AddTextArgument("User", "", "")
	withFlagInstance(assign, optInstance, makeAutocompleteRoute(routeAutocompleteInstalledInstanceWithAlias))
	return assign
}

func createUnassignCommand(optInstance bool) *model.AutocompleteData {
	unassign := model.NewAutocompleteData(
		"unassign", "[Jira issue]", "Unassign a Jira issue")
	withParamIssueKey(unassign)
	withFlagInstance(unassign, optInstance, makeAutocompleteRoute(routeAutocompleteInstalledInstanceWithAlias))
	return unassign
}

func createSubscribeCommand(optInstance bool) *model.AutocompleteData {
	subscribe := model.NewAutocompleteData(
		"subscribe", "[edit|list]", "List or configure the Jira notifications sent to this channel")
	subscribe.AddCommand(model.NewAutocompleteData(
		"edit", "", "Configure the Jira notifications sent to this channel"))

	list := model.NewAutocompleteData(
		"list", "", "List the Jira notifications sent to this channel")
	withFlagInstance(list, optInstance, makeAutocompleteRoute(routeAutocompleteInstalledInstanceWithAlias))
	subscribe.AddCommand(list)
	return subscribe
}

func createWebhookCommand(optInstance bool) *model.AutocompleteData {
	webhook := model.NewAutocompleteData(
		"webhook", "[Jira URL]", "Display the webhook URLs to set up on Jira")
	webhook.RoleID = model.SystemAdminRoleId
	withFlagInstance(webhook, optInstance, makeAutocompleteRoute(routeAutocompleteInstalledInstanceWithAlias))
	return webhook
}

func createSetupCommand() *model.AutocompleteData {
	setup := model.NewAutocompleteData(
		"setup", "", "Start Jira plugin setup flow")
	setup.RoleID = model.SystemAdminRoleId
	return setup
}

type CommandHandlerFunc func(p *Plugin, c *plugin.Context, header *model.CommandArgs, args ...string) *model.CommandResponse

type CommandHandler struct {
	handlers       map[string]CommandHandlerFunc
	defaultHandler CommandHandlerFunc
}

func (ch CommandHandler) Handle(p *Plugin, c *plugin.Context, header *model.CommandArgs, args ...string) *model.CommandResponse {
	for n := len(args); n > 0; n-- {
		h := ch.handlers[strings.Join(args[:n], "/")]
		if h != nil {
			return h(p, c, header, args[n:]...)
		}
	}
	return ch.defaultHandler(p, c, header, args...)
}

func executeHelp(p *Plugin, c *plugin.Context, header *model.CommandArgs, args ...string) *model.CommandResponse {
	return p.help(header)
}

func (p *Plugin) help(args *model.CommandArgs) *model.CommandResponse {
	authorized, _ := authorizedSysAdmin(p, args.UserId)

	helpText := helpTextHeader
	jiraAdminAdditionalHelpText := p.getConfig().JiraAdminAdditionalHelpText

	// Check if JIRA admin has provided additional help text to be shown up along with regular output
	if jiraAdminAdditionalHelpText != "" {
		helpText += "    " + jiraAdminAdditionalHelpText
	}

	helpText += commonHelpText

	if authorized {
		helpText += sysAdminHelpText
	}

	p.postCommandResponse(args, helpText)
	return &model.CommandResponse{}
}

func (p *Plugin) ExecuteCommand(c *plugin.Context, commandArgs *model.CommandArgs) (*model.CommandResponse, *model.AppError) {
	err := p.CheckSiteURL()
	if err != nil {
		return p.responsef(commandArgs, err.Error()), nil
	}
	args := strings.Fields(commandArgs.Command)
	if len(args) == 0 || args[0] != "/jira" {
		return p.help(commandArgs), nil
	}
	return jiraCommandHandler.Handle(p, c, commandArgs, args[1:]...), nil
}

func executeDisconnect(p *Plugin, c *plugin.Context, header *model.CommandArgs, args ...string) *model.CommandResponse {
	if len(args) > 1 {
		return p.help(header)
	}
	jiraURL := ""
	if len(args) > 0 {
		jiraURL = args[0]
	}
	instances, err := p.instanceStore.LoadInstances()
	if err != nil {
		return p.responsef(header, "Failed to load instances. Error: %v.", err)
	}
	instance := instances.getByAlias(jiraURL)
	if instance != nil {
		jiraURL = instance.InstanceID.String()
	}
	disconnected, err := p.DisconnectUser(jiraURL, types.ID(header.UserId))
	if errors.Cause(err) == kvstore.ErrNotFound {
		errorStr := "Your account is not connected to Jira. Please use `/jira connect` to connect your account."
		if jiraURL != "" {
			errorStr = fmt.Sprintf("You do not currently have a Jira account at %s linked to your Mattermost account. Please use `/jira connect` to connect your account.", jiraURL)
		}
		return p.responsef(header, errorStr)
	}
	if err != nil {
		return p.responsef(header, "Could not complete the **disconnection** request. Error: %v", err)
	}
	return p.responsef(header, "You have successfully disconnected your Jira account (**%s**).", disconnected.DisplayName)
}

func executeDefaultInstance(p *Plugin, c *plugin.Context, header *model.CommandArgs, args ...string) *model.CommandResponse {
	if len(args) < 1 {
		return p.responsef(header, "Please specify the Jira instance URL")
	}

	if len(args) > 1 {
		return p.help(header)
	}
	
	jiraURL := ""
	if len(args) > 0 {
		jiraURL = args[0]
	}
	
	instances, err := p.instanceStore.LoadInstances()
	if err != nil {
		return p.responsef(header, "Failed to load instances. Error: %v.", err)
	}

	instance := instances.getByAlias(jiraURL)
	if instance != nil {
		jiraURL = instance.InstanceID.String()
	}

	if err := p.SetDefaultInstance(jiraURL, types.ID(header.UserId)); err != nil {
		return p.responsef(header, "Could not complete the **default instance** request. Error: %v", err)
	}

	return p.responsef(header, "You have successfully set a default instance for your Jira account (**%s**).", jiraURL)
}

func executeConnect(p *Plugin, c *plugin.Context, header *model.CommandArgs, args ...string) *model.CommandResponse {
	if len(args) > 1 {
		return p.help(header)
	}
	jiraURL := ""
	if len(args) > 0 {
		jiraURL = args[0]
	}
	instances, err := p.instanceStore.LoadInstances()
	if err != nil {
		return p.responsef(header, "Failed to load instances. Error: %v.", err)
	}
	instance := instances.getByAlias(jiraURL)
	if instance != nil {
		jiraURL = instance.InstanceID.String()
	}

	info, err := p.GetUserInfo(types.ID(header.UserId), nil)
	if err != nil {
		return p.responsef(header, "Failed to connect: "+err.Error())
	}
	if info.Instances.IsEmpty() {
		return p.responsef(header,
			"No Jira instances have been installed. Please contact the system administrator.")
	}
	if jiraURL == "" {
		if info.connectable.Len() == 1 {
			jiraURL = info.connectable.IDs()[0].String()
		}
	}
	instanceID := types.ID(jiraURL)
	if info.connectable.IsEmpty() {
		return p.responsef(header,
			"You already have connected all available Jira accounts. Please use `/jira disconnect --instance=%s` to disconnect.",
			instanceID)
	}
	if !info.connectable.Contains(instanceID) {
		return p.responsef(header,
			"Jira instance %s is not installed, please contact the system administrator.",
			instanceID)
	}
	conn, err := p.userStore.LoadConnection(instanceID, types.ID(header.UserId))
	if err == nil && len(conn.JiraAccountID()) != 0 {
		return p.responsef(header,
			"You already have a Jira account linked to your Mattermost account from %s. Please use `/jira disconnect --instance=%s` to disconnect.",
			instanceID, instanceID)
	}

	link := routeUserConnect
	link = instancePath(link, instanceID)
	return p.responsef(header, "[Click here to link your Jira account](%s%s)",
		p.GetPluginURL(), link)
}

func executeInstanceAlias(p *Plugin, c *plugin.Context, header *model.CommandArgs, args ...string) *model.CommandResponse {
	authorized, err := authorizedSysAdmin(p, header.UserId)
	if err != nil {
		return p.responsef(header, "%v", err)
	}
	if !authorized {
		return p.responsef(header, "`/jira instance alias` can only be run by a system administrator.")
	}

	if len(args) < 2 {
		return p.responsef(header, "Please specify both an instance and alias")
	}

	instanceID := types.ID(args[0])
	alias := strings.Join(args[1:], " ")

	if len(args) > 2 {
		return p.responsef(header, "Alias `%v` is an invalid alias. Please choose an alias without spaces.", alias)
	}

	instances, err := p.instanceStore.LoadInstances()
	if err != nil {
		return p.responsef(header, "Failed to load instances. Error: %v.", err)
	}

	instanceFound := instances.getByAlias(string(instanceID))
	if instanceFound != nil {
		instanceID = instanceFound.InstanceID
	}

	isUnique, id := instances.isAliasUnique(instanceID, alias)
	if !isUnique {
		return p.responsef(header, "Alias `%v` already exists on InstanceID: %v.", alias, id)
	}

	instance, err := p.instanceStore.LoadInstance(instanceID)
	if err != nil {
		return p.responsef(header, "Failed to load instance. Error: %v.", err)
	}
	if instance == nil {
		return p.responsef(header, "Failed to get instance. InstanceID: %v.", instanceID)
	}
	instance.Common().Alias = alias

	instances.Set(instance.Common())
	err = p.instanceStore.StoreInstances(instances)
	if err != nil {
		return p.responsef(header, "Failed to save instance. Error: %v.", err)
	}

	instance.Common().Alias = alias
	err = p.instanceStore.StoreInstance(instance)
	if err != nil {
		return p.responsef(header, "Failed to save instance. Error: %v.", err)
	}

	return p.responsef(header, "You have successfully aliased instance %v to `%v`.", instanceID, alias)
}

func executeInstanceUnalias(p *Plugin, c *plugin.Context, header *model.CommandArgs, args ...string) *model.CommandResponse {
	authorized, err := authorizedSysAdmin(p, header.UserId)
	if err != nil {
		return p.responsef(header, "%v", err)
	}
	if !authorized {
		return p.responsef(header, "`/jira instance unalias` can only be run by a system administrator.")
	}

	if len(args) < 1 {
		return p.responsef(header, "Please specify an alias")
	}

	alias := strings.Join(args, " ")

	instances, err := p.instanceStore.LoadInstances()
	if err != nil {
		return p.responsef(header, "Failed to load instances. Error: %v.", err)
	}

	instanceFound := instances.getByAlias(alias)
	if instanceFound == nil {
		return p.responsef(header, "Instance with alias `%v` does not exist.", alias)
	}

	idFound := instanceFound.InstanceID
	instance, err := p.instanceStore.LoadInstance(idFound)
	if err != nil {
		return p.responsef(header, "Failed to load instance. Error: %v.", err)
	}
	if instance == nil {
		return p.responsef(header, "Failed to get instance. InstanceID: %v.", idFound)
	}
	instance.Common().Alias = ""

	instances.Set(instance.Common())
	err = p.instanceStore.StoreInstances(instances)
	if err != nil {
		return p.responsef(header, "Failed to save instance. Error: %v.", err)
	}

	err = p.instanceStore.StoreInstance(instance)
	if err != nil {
		return p.responsef(header, "Failed to save instance. Error: %v.", err)
	}

	return p.responsef(header, "You have successfully unaliased instance %v from `%v`.", idFound, alias)
}

func executeSettings(p *Plugin, c *plugin.Context, header *model.CommandArgs, args ...string) *model.CommandResponse {
	user, instance, args, err := p.loadFlagUserInstance(header.UserId, args)
	if err != nil {
		return p.responsef(header, "Failed to load your connection to Jira. Error: %v.", err)
	}

	conn, err := p.userStore.LoadConnection(instance.GetID(), user.MattermostUserID)
	if err != nil {
		return p.responsef(header, "Your username is not connected to Jira. Please type `jira connect`. Error: %v.", err)
	}

	if len(args) == 0 {
		return p.responsef(header, "Current settings:\n%s", conn.Settings.String())
	}

	switch args[0] {
	case "list":
		return p.responsef(header, "Current settings:\n%s", conn.Settings.String())
	case "notifications":
		return p.settingsNotifications(header, instance.GetID(), user.MattermostUserID, conn, args)
	default:
		return p.responsef(header, "Unknown setting.")
	}
}

// executeJiraDefault is the default command if no other command fits. It defaults to help.
func executeJiraDefault(p *Plugin, c *plugin.Context, header *model.CommandArgs, args ...string) *model.CommandResponse {
	return p.help(header)
}

// executeView returns a Jira issue formatted as a slack attachment, or an error message.
func executeView(p *Plugin, c *plugin.Context, header *model.CommandArgs, args ...string) *model.CommandResponse {
	user, instance, args, err := p.loadFlagUserInstance(header.UserId, args)
	if err != nil {
		return p.responsef(header, "Failed to load your connection to Jira. Error: %v.", err)
	}
	if len(args) != 1 {
		return p.responsef(header, "Please specify an issue key in the form `/jira view <issue-key>`.")
	}

	issueID := args[0]

	conn, err := p.userStore.LoadConnection(instance.GetID(), user.MattermostUserID)
	if err != nil {
		// TODO: try to retrieve the issue anonymously
		return p.responsef(header, "Your username is not connected to Jira. Please type `jira connect`.")
	}

	attachment, err := p.getIssueAsSlackAttachment(instance, conn, strings.ToUpper(issueID), true)
	if err != nil {
		return p.responsef(header, err.Error())
	}

	post := &model.Post{
		UserId:    p.getUserID(),
		ChannelId: header.ChannelId,
		RootId:    header.RootId,
	}
	post.AddProp("attachments", attachment)

	p.client.Post.SendEphemeralPost(header.UserId, post)

	return &model.CommandResponse{}
}

// executeV2Revert reverts the store from v3 to v2 and instructs the user how
// to proceed with downgrading
func executeV2Revert(p *Plugin, c *plugin.Context, header *model.CommandArgs, args ...string) *model.CommandResponse {
	authorized, err := authorizedSysAdmin(p, header.UserId)
	if err != nil {
		return p.responsef(header, "%v", err)
	}
	if !authorized {
		return p.responsef(header, "`/jira v2revert` can only be run by a system administrator.")
	}

	preMessage := `#### |/jira v2revert| will revert the V3 Jira plugin database to V2. Please use the |--force| flag to complete this command.` + "\n"
	if len(args) == 1 && args[0] == "--force" {
		msg := MigrateV3ToV2(p)
		if msg != "" {
			return p.responsef(header, msg)
		}
		preMessage = `#### Successfully reverted the V3 Jira plugin database to V2. The Jira plugin has been disabled.` + "\n"

		go func() {
			_ = p.client.Plugin.Disable(manifest.Id)
		}()
	}
	message := `**Please note that if you have multiple configured Jira instances this command will result in all non-legacy instances being removed.**

After successfully reverting, please **choose one** of the following:

##### 1. Install Jira plugin |v2.4.0|
Downgrade to install the V2 compatible Jira plugin and use the reverted V2 data models created by the |v2revert| command. The Jira plugin |v2.4.0| can be found via the marketplace or GitHub releases page.

##### 2. Continue using the |v3| data model of the plugin
If you ran |v2revert| unintentionally and would like to continue using the current version of the plugin (|v3+|) you can re-enable the plugin through |System Console| > |PLUGINS| > |Plugin Management|.  This will perform the necessary migration steps to use a |v3+| version of the Jira plugin.`

	message = preMessage + message
	message = strings.ReplaceAll(message, "|", "`")

	p.TrackUserEvent("v2RevertSubmitted", header.UserId, nil)

	return p.responsef(header, message)
}

func executeInstanceList(p *Plugin, c *plugin.Context, header *model.CommandArgs, args ...string) *model.CommandResponse {
	authorized, err := authorizedSysAdmin(p, header.UserId)
	if err != nil {
		return p.responsef(header, "%v", err)
	}
	if !authorized {
		return p.responsef(header, "`/jira instance list` can only be run by a system administrator.")
	}
	if len(args) != 0 {
		return p.help(header)
	}

	instances, err := p.instanceStore.LoadInstances()
	if err != nil {
		return p.responsef(header, "Failed to load known Jira instances: %v", err)
	}
	if instances.IsEmpty() {
		return p.responsef(header, "(none installed)\n")
	}

	keys := []string{}
	for _, key := range instances.IDs() {
		keys = append(keys, key.String())
	}
	sort.Strings(keys)
	text := "| |Alias|URL|Type|\n|--|--|--|\n"
	for i, key := range keys {
		instanceID := types.ID(key)
		instanceCommon := instances.Get(instanceID)
		instance, err := p.instanceStore.LoadInstance(instanceID)
		if err != nil {
			text += fmt.Sprintf("|%v|%s|error: %v|\n", i+1, key, err)
			continue
		}
		details := ""
		for k, v := range instance.GetDisplayDetails() {
			details += fmt.Sprintf("%s:%s, ", k, v)
		}
		if len(details) > len(", ") {
			details = details[:len(details)-2]
		} else {
			details = string(instance.Common().Type)
		}
		format := "|%v|%s|%s|%s|\n"
		if instances.Get(instanceID).IsV2Legacy {
			format = "|%v|%s (v2 legacy)|%s|%s|\n"
		}
		alias := instanceCommon.Alias
		if alias == "" {
			alias = "n/a"
		}
		text += fmt.Sprintf(format, i+1, alias, key, details)
	}
	return p.responsef(header, text)
}

func executeSubscribeList(p *Plugin, c *plugin.Context, header *model.CommandArgs, args ...string) *model.CommandResponse {
	authorized, err := authorizedSysAdmin(p, header.UserId)
	if err != nil {
		return p.responsef(header, "%v", err)
	}
	if !authorized {
		return p.responsef(header, "`/jira subscribe list` can only be run by a system administrator.")
	}

	_, instance, args, err := p.loadFlagUserInstance(header.UserId, args)
	if err != nil {
		return p.responsef(header, "Failed to identify the Jira instance. Error: %v.", err)
	}
	if len(args) != 0 {
		return p.responsef(header, "No arguments were expected.")
	}

	msg, err := p.listChannelSubscriptions(instance.GetID(), header.TeamId)
	if err != nil {
		return p.responsef(header, "%v", err)
	}

	return p.responsef(header, msg)
}

func authorizedSysAdmin(p *Plugin, userID string) (bool, error) {
	user, err := p.client.User.Get(userID)
	if err != nil {
		return false, err
	}
	if !strings.Contains(user.Roles, "system_admin") {
		return false, nil
	}
	return true, nil
}

func executeInstanceInstallCloud(p *Plugin, c *plugin.Context, header *model.CommandArgs, args ...string) *model.CommandResponse {
	authorized, err := authorizedSysAdmin(p, header.UserId)
	if err != nil {
		return p.responsef(header, err.Error())
	}
	if !authorized {
		return p.responsef(header, "`/jira install` can only be run by a system administrator.")
	}
	if len(args) != 1 {
		return p.help(header)
	}

	jiraURL, err := p.installInactiveCloudInstance(args[0], header.UserId)
	if err != nil {
		return p.responsef(header, err.Error())
	}

	return p.respondCommandTemplate(header, "/command/install_cloud.md", map[string]string{
		"JiraURL":                 jiraURL,
		"PluginURL":               p.GetPluginURL(),
		"AtlassianConnectJSONURL": p.GetPluginURL() + instancePath(routeACJSON, types.ID(jiraURL)),
	})
}

func executeInstanceInstallCloudOAuth(p *Plugin, c *plugin.Context, header *model.CommandArgs, args ...string) *model.CommandResponse {
	authorized, err := authorizedSysAdmin(p, header.UserId)
	if err != nil {
		return p.responsef(header, err.Error())
	}
	if !authorized {
		return p.responsef(header, "`/jira install` can only be run by a Mattermost system administrator.")
	}
	if len(args) != 1 {
		return p.help(header)
	}

	jiraURL, instance, err := p.installCloudOAuthInstance(args[0])
	if err != nil {
		return p.responsef(header, err.Error())
	}

	state := flow.State{
		keyEdition:          string(CloudOAuthInstanceType),
		keyJiraURL:          jiraURL,
		keyInstance:         instance,
		keyOAuthCompleteURL: p.GetPluginURL() + instancePath(routeOAuth2Complete, types.ID(jiraURL)),
		keyConnectURL:       p.GetPluginURL() + instancePath(routeUserConnect, types.ID(jiraURL)),
	}

	if err = p.oauth2Flow.ForUser(header.UserId).Start(state); err != nil {
		return p.responsef(header, err.Error())
	}

	channel, err := p.client.Channel.GetDirect(header.UserId, p.conf.botUserID)
	if err != nil {
		return p.responsef(header, err.Error())
	}
	if channel != nil && channel.Id != header.ChannelId {
		return p.responsef(header, "continue in the direct conversation with @jira bot.")
	}

	return &model.CommandResponse{}
}

func executeInstanceInstallServer(p *Plugin, c *plugin.Context, header *model.CommandArgs, args ...string) *model.CommandResponse {
	authorized, err := authorizedSysAdmin(p, header.UserId)
	if err != nil {
		return p.responsef(header, err.Error())
	}
	if !authorized {
		return p.responsef(header, "`/jira install` can only be run by a system administrator.")
	}
	if len(args) != 1 {
		return p.help(header)
	}
	jiraURL, instance, err := p.installServerInstance(args[0])
	if err != nil {
		return p.responsef(header, err.Error())
	}
	pkey, err := p.publicKeyString()
	if err != nil {
		return p.responsef(header, "Failed to load public key: %v", err)
	}

	return p.respondCommandTemplate(header, "/command/install_server.md", map[string]string{
		"JiraURL":       jiraURL,
		"PluginURL":     p.GetPluginURL(),
		"MattermostKey": instance.GetMattermostKey(),
		"PublicKey":     pkey,
	})
}

// executeUninstall will uninstall the jira instance if the url matches, and then update all connected clients
// so that their Jira-related menu options are removed.
func executeInstanceUninstall(p *Plugin, c *plugin.Context, header *model.CommandArgs, args ...string) *model.CommandResponse {
	authorized, err := authorizedSysAdmin(p, header.UserId)
	if err != nil {
		return p.responsef(header, err.Error())
	}
	if !authorized {
		return p.responsef(header, "`/jira uninstall` can only be run by a System Administrator.")
	}
	if len(args) != 2 {
		return p.help(header)
	}

	instanceType := InstanceType(args[0])
	instanceURL := args[1]

	id, err := utils.NormalizeJiraURL(instanceURL)
	if err != nil {
		return p.responsef(header, err.Error())
	}
	uninstalled, err := p.UninstallInstance(types.ID(id), instanceType)
	if err != nil {
		return p.responsef(header, err.Error())
	}

	uninstallInstructions := `` +
		`Jira instance successfully uninstalled. Navigate to [**your app management URL**](%s) in order to remove the application from your Jira instance.
Don't forget to remove Jira-side webhook in [Jira System Settings/Webhooks](%s)'
`
	return p.responsef(header, uninstallInstructions, uninstalled.GetManageAppsURL(), uninstalled.GetManageWebhooksURL())
}

func executeUnassign(p *Plugin, c *plugin.Context, header *model.CommandArgs, args ...string) *model.CommandResponse {
	_, instance, args, err := p.loadFlagUserInstance(header.UserId, args)
	if err != nil {
		return p.responsef(header, "Failed to load your connection to Jira. Error: %v.", err)
	}

	if len(args) != 1 {
		return p.responsef(header, "Please specify an issue key in the form `/jira unassign <issue-key>`.")
	}
	issueKey := strings.ToUpper(args[0])

	msg, err := p.UnassignIssue(instance, types.ID(header.UserId), issueKey)
	if err != nil {
		return p.responsef(header, "%v", err)
	}
	return p.responsef(header, msg)
}

func executeAssign(p *Plugin, c *plugin.Context, header *model.CommandArgs, args ...string) *model.CommandResponse {
	_, instance, args, err := p.loadFlagUserInstance(header.UserId, args)
	if err != nil {
		return p.responsef(header, "Failed to load your connection to Jira. Error: %v.", err)
	}

	if len(args) != 2 {
		return p.responsef(header, "Please specify an issue key and an assignee search string, in the form `/jira assign <issue-key> <assignee>`.")
	}
	issueKey := strings.ToUpper(args[0])
	userSearch := strings.Join(args[1:], " ")
	var assignee *jira.User
	if strings.HasPrefix(userSearch, "@") {
		assignee, err = p.GetJiraUserFromMentions(instance.GetID(), header.UserMentions, userSearch)
		if err != nil {
			return p.responsef(header, "%v", err)
		}
	}

	msg, err := p.AssignIssue(instance, types.ID(header.UserId), issueKey, userSearch, assignee)
	if err != nil {
		return p.responsef(header, "%v", err)
	}

	return p.responsef(header, msg)
}

// TODO should transition command post to channel? Options?
func executeTransition(p *Plugin, c *plugin.Context, header *model.CommandArgs, args ...string) *model.CommandResponse {
	instanceURL, args, err := p.parseCommandFlagInstanceURL(args)
	if err != nil {
		return p.responsef(header, "Failed to load your connection to Jira. Error: %v.", err)
	}
	if len(args) < 2 {
		return p.help(header)
	}
	issueKey := strings.ToUpper(args[0])
	toState := strings.Join(args[1:], " ")
	mattermostUserID := types.ID(header.UserId)

	_, instanceID, err := p.ResolveUserInstanceURL(mattermostUserID, instanceURL)
	if err != nil {
		return p.responsef(header, "Failed to identify Jira instance %s. Error: %v.", instanceURL, err)
	}

	msg, err := p.TransitionIssue(&InTransitionIssue{
		InstanceID:       instanceID,
		mattermostUserID: mattermostUserID,
		IssueKey:         issueKey,
		ToState:          toState,
	})
	if err != nil {
		return p.responsef(header, err.Error())
	}

	return p.responsef(header, msg)
}

func executeMe(p *Plugin, c *plugin.Context, header *model.CommandArgs, args ...string) *model.CommandResponse {
	if len(args) != 0 {
		return p.help(header)
	}
	mattermostUserID := types.ID(header.UserId)
	bullet := func(cond bool, k string, v interface{}) string {
		if !cond {
			return ""
		}
		return fmt.Sprintf(" * %s: %v\n", k, v)
	}
	sbullet := func(k, v string) string {
		return bullet(v != "", k, v)
	}
	connectionBullet := func(ic *InstanceCommon, connection *Connection, isDefault bool) string {
		id := ic.InstanceID.String()
		if isDefault {
			id = "**" + id + "**"
		}
		switch ic.Type {
		case CloudInstanceType:
			return sbullet(id, fmt.Sprintf("Cloud, connected as **%s** (AccountID: `%s`)",
				connection.User.DisplayName,
				connection.User.AccountID))
		case ServerInstanceType:
			return sbullet(id, fmt.Sprintf("Server, connected as **%s** (Name:%s, Key:%s, EmailAddress:%s)",
				connection.User.DisplayName,
				connection.User.Name,
				connection.User.Key,
				connection.User.EmailAddress))
		}
		return ""
	}

	info, err := p.GetUserInfo(mattermostUserID, nil)
	if err != nil {
		return p.responsef(header, err.Error())
	}

	resp := sbullet("Mattermost site URL", p.GetSiteURL())
	resp += sbullet("Mattermost user ID", fmt.Sprintf("`%s`", mattermostUserID))

	switch {
	case info.IsConnected:
		resp += fmt.Sprintf("###### Connected to %v Jira instances:\n", info.User.ConnectedInstances.Len())
	case info.Instances.Len() > 0:
		resp += "Jira is installed, but you are not connected. Please type `/jira connect` to connect.\n"
	default:
		return p.responsef(header, resp+"\nNo Jira instances installed, please contact your system administrator.")
	}

	if info.IsConnected {
		for _, instanceID := range info.User.ConnectedInstances.IDs() {
			connection, err := p.userStore.LoadConnection(instanceID, mattermostUserID)
			if err != nil {
				return p.responsef(header, err.Error())
			}

			resp += connectionBullet(info.User.ConnectedInstances.Get(instanceID), connection, info.User.DefaultInstanceID == instanceID)
			resp += fmt.Sprintf("   * %s\n", connection.Settings)
			if connection.SavedFieldValues != nil && connection.SavedFieldValues.ProjectKey != "" {
				resp += fmt.Sprintf("   * Default project: `%s`\n", connection.SavedFieldValues.ProjectKey)
			}
		}
	}

	orphans := ""
	if !info.Instances.IsEmpty() {
		resp += "\n###### Available Jira instances:\n"
		for _, instanceID := range info.Instances.IDs() {
			encoded := url.PathEscape(encode([]byte(instanceID)))
			ic := info.Instances.Get(instanceID)
			if ic.IsV2Legacy {
				resp += sbullet(instanceID.String(), fmt.Sprintf("%s, **v2 legacy** (`%s`)", ic.Type, encoded))
			} else {
				resp += sbullet(instanceID.String(), fmt.Sprintf("%s (`%s`)", ic.Type, encoded))
			}
		}

		for _, instanceID := range info.Instances.IDs() {
			if info.IsConnected && info.User.ConnectedInstances.Contains(instanceID) {
				continue
			}
			connection, err := p.userStore.LoadConnection(instanceID, mattermostUserID)
			if err != nil {
				if errors.Cause(err) == kvstore.ErrNotFound {
					continue
				}
				return p.responsef(header, err.Error())
			}

			orphans += connectionBullet(info.Instances.Get(instanceID), connection, false)
		}
	}
	if orphans != "" {
		resp += fmt.Sprintf("###### Orphant Jira connections:\n%s", orphans)
	}

	return p.responsef(header, resp)
}

func executeAbout(p *Plugin, c *plugin.Context, header *model.CommandArgs, args ...string) *model.CommandResponse {
	text, err := command.BuildInfo(model.Manifest{
		Id:      manifest.Id,
		Version: manifest.Version,
		Name:    manifest.Name,
	})
	if err != nil {
		text = errors.Wrap(err, "failed to get build info").Error()
	}

	return p.responsef(header, text)
}

func executeWebhookURL(p *Plugin, c *plugin.Context, header *model.CommandArgs, args ...string) *model.CommandResponse {
	authorized, err := authorizedSysAdmin(p, header.UserId)
	if err != nil {
		return p.responsef(header, "%v", err)
	}
	if !authorized {
		return p.responsef(header, "`/jira webhook` can only be run by a system administrator.")
	}
	jiraURL, args, err := p.parseCommandFlagInstanceURL(args)
	if err != nil {
		return p.responsef(header, "%v", err)
	}
	if len(args) > 0 {
		return p.help(header)
	}

	instanceID, err := p.ResolveWebhookInstanceURL(jiraURL)
	if err != nil {
		return p.responsef(header, err.Error())
	}
	instance, err := p.instanceStore.LoadInstance(instanceID)
	if err != nil {
		return p.responsef(header, err.Error())
	}

	subWebhookURL, legacyWebhookURL, err := p.GetWebhookURL(jiraURL, header.TeamId, header.ChannelId)
	if err != nil {
		return p.responsef(header, err.Error())
	}
	return p.responsef(header,
		"To set up webhook for instance %s please navigate to [Jira System Settings/Webhooks](%s) where you can add webhooks.\n"+
			"Use `/jira webhook jiraURL` to specify another Jira instance. Use `/jira instance list` to view the available instances.\n"+
			"##### Subscriptions webhook.\n"+
			"Subscriptions webhook needs to be set up once, is shared by all channels and subscription filters.\n"+
			"   - `%s`\n"+
			"   - right-click on [link](%s) and \"Copy Link Address\" to Copy\n"+
			"##### Legacy webhooks\n"+
			"If your organization's infrastructure is set up such that your Mattermost instance cannot connect to your Jira instance, you will not be able to use the Channel Subscriptions feature. You will instead need to use the \"Legacy Webhooks\" feature supported by the Jira plugin.\n"+
			"Legacy webhook needs to be set up for each channel. For this channel:\n"+
			"   - `%s`\n"+
			"   - right-click on [link](%s) and \"Copy Link Address\" to copy\n"+
			" Visit the [Legacy Webhooks](https://mattermost.gitbook.io/plugin-jira/administrator-guide/notification-management#legacy-webhooks) page to learn more about this feature.\n"+
			"",
		instanceID, instance.GetManageWebhooksURL(), subWebhookURL, subWebhookURL, legacyWebhookURL, legacyWebhookURL)
}

func executeSetup(p *Plugin, c *plugin.Context, header *model.CommandArgs, args ...string) *model.CommandResponse {
	authorized, err := authorizedSysAdmin(p, header.UserId)
	if err != nil {
		return p.responsef(header, "%v", err)
	}
	if !authorized {
		return p.responsef(header, "`/jira setup` can only be run by a system administrator.")
	}

	if err = p.setupFlow.ForUser(header.UserId).Start(nil); err != nil {
		return p.responsef(header, errors.Wrap(err, "Failed to start setup wizard").Error())
	}

	channel, err := p.client.Channel.GetDirect(header.UserId, p.conf.botUserID)
	if err != nil {
		return p.responsef(header, err.Error())
	}
	if channel != nil && channel.Id != header.ChannelId {
		return p.responsef(header, "continue in the direct conversation with @jira bot.")
	}

	return &model.CommandResponse{}
}

func (p *Plugin) postCommandResponse(args *model.CommandArgs, text string) {
	post := &model.Post{
		UserId:    p.getUserID(),
		ChannelId: args.ChannelId,
		RootId:    args.RootId,
		Message:   text,
	}
	p.client.Post.SendEphemeralPost(args.UserId, post)
}

func (p *Plugin) responsef(commandArgs *model.CommandArgs, format string, args ...interface{}) *model.CommandResponse {
	p.postCommandResponse(commandArgs, fmt.Sprintf(format, args...))
	return &model.CommandResponse{}
}

func executeInstanceV2Legacy(p *Plugin, c *plugin.Context, header *model.CommandArgs, args ...string) *model.CommandResponse {
	authorized, err := authorizedSysAdmin(p, header.UserId)
	if err != nil {
		return p.responsef(header, "%v", err)
	}
	if !authorized {
		return p.responsef(header, "`/jira instance default` can only be run by a system administrator.")
	}
	if len(args) != 1 {
		return p.help(header)
	}
	instanceID := types.ID(args[0])

	err = p.StoreV2LegacyInstance(instanceID)
	if err != nil {
		return p.responsef(header, "Failed to set default Jira instance %s: %v", instanceID, err)
	}

	return p.responsef(header, "%s is set as the default Jira instance", instanceID)
}

func (p *Plugin) parseCommandFlagInstanceURL(args []string) (string, []string, error) {
	instanceURL := ""
	remaining := []string{}
	afterFlagInstance := false
	for _, arg := range args {
		if afterFlagInstance {
			instanceURL = arg
			afterFlagInstance = false
			continue
		}
		if !strings.HasPrefix(arg, "--instance") {
			remaining = append(remaining, arg)
			continue
		}
		if instanceURL != "" {
			return "", nil, errors.New("--instance may not be specified multiple times")
		}
		str := arg[len("--instance"):]

		// --instance=X
		if strings.HasPrefix(str, "=") {
			instanceURL = str[1:]
			continue
		}

		// --instanceXXX error
		if str != "" {
			return "", nil, errors.Errorf("`%s` is not valid", arg)
		}

		// --instance X
		afterFlagInstance = true
	}
	if afterFlagInstance && instanceURL == "" {
		return "", nil, errors.New("--instance requires a value")
	}

	instances, err := p.instanceStore.LoadInstances()
	if err != nil {
		return "", nil, err
	}

	instance := instances.getByAlias(instanceURL)
	if instance != nil {
		instanceID := instance.Common().InstanceID
		return string(instanceID), remaining, nil
	}

	return instanceURL, remaining, nil
}

func (p *Plugin) loadFlagUserInstance(mattermostUserID string, args []string) (*User, Instance, []string, error) {
	instanceURL, args, err := p.parseCommandFlagInstanceURL(args)
	if err != nil {
		return nil, nil, nil, err
	}

	user, instance, err := p.LoadUserInstance(types.ID(mattermostUserID), instanceURL)
	if err != nil {
		return nil, nil, nil, err
	}
	return user, instance, args, nil
}

func (p *Plugin) respondCommandTemplate(commandArgs *model.CommandArgs, path string, values interface{}) *model.CommandResponse {
	t := p.textTemplates[path]
	if t == nil {
		return p.responsef(commandArgs, "no template found for "+path)
	}
	bb := &bytes.Buffer{}
	err := t.Execute(bb, values)
	if err != nil {
		p.responsef(commandArgs, "failed to format results: %v", err)
	}
	return p.responsef(commandArgs, bb.String())
}<|MERGE_RESOLUTION|>--- conflicted
+++ resolved
@@ -98,11 +98,8 @@
 	"* `/jira instance alias [URL] [alias-name]` - assign an alias to an instance\n" +
 	"* `/jira instance unalias [alias-name]` - remve an alias from an instance\n" +
 	"* `/jira instance v2 <jiraURL>` - Set the Jira instance to process \"v2\" webhooks and subscriptions (not prefixed with the instance ID)\n" +
-<<<<<<< HEAD
 	"* `/jira instance default <jiraURL>` - Set a default instance in case of multiple Jira instances\n" +
 	"* `/jira webhook [--instance=<jiraURL>]` -  Show the Mattermost webhook to receive JQL queries\n" +
-=======
->>>>>>> dc1f1e23
 	"* `/jira v2revert ` - Revert to V2 jira plugin data model\n" +
 	""
 
@@ -446,12 +443,12 @@
 	if len(args) > 1 {
 		return p.help(header)
 	}
-	
+
 	jiraURL := ""
 	if len(args) > 0 {
 		jiraURL = args[0]
 	}
-	
+
 	instances, err := p.instanceStore.LoadInstances()
 	if err != nil {
 		return p.responsef(header, "Failed to load instances. Error: %v.", err)
