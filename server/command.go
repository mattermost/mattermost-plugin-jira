--- conflicted
+++ resolved
@@ -556,20 +556,6 @@
 			resp += sbullet("OAuth1a access token", uinfo.JIRAUser.Oauth1AccessToken)
 			resp += sbullet("OAuth1a access secret (length)", strconv.itoa(len(uinfo.JIRAUser.Oauth1AccessSecret)))
 		}
-<<<<<<< HEAD
-=======
-
-		juser := uinfo.JIRAUser.User
-		resp += fmt.Sprintf("\nJira user: %s\n", juser.DisplayName)
-		resp += fmt.Sprintf(" * Self: %s\n", juser.Self)
-		resp += fmt.Sprintf(" * AccountID: %s\n", juser.AccountID)
-		resp += fmt.Sprintf(" * Name: %s\n", juser.Name)
-		resp += fmt.Sprintf(" * Key: %s\n", juser.Key)
-		resp += fmt.Sprintf(" * EmailAddress: %s\n", juser.EmailAddress)
-		resp += fmt.Sprintf(" * Active: %v\n", juser.Active)
-		resp += fmt.Sprintf(" * TimeZone: %v\n", juser.TimeZone)
-		resp += fmt.Sprintf(" * ApplicationKeys: %s\n", juser.ApplicationKeys)
->>>>>>> 11ce1f87
 	}
 	return p.responsef(header, resp)
 }
