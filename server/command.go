--- conflicted
+++ resolved
@@ -12,20 +12,11 @@
 const helpText = "###### Mattermost Jira Plugin - Slash Command Help\n" +
 	"* `/jira connect` - Connect your Mattermost account to your Jira account and subscribe to events\n" +
 	"* `/jira disconnect` - Disonnect your Mattermost account from your Jira account\n" +
+	"* `/jira create <text (optional)>` - Create a new Issue with 'text' inserted into the description field.\n" +
 	"* `/jira transition <issue-key> <state>` - Changes the state of a Jira issue.\n" +
-<<<<<<< HEAD
-	"* `/jira create <text (optional)>` - Create a new Issue with 'text' inserted into the description field.\n" +
-	"* `/jira instance [add/list/select/delete]` - Manage connected Jira instances\n" +
-	"  * `add server <URL>` - Add a Jira Server instance\n" +
-	"  * `add cloud` - Add a Jira Cloud instance\n" +
-	"  * `list` - List known Jira instances\n" +
-	"  * `select <number or URL>` - Select a known instance as current\n" +
-	"  * `delete <number or URL>` - Delete a known instance, select the first remaining as the current\n" +
-=======
 	"\nFor system administrators:\n" +
 	"* `/jira install cloud <URL>` - connect Mattermost to a cloud Jira instance located at <URL>\n" +
 	"* `/jira install server <URL>` - connect Mattermost to a server Jira instance located at <URL>\n" +
->>>>>>> 6e202d9c
 	""
 
 type CommandHandlerFunc func(p *Plugin, c *plugin.Context, header *model.CommandArgs, args ...string) *model.CommandResponse
@@ -37,19 +28,9 @@
 
 var jiraCommandHandler = CommandHandler{
 	handlers: map[string]CommandHandlerFunc{
-<<<<<<< HEAD
-		"instance/add/server": executeInstanceAddServer,
-		"instance/add/cloud":  executeInstanceAddCloud,
-		"instance/list":       executeInstanceList,
-		"instance/select":     executeInstanceSelect,
-		"instance/delete":     executeInstanceDelete,
-		"transition":          executeTransition,
-		"create":              executeCreate,
-		"connect":             executeConnect,
-		"disconnect":          executeDisconnect,
-=======
 		"install/cloud":  executeInstallCloud,
 		"install/server": executeInstallServer,
+		"create":              executeCreate,
 		"transition":     executeTransition,
 		"connect":        executeConnect,
 		"disconnect":     executeDisconnect,
@@ -58,7 +39,6 @@
 		//"list":        executeList,
 		//"instance/select":     executeInstanceSelect,
 		//"instance/delete":     executeInstanceDelete,
->>>>>>> 6e202d9c
 	},
 	defaultHandler: commandHelp,
 }
@@ -275,7 +255,25 @@
 	return responsef("Transition completed.")
 }
 
-<<<<<<< HEAD
+func executeWebhookURL(p *Plugin, c *plugin.Context, header *model.CommandArgs, args ...string) *model.CommandResponse {
+	authorized, err := authorizedSysAdmin(p, header.UserId)
+	if err != nil {
+		return responsef("%v", err)
+	}
+	if !authorized {
+		return responsef("`/jira webhook` can only be run by a system administrator.")
+	}
+	if len(args) != 0 {
+		return help()
+	}
+
+	u, err := p.GetWebhookURL(header.TeamId, header.ChannelId)
+	if err != nil {
+		return responsef(err.Error())
+	}
+	return responsef("Please use the following URL to set up a Jira webhook: %v", u)
+}
+
 func executeCreate(p *Plugin, c *plugin.Context, header *model.CommandArgs, args ...string) *model.CommandResponse {
 	p.API.PublishWebSocketEvent("create_issue", map[string]interface{}{
 		"args":      args,
@@ -283,25 +281,6 @@
 	}, &model.WebsocketBroadcast{UserId: header.UserId})
 
 	return responsef("Creating issue with initial description: %s", strings.Join(args, " "))
-=======
-func executeWebhookURL(p *Plugin, c *plugin.Context, header *model.CommandArgs, args ...string) *model.CommandResponse {
-	authorized, err := authorizedSysAdmin(p, header.UserId)
-	if err != nil {
-		return responsef("%v", err)
-	}
-	if !authorized {
-		return responsef("`/jira webhook` can only be run by a system administrator.")
-	}
-	if len(args) != 0 {
-		return help()
-	}
-
-	u, err := p.GetWebhookURL(header.TeamId, header.ChannelId)
-	if err != nil {
-		return responsef(err.Error())
-	}
-	return responsef("Please use the following URL to set up a Jira webhook: %v", u)
->>>>>>> 6e202d9c
 }
 
 func getCommand() *model.Command {
@@ -310,11 +289,7 @@
 		DisplayName:      "Jira",
 		Description:      "Integration with Jira.",
 		AutoComplete:     true,
-<<<<<<< HEAD
-		AutoCompleteDesc: "Available commands: connect, disconnect, transition, create, instance, help",
-=======
-		AutoCompleteDesc: "Available commands: connect, disconnect, transition, install cloud, install server, help",
->>>>>>> 6e202d9c
+		AutoCompleteDesc: "Available commands: connect, disconnect, create, transition, install cloud, install server, help",
 		AutoCompleteHint: "[command]",
 	}
 }
