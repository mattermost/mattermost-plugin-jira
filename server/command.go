package main

import (
	"fmt"
	"sort"
	"strconv"
	"strings"

	"github.com/mattermost/mattermost-server/model"
	"github.com/mattermost/mattermost-server/plugin"
)

const helpText = "###### Mattermost Jira Plugin - Slash Command Help\n" +
	"* `/jira connect` - Connect your Mattermost account to your Jira account\n" +
	"* `/jira disconnect` - Disconnect your Mattermost account from your Jira account\n" +
	"* `/jira create <text (optional)>` - Create a new Issue with 'text' inserted into the description field.\n" +
	"* `/jira transition <issue-key> <state>` - Change the state of a Jira issue\n" +
	"* `/jira settings [setting] [value]` - Update your user settings\n" +
	"  * [setting] can be `notifications`\n" +
	"  * [value] can be `on` or `off`\n" +

	"\n###### For System Administrators:\n" +
	"Install:\n" +
	"* `/jira install cloud <URL>` - Connect Mattermost to a Jira Cloud instance located at <URL>\n" +
	"* `/jira install server <URL>` - Connect Mattermost to a Jira Server or Data Center instance located at <URL>\n" +
	"Uninstall:\n" +
	"* `/jira uninstall cloud <URL>` - Disconnect Mattermost from a Jira Cloud instance located at <URL>\n" +
	"* `/jira uninstall server <URL>` - Disconnect Mattermost from a Jira Server or Data Center instance located at <URL>\n" +
	""

var instanceFilter = ActionFilter{RequireInstance}
var commandSysAdminFilter = ActionFilter{RequireCommandMattermostUserId, RequireMattermostSysAdmin}
var commandJiraClientFilter = ActionFilter{RequireCommandMattermostUserId, RequireJiraClient}

var commandRouter = ActionRouter{
	DefaultRouteHandler: executeHelp,
	Log: ActionFilter{
		func(a *Action) error {
			if a.Err != nil {
				a.Plugin.errorf("command: %q error:%v", a.CommandHeader.Command, a.Err)
			} else {
				a.Plugin.debugf("command: %q", a.CommandHeader.Command)
			}
			return nil
		},
	},
	RouteHandlers: map[string]*ActionScript{
		"connect":        {Filter: instanceFilter, Handler: executeConnect},
		"disconnect":     {Filter: instanceFilter, Handler: executeDisconnect},
		"settings":       {Filter: commandJiraClientFilter, Handler: executeSettings},
		"transition":     {Filter: commandJiraClientFilter, Handler: executeTransition},
		"install/server": {Filter: commandSysAdminFilter, Handler: executeInstallServer},
		"install/cloud":  {Filter: commandSysAdminFilter, Handler: executeInstallCloud},

		// used for debugging, uncomment if needed
		// "instance/list":   {Filter: commandSysAdminFilter, Handler: executeInstanceList},
		// "instance/select": {Filter: commandSysAdminFilter, Handler: executeInstanceSelect},
		// "instance/delete": {Filter: commandSysAdminFilter, Handler: executeInstanceDelete},
		// "webhook":         {Filter: commandSysAdminFilter, Handler: executeWebhookURL},
	},
}

// Available settings
const (
	settingsNotifications = "notifications"
)

func (p *Plugin) ExecuteCommand(c *plugin.Context, commandArgs *model.CommandArgs) (*model.CommandResponse, *model.AppError) {
	args := strings.Fields(commandArgs.Command)
	action := NewAction(p, c)
	action.CommandHeader = commandArgs
	action.CommandArgs = args[1:]

<<<<<<< HEAD
	if len(args) == 0 || args[0] != "/jira" {
		executeHelp(action)
		return action.CommandResponse, nil
	}
	args = args[1:]
=======
var jiraCommandHandler = CommandHandler{
	handlers: map[string]CommandHandlerFunc{
		"connect":          executeConnect,
		"disconnect":       executeDisconnect,
		"install/cloud":    executeInstallCloud,
		"install/server":   executeInstallServer,
		"settings":         executeSettings,
		"transition":       executeTransition,
		"uninstall/cloud":  executeUninstallCloud,
		"uninstall/server": executeUninstallServer,
		//"webhook":        executeWebhookURL,
		//"webhook/url":    executeWebhookURL,
		//"list":        executeList,
		//"instance/select":     executeInstanceSelect,
		//"instance/delete":     executeInstanceDelete,
	},
	defaultHandler: commandHelp,
}
>>>>>>> 1535d27f

	scriptKey := ""
	for n := len(args); n > 0; n-- {
		key := strings.Join(args[:n], "/")
		if commandRouter.RouteHandlers[key] != nil {
			action.CommandArgs = args[n:]
			scriptKey = key
			break
		}
	}

	commandRouter.Run(scriptKey, action)
	return action.CommandResponse, nil
}

func executeHelp(a *Action) error {
	return a.RespondPrintf(helpText)
}

func executeConnect(a *Action) error {
	if len(a.CommandArgs) != 0 {
		return executeHelp(a)
	}
	return a.RespondPrintf("[Click here to link your Jira account.](%s%s)",
		a.Plugin.GetPluginURL(), routeUserConnect)
}

func executeDisconnect(a *Action) error {
	if len(a.CommandArgs) != 0 {
		return executeHelp(a)
	}
<<<<<<< HEAD
	return a.RespondPrintf("[Click here to unlink your Jira account.](%s%s)",
		a.Plugin.GetPluginURL(), routeUserDisconnect)
=======

	ji, err := p.currentInstanceStore.LoadCurrentJIRAInstance()
	if err != nil {
		return responsef("Failed to load current Jira instance: %v", err)
	}

	jiraUser, err := p.userStore.LoadJIRAUser(ji, header.UserId)
	if err != nil {
		return responsef("Could not complete the **disconnection** request. You do not currently have a Jira account linked to your Mattermost account.")
	}

	err = p.userDisconnect(ji, header.UserId)
	if err != nil {
		return responsef("Could not complete the **disconnection** request. Error: %v", err)
	}

	return responsef("You have successfully disconnected your Jira account (**%s**).", jiraUser.Name)
>>>>>>> 1535d27f
}

func executeSettings(a *Action) error {
	if len(a.CommandArgs) < 1 {
		return executeHelp(a)
	}

<<<<<<< HEAD
	switch a.CommandArgs[0] {
=======
	ji, err := p.currentInstanceStore.LoadCurrentJIRAInstance()
	if err != nil {
		return responsef("Failed to load current Jira instance: %v. Please contact your system administrator.", err)
	}

	mattermostUserId := header.UserId
	jiraUser, err := p.userStore.LoadJIRAUser(ji, mattermostUserId)
	if err != nil {
		return responsef("Your username is not connected to Jira. Please type `jira connect`. %v", err)
	}

	switch args[0] {
>>>>>>> 1535d27f
	case settingsNotifications:
		resp, err := a.Plugin.settingsNotifications(a)
		if err != nil {
			return a.RespondError(0, err)
		}
		return a.RespondPrintf(resp)
	default:
		return a.RespondError(0, nil, "Unknown setting %q.", a.CommandArgs[0])
	}
}

func executeInstanceList(a *Action) error {
	if len(a.CommandArgs) != 0 {
		return executeHelp(a)
	}
<<<<<<< HEAD
	known, err := a.Plugin.LoadKnownJIRAInstances()
=======
	if len(args) != 0 {
		return help()
	}

	known, err := p.instanceStore.LoadKnownJIRAInstances()
>>>>>>> 1535d27f
	if err != nil {
		return a.RespondError(0, err)
	}
	if len(known) == 0 {
<<<<<<< HEAD
		return a.RespondPrintf("(none installed)\n")
=======
		return responsef("(none installed)\n")
	}

	current, err := p.currentInstanceStore.LoadCurrentJIRAInstance()
	if err != nil {
		return responsef("Failed to load current Jira instance: %v", err)
>>>>>>> 1535d27f
	}

	keys := []string{}
	for key := range known {
		keys = append(keys, key)
	}
	sort.Strings(keys)
	text := "Known Jira instances (selected instance is **bold**)\n\n| |URL|Type|\n|--|--|--|\n"
	for i, key := range keys {
<<<<<<< HEAD
		ji, err := a.Plugin.LoadJIRAInstance(key)
=======
		ji, err := p.instanceStore.LoadJIRAInstance(key)
>>>>>>> 1535d27f
		if err != nil {
			text += fmt.Sprintf("|%v|%s|error: %v|\n", i+1, key, err)
			continue
		}
		details := ""
		for k, v := range ji.GetDisplayDetails() {
			details += fmt.Sprintf("%s:%s, ", k, v)
		}
		if len(details) > len(", ") {
			details = details[:len(details)-2]
		} else {
			details = ji.GetType()
		}
		format := "|%v|%s|%s|\n"
		if key == a.Instance.GetURL() {
			format = "| **%v** | **%s** |%s|\n"
		}
		text += fmt.Sprintf(format, i+1, key, details)
	}
	return a.RespondPrintf(text)
}

func executeInstallCloud(a *Action) error {
	if len(a.CommandArgs) != 1 {
		return executeHelp(a)
	}
	jiraURL := a.CommandArgs[0]

	// Create an "uninitialized" instance of Jira Cloud that will
	// receive the /installed callback
<<<<<<< HEAD
	err := a.Plugin.CreateInactiveCloudInstance(jiraURL)
=======
	err = p.instanceStore.CreateInactiveCloudInstance(jiraURL)
>>>>>>> 1535d27f
	if err != nil {
		return a.RespondError(0, err)
	}

	const addResponseFormat = `
%s has been successfully installed. To finish the configuration, create a new app in your Jira instance following these steps:

1. Navigate to [**Settings > Apps > Manage Apps**](%s/plugins/servlet/upm?source=side_nav_manage_addons).
  - For older versions of Jira, navigate to **Administration > Applications > Add-ons > Manage add-ons**.
2. Click **Settings** at bottom of page, enable development mode, and apply this change.
  - Enabling development mode allows you to install apps that are not from the Atlassian Marketplace.
3. Click **Upload app**.
4. In the **From this URL field**, enter: %s%s
5. Wait for the app to install. Once completed, you should see an "Installed and ready to go!" message.
6. Use the "/jira connect" command to connect your Mattermost account with your Jira account.
7. Click the "More Actions" (...) option of any message in the channel (available when you hover over a message).

If you see an option to create a Jira issue, you're all set! If not, refer to our [documentation](https://about.mattermost.com/default-jira-plugin) for troubleshooting help.
`

	// TODO What is the exact group membership in Jira required? Site-admins?
	return a.RespondPrintf(addResponseFormat, jiraURL, jiraURL, a.Plugin.GetPluginURL(), routeACJSON)
}

func executeInstallServer(a *Action) error {
	if len(a.CommandArgs) != 1 {
		return executeHelp(a)
	}
	jiraURL := a.CommandArgs[0]

	const addResponseFormat = `` +
		`Server instance has been installed. To finish the configuration, add an Application Link in your Jira instance following these steps:

1. Navigate to **Settings > Applications > Application Links**
2. Enter %s as the application link, then click **Create new link**.
3. In **Configure Application URL** screen, confirm your Mattermost URL is entered as the "New URL". Ignore any displayed errors and click **Continue**.
4. In **Link Applications** screen, set the following values:
  - **Application Name**: Mattermost
  - **Application Type**: Generic Application
5. Check the **Create incoming link** value, then click **Continue**.
6. In the following **Link Applications** screen, set the following values:
  - **Consumer Key**: %s
  - **Consumer Name**: Mattermost
  - **Public Key**: %s
7. Click **Continue**.
6. Use the "/jira connect" command to connect your Mattermost account with your Jira account.
7. Click the "More Actions" (...) option of any message in the channel (available when you hover over a message).

If you see an option to create a Jira issue, you're all set! If not, refer to our [documentation](https://about.mattermost.com/default-jira-plugin) for troubleshooting help.
`
<<<<<<< HEAD
	jsi := NewJIRAServerInstance(jiraURL, a.Plugin.GetPluginKey())
	err := a.Plugin.StoreJIRAInstance(jsi)
=======
	ji := NewJIRAServerInstance(p, jiraURL)
	err = p.instanceStore.StoreJIRAInstance(ji)
>>>>>>> 1535d27f
	if err != nil {
		return a.RespondError(0, err)
	}
<<<<<<< HEAD
	err = a.Plugin.StoreCurrentJIRAInstance(jsi)
=======
	err = p.StoreCurrentJIRAInstanceAndNotify(ji)
>>>>>>> 1535d27f
	if err != nil {
		return a.RespondError(0, err)
	}

	pkey, err := publicKeyString(a.Plugin)
	if err != nil {
		return a.RespondError(0, err)
	}
	return a.RespondPrintf(addResponseFormat, a.Plugin.GetSiteURL(), jsi.GetMattermostKey(), pkey)
}

<<<<<<< HEAD
func executeTransition(a *Action) error {
	if len(a.CommandArgs) < 2 {
		return executeHelp(a)
=======
// executeUninstallCloud will uninstall the jira cloud instance if the url matches, and then update all connected
// clients so that their Jira-related menu options are removed.
func executeUninstallCloud(p *Plugin, c *plugin.Context, header *model.CommandArgs, args ...string) *model.CommandResponse {
	authorized, err := authorizedSysAdmin(p, header.UserId)
	if err != nil {
		return responsef("%v", err)
	}
	if !authorized {
		return responsef("`/jira uninstall` can only be run by a System Administrator.")
	}
	if len(args) != 1 {
		return help()
	}
	jiraURL := args[0]

	ji, err := p.currentInstanceStore.LoadCurrentJIRAInstance()
	if err != nil {
		return responsef("No current Jira instance to uninstall")
	}

	jci, ok := ji.(*jiraCloudInstance)
	if !ok {
		return responsef("The current Jira instance is not a cloud instance")
	}

	if jiraURL != jci.GetURL() {
		return responsef("You have entered an incorrect URL. The current Jira instance URL is: `" + jci.GetURL() + "`. Please enter the URL correctly to confirm the uninstall command.")
	}

	err = p.instanceStore.DeleteJiraInstance(jci.GetURL())
	if err != nil {
		return responsef("Failed to delete Jira instance " + ji.GetURL())
	}

	// Notify users we have uninstalled an instance
	p.API.PublishWebSocketEvent(
		wSEventInstanceStatus,
		map[string]interface{}{
			"instance_installed": false,
		},
		&model.WebsocketBroadcast{},
	)

	const uninstallInstructions = `Jira instance successfully disconnected. Go to **Settings > Apps > Manage Apps** to remove the application in your Jira Cloud instance.`

	return responsef(uninstallInstructions)
}

func executeUninstallServer(p *Plugin, c *plugin.Context, header *model.CommandArgs, args ...string) *model.CommandResponse {
	authorized, err := authorizedSysAdmin(p, header.UserId)
	if err != nil {
		return responsef("%v", err)
	}
	if !authorized {
		return responsef("`/jira uninstall` can only be run by a System Administrator.")
	}
	if len(args) != 1 {
		return help()
	}
	jiraURL := args[0]

	ji, err := p.currentInstanceStore.LoadCurrentJIRAInstance()
	if err != nil {
		return responsef("No current Jira instance to uninstall")
	}

	jsi, ok := ji.(*jiraServerInstance)
	if !ok {
		return responsef("The current Jira instance is not a server instance")
	}

	if jiraURL != jsi.GetURL() {
		return responsef("You have entered an incorrect URL. The current Jira instance URL is: `" + jsi.GetURL() + "`. Please enter the URL correctly to confirm the uninstall command.")
	}

	err = p.instanceStore.DeleteJiraInstance(jsi.GetURL())
	if err != nil {
		return responsef("Failed to delete Jira instance " + ji.GetURL())
	}

	// Notify users we have uninstalled an instance
	p.API.PublishWebSocketEvent(
		wSEventInstanceStatus,
		map[string]interface{}{
			"instance_installed": false,
		},
		&model.WebsocketBroadcast{},
	)

	const uninstallInstructions = `Jira instance successfully disconnected. Go to **Settings > Applications > Application Links** to remove the application in your Jira Server or Data Center instance.`

	return responsef(uninstallInstructions)
}

func executeTransition(p *Plugin, c *plugin.Context, header *model.CommandArgs, args ...string) *model.CommandResponse {
	if len(args) != 2 {
		return help()
>>>>>>> 1535d27f
	}
	issueKey := a.CommandArgs[0]
	toState := strings.Join(a.CommandArgs[1:], " ")

	msg, err := transitionJiraIssue(a, issueKey, toState)
	if err != nil {
		return a.RespondError(0, err)
	}
	return a.RespondPrintf(msg)
}

func executeWebhookURL(a *Action) error {
	if len(a.CommandArgs) != 0 {
		return executeHelp(a)
	}

	u, err := a.Plugin.GetWebhookURL(a.CommandHeader.TeamId, a.CommandHeader.ChannelId)
	if err != nil {
		return a.RespondError(0, err)
	}
	return a.RespondPrintf("Please use the following URL to set up a Jira webhook: %v", u)
}

func getCommand() *model.Command {
	return &model.Command{
		Trigger:          "jira",
		DisplayName:      "Jira",
		Description:      "Integration with Jira.",
		AutoComplete:     true,
		AutoCompleteDesc: "Available commands: connect, disconnect, create, transition, settings, install cloud/server, uninstall cloud/server, help",
		AutoCompleteHint: "[command]",
	}
}
func commandResponse(format string, args ...interface{}) *model.CommandResponse {
	return &model.CommandResponse{
		ResponseType: model.COMMAND_RESPONSE_TYPE_EPHEMERAL,
		Text:         fmt.Sprintf(format, args...),
		Username:     PluginMattermostUsername,
		IconURL:      PluginIconURL,
		Type:         model.POST_DEFAULT,
	}
}

<<<<<<< HEAD
func executeInstanceSelect(a *Action) error {
	if len(a.CommandArgs) != 1 {
		return executeHelp(a)
	}
	instanceKey := a.CommandArgs[0]
	num, err := strconv.ParseUint(instanceKey, 10, 8)
	if err == nil {
		known, loadErr := a.Plugin.LoadKnownJIRAInstances()
		if loadErr != nil {
			return a.RespondError(0, err)
		}
		if num < 1 || int(num) > len(known) {
			return a.RespondError(0, nil,
				"Wrong instance number %v, must be 1-%v\n", num, len(known))
		}

		keys := []string{}
		for key := range known {
			keys = append(keys, key)
		}
		sort.Strings(keys)
		instanceKey = keys[num-1]
	}

	ji, err := a.Plugin.LoadJIRAInstance(instanceKey)
	if err != nil {
		return a.RespondError(0, err)
	}
	err = a.Plugin.StoreCurrentJIRAInstance(ji)
	if err != nil {
		return a.RespondError(0, err)
	}

	a.CommandArgs = []string{}
	return executeInstanceList(a)
}

func executeInstanceDelete(a *Action) error {
	if len(a.CommandArgs) != 1 {
		return executeHelp(a)
	}
	instanceKey := a.CommandArgs[0]

	known, err := a.Plugin.LoadKnownJIRAInstances()
	if err != nil {
		return a.RespondError(0, err)
	}
	if len(known) == 0 {
		return a.RespondError(0, nil,
			"There are no instances to delete.\n")
	}

	num, err := strconv.ParseUint(instanceKey, 10, 8)
	if err == nil {
		if num < 1 || int(num) > len(known) {
			return a.RespondError(0, nil,
				"Wrong instance number %v, must be 1-%v\n", num, len(known)+1)
		}

		keys := []string{}
		for key := range known {
			keys = append(keys, key)
		}
		sort.Strings(keys)
		instanceKey = keys[num-1]
	}

	// Remove the instance
	err = a.Plugin.DeleteJiraInstance(instanceKey)
	if err != nil {
		return a.RespondError(0, err)
	}

	// if that was our only instance, just respond with an empty list.
	if len(known) == 1 {
		a.CommandArgs = []string{}
		return executeInstanceList(a)
	}

	// Select instance #1
	a.CommandArgs = []string{"1"}
	return executeInstanceSelect(a)
}
=======
// Uncomment if needed for development: (and uncomment the command handlers above)
//
//func executeInstanceSelect(p *Plugin, c *plugin.Context, header *model.CommandArgs, args ...string) *model.CommandResponse {
//	if len(args) != 1 {
//		return help()
//	}
//	instanceKey := args[0]
//	num, err := strconv.ParseUint(instanceKey, 10, 8)
//	if err == nil {
//		known, loadErr := p.LoadKnownJIRAInstances()
//		if loadErr != nil {
//			return responsef("Failed to load known Jira instances: %v", err)
//		}
//		if num < 1 || int(num) > len(known) {
//			return responsef("Wrong instance number %v, must be 1-%v\n", num, len(known)+1)
//		}
//
//		keys := []string{}
//		for key := range known {
//			keys = append(keys, key)
//		}
//		sort.Strings(keys)
//		instanceKey = keys[num-1]
//	}
//
//	ji, err := p.LoadJIRAInstance(instanceKey)
//	if err != nil {
//		return responsef("Failed to load Jira instance %s: %v", instanceKey, err)
//	}
//	err = p.StoreCurrentJIRAInstanceAndNotify(ji)
//	if err != nil {
//		return responsef(err.Error())
//	}
//
//	return executeList(p, c, header)
//}
//
//func executeInstanceDelete(p *Plugin, c *plugin.Context, header *model.CommandArgs, args ...string) *model.CommandResponse {
//	if len(args) != 1 {
//		return help()
//	}
//	instanceKey := args[0]
//
//	known, err := p.LoadKnownJIRAInstances()
//	if err != nil {
//		return responsef("Failed to load known JIRA instances: %v", err)
//	}
//	if len(known) == 0 {
//		return responsef("There are no instances to delete.\n")
//	}
//
//	num, err := strconv.ParseUint(instanceKey, 10, 8)
//	if err == nil {
//		if num < 1 || int(num) > len(known) {
//			return responsef("Wrong instance number %v, must be 1-%v\n", num, len(known)+1)
//		}
//
//		keys := []string{}
//		for key := range known {
//			keys = append(keys, key)
//		}
//		sort.Strings(keys)
//		instanceKey = keys[num-1]
//	}
//
//	// Remove the instance
//	err = p.DeleteJiraInstance(instanceKey)
//	if err != nil {
//		return responsef("failed to delete Jira instance %s: %v", instanceKey, err)
//	}
//
//	// if that was our only instance, just respond with an empty list.
//	if len(known) == 1 {
//		return executeList(p, c, header)
//	}
//	return executeInstanceSelect(p, c, header, "1")
//}
>>>>>>> 1535d27f
<|MERGE_RESOLUTION|>--- conflicted
+++ resolved
@@ -29,34 +29,37 @@
 	""
 
 var instanceFilter = ActionFilter{RequireInstance}
-var commandSysAdminFilter = ActionFilter{RequireCommandMattermostUserId, RequireMattermostSysAdmin}
-var commandJiraClientFilter = ActionFilter{RequireCommandMattermostUserId, RequireJiraClient}
+var commandUserFilter = ActionFilter{RequireMattermostUser}
+var commandSysAdminFilter = ActionFilter{RequireMattermostSysAdmin}
+var commandJiraClientFilter = ActionFilter{RequireJiraClient}
 
 var commandRouter = ActionRouter{
 	DefaultRouteHandler: executeHelp,
 	Log: ActionFilter{
 		func(a *Action) error {
 			if a.Err != nil {
-				a.Plugin.errorf("command: %q error:%v", a.CommandHeader.Command, a.Err)
+				a.Errorf("command: %q error:%v", a.CommandHeader.Command, a.Err)
 			} else {
-				a.Plugin.debugf("command: %q", a.CommandHeader.Command)
+				a.Debugf("command: %q", a.CommandHeader.Command)
 			}
 			return nil
 		},
 	},
 	RouteHandlers: map[string]*ActionScript{
-		"connect":        {Filter: instanceFilter, Handler: executeConnect},
-		"disconnect":     {Filter: instanceFilter, Handler: executeDisconnect},
-		"settings":       {Filter: commandJiraClientFilter, Handler: executeSettings},
-		"transition":     {Filter: commandJiraClientFilter, Handler: executeTransition},
-		"install/server": {Filter: commandSysAdminFilter, Handler: executeInstallServer},
-		"install/cloud":  {Filter: commandSysAdminFilter, Handler: executeInstallCloud},
+		"connect":          {Filter: instanceFilter, Handler: executeConnect},
+		"disconnect":       {Filter: instanceFilter, Handler: executeDisconnect},
+		"settings":         {Filter: commandJiraClientFilter, Handler: executeSettings},
+		"transition":       {Filter: commandJiraClientFilter, Handler: executeTransition},
+		"install/server":   {Filter: commandSysAdminFilter, Handler: executeInstallServer},
+		"install/cloud":    {Filter: commandSysAdminFilter, Handler: executeInstallCloud},
+		"uninstall/cloud":  {Filter: commandSysAdminFilter, Handler: executeUninstall},
+		"uninstall/server": {Filter: commandSysAdminFilter, Handler: executeUninstall},
 
 		// used for debugging, uncomment if needed
-		// "instance/list":   {Filter: commandSysAdminFilter, Handler: executeInstanceList},
-		// "instance/select": {Filter: commandSysAdminFilter, Handler: executeInstanceSelect},
-		// "instance/delete": {Filter: commandSysAdminFilter, Handler: executeInstanceDelete},
-		// "webhook":         {Filter: commandSysAdminFilter, Handler: executeWebhookURL},
+		"webhook":         {Filter: commandSysAdminFilter, Handler: executeWebhookURL},
+		"list":            {Filter: commandSysAdminFilter, Handler: executeList},
+		"instance/select": {Filter: commandSysAdminFilter, Handler: executeInstanceSelect},
+		"instance/delete": {Filter: commandSysAdminFilter, Handler: executeInstanceDelete},
 	},
 }
 
@@ -70,33 +73,7 @@
 	action := NewAction(p, c)
 	action.CommandHeader = commandArgs
 	action.CommandArgs = args[1:]
-
-<<<<<<< HEAD
-	if len(args) == 0 || args[0] != "/jira" {
-		executeHelp(action)
-		return action.CommandResponse, nil
-	}
-	args = args[1:]
-=======
-var jiraCommandHandler = CommandHandler{
-	handlers: map[string]CommandHandlerFunc{
-		"connect":          executeConnect,
-		"disconnect":       executeDisconnect,
-		"install/cloud":    executeInstallCloud,
-		"install/server":   executeInstallServer,
-		"settings":         executeSettings,
-		"transition":       executeTransition,
-		"uninstall/cloud":  executeUninstallCloud,
-		"uninstall/server": executeUninstallServer,
-		//"webhook":        executeWebhookURL,
-		//"webhook/url":    executeWebhookURL,
-		//"list":        executeList,
-		//"instance/select":     executeInstanceSelect,
-		//"instance/delete":     executeInstanceDelete,
-	},
-	defaultHandler: commandHelp,
-}
->>>>>>> 1535d27f
+	action.MattermostUserId = commandArgs.UserId
 
 	scriptKey := ""
 	for n := len(args); n > 0; n-- {
@@ -121,96 +98,67 @@
 		return executeHelp(a)
 	}
 	return a.RespondPrintf("[Click here to link your Jira account.](%s%s)",
-		a.Plugin.GetPluginURL(), routeUserConnect)
+		a.PluginConfig.PluginURL, routeUserConnect)
 }
 
 func executeDisconnect(a *Action) error {
 	if len(a.CommandArgs) != 0 {
 		return executeHelp(a)
 	}
-<<<<<<< HEAD
-	return a.RespondPrintf("[Click here to unlink your Jira account.](%s%s)",
-		a.Plugin.GetPluginURL(), routeUserDisconnect)
-=======
-
-	ji, err := p.currentInstanceStore.LoadCurrentJIRAInstance()
-	if err != nil {
-		return responsef("Failed to load current Jira instance: %v", err)
-	}
-
-	jiraUser, err := p.userStore.LoadJIRAUser(ji, header.UserId)
-	if err != nil {
-		return responsef("Could not complete the **disconnection** request. You do not currently have a Jira account linked to your Mattermost account.")
-	}
-
-	err = p.userDisconnect(ji, header.UserId)
-	if err != nil {
-		return responsef("Could not complete the **disconnection** request. Error: %v", err)
-	}
-
-	return responsef("You have successfully disconnected your Jira account (**%s**).", jiraUser.Name)
->>>>>>> 1535d27f
-}
+
+	err := DeleteUserInfoNotify(a.API, a.UserStore, a.Instance, a.MattermostUserId)
+	if err != nil {
+		return a.RespondError(0, err, "Could not complete the **disconnection** request")
+	}
+
+	return a.RespondPrintf("You have successfully disconnected your Jira account (**%s**).", a.JiraUser.Name)
+}
+
+const (
+	settingOn  = "on"
+	settingOff = "off"
+)
 
 func executeSettings(a *Action) error {
-	if len(a.CommandArgs) < 1 {
-		return executeHelp(a)
-	}
-
-<<<<<<< HEAD
+	// TODO command-specific help
+	// const helpText = "`/jira settings notifications [value]`\n* Invalid value. Accepted values are: `on` or `off`."
+	if len(a.CommandArgs) != 2 {
+		return executeHelp(a)
+	}
+
 	switch a.CommandArgs[0] {
-=======
-	ji, err := p.currentInstanceStore.LoadCurrentJIRAInstance()
-	if err != nil {
-		return responsef("Failed to load current Jira instance: %v. Please contact your system administrator.", err)
-	}
-
-	mattermostUserId := header.UserId
-	jiraUser, err := p.userStore.LoadJIRAUser(ji, mattermostUserId)
-	if err != nil {
-		return responsef("Your username is not connected to Jira. Please type `jira connect`. %v", err)
-	}
-
-	switch args[0] {
->>>>>>> 1535d27f
+
 	case settingsNotifications:
-		resp, err := a.Plugin.settingsNotifications(a)
+		value := false
+		switch a.CommandArgs[1] {
+		case settingOn:
+			value = true
+		case settingOff:
+			value = false
+		default:
+			return executeHelp(a)
+		}
+		resp, err := UserSettingsNotifications(a.UserStore, a.Instance, a.MattermostUserId, a.JiraUser, value)
 		if err != nil {
 			return a.RespondError(0, err)
 		}
 		return a.RespondPrintf(resp)
+
 	default:
 		return a.RespondError(0, nil, "Unknown setting %q.", a.CommandArgs[0])
 	}
 }
 
-func executeInstanceList(a *Action) error {
+func executeList(a *Action) error {
 	if len(a.CommandArgs) != 0 {
 		return executeHelp(a)
 	}
-<<<<<<< HEAD
-	known, err := a.Plugin.LoadKnownJIRAInstances()
-=======
-	if len(args) != 0 {
-		return help()
-	}
-
-	known, err := p.instanceStore.LoadKnownJIRAInstances()
->>>>>>> 1535d27f
+	known, err := a.InstanceStore.LoadKnownJIRAInstances()
 	if err != nil {
 		return a.RespondError(0, err)
 	}
 	if len(known) == 0 {
-<<<<<<< HEAD
 		return a.RespondPrintf("(none installed)\n")
-=======
-		return responsef("(none installed)\n")
-	}
-
-	current, err := p.currentInstanceStore.LoadCurrentJIRAInstance()
-	if err != nil {
-		return responsef("Failed to load current Jira instance: %v", err)
->>>>>>> 1535d27f
 	}
 
 	keys := []string{}
@@ -220,11 +168,7 @@
 	sort.Strings(keys)
 	text := "Known Jira instances (selected instance is **bold**)\n\n| |URL|Type|\n|--|--|--|\n"
 	for i, key := range keys {
-<<<<<<< HEAD
-		ji, err := a.Plugin.LoadJIRAInstance(key)
-=======
-		ji, err := p.instanceStore.LoadJIRAInstance(key)
->>>>>>> 1535d27f
+		ji, err := a.InstanceStore.LoadJIRAInstance(key)
 		if err != nil {
 			text += fmt.Sprintf("|%v|%s|error: %v|\n", i+1, key, err)
 			continue
@@ -255,11 +199,7 @@
 
 	// Create an "uninitialized" instance of Jira Cloud that will
 	// receive the /installed callback
-<<<<<<< HEAD
-	err := a.Plugin.CreateInactiveCloudInstance(jiraURL)
-=======
-	err = p.instanceStore.CreateInactiveCloudInstance(jiraURL)
->>>>>>> 1535d27f
+	err := a.InstanceStore.CreateInactiveCloudInstance(jiraURL)
 	if err != nil {
 		return a.RespondError(0, err)
 	}
@@ -281,7 +221,7 @@
 `
 
 	// TODO What is the exact group membership in Jira required? Site-admins?
-	return a.RespondPrintf(addResponseFormat, jiraURL, jiraURL, a.Plugin.GetPluginURL(), routeACJSON)
+	return a.RespondPrintf(addResponseFormat, jiraURL, jiraURL, a.PluginConfig.PluginURL, routeACJSON)
 }
 
 func executeInstallServer(a *Action) error {
@@ -310,73 +250,46 @@
 
 If you see an option to create a Jira issue, you're all set! If not, refer to our [documentation](https://about.mattermost.com/default-jira-plugin) for troubleshooting help.
 `
-<<<<<<< HEAD
-	jsi := NewJIRAServerInstance(jiraURL, a.Plugin.GetPluginKey())
-	err := a.Plugin.StoreJIRAInstance(jsi)
-=======
-	ji := NewJIRAServerInstance(p, jiraURL)
-	err = p.instanceStore.StoreJIRAInstance(ji)
->>>>>>> 1535d27f
-	if err != nil {
-		return a.RespondError(0, err)
-	}
-<<<<<<< HEAD
-	err = a.Plugin.StoreCurrentJIRAInstance(jsi)
-=======
-	err = p.StoreCurrentJIRAInstanceAndNotify(ji)
->>>>>>> 1535d27f
-	if err != nil {
-		return a.RespondError(0, err)
-	}
-
-	pkey, err := publicKeyString(a.Plugin)
-	if err != nil {
-		return a.RespondError(0, err)
-	}
-	return a.RespondPrintf(addResponseFormat, a.Plugin.GetSiteURL(), jsi.GetMattermostKey(), pkey)
-}
-
-<<<<<<< HEAD
-func executeTransition(a *Action) error {
-	if len(a.CommandArgs) < 2 {
-		return executeHelp(a)
-=======
-// executeUninstallCloud will uninstall the jira cloud instance if the url matches, and then update all connected
+	jsi := NewJIRAServerInstance(jiraURL, a.PluginConfig.PluginKey)
+	err := a.InstanceStore.StoreJIRAInstance(jsi)
+	if err != nil {
+		return a.RespondError(0, err)
+	}
+	err = a.CurrentInstanceStore.StoreCurrentJIRAInstance(jsi)
+	if err != nil {
+		return a.RespondError(0, err)
+	}
+
+	pkey, err := publicKeyString(a.SecretsStore)
+	if err != nil {
+		return a.RespondError(0, err)
+	}
+	return a.RespondPrintf(addResponseFormat, a.PluginConfig.SiteURL, jsi.GetMattermostKey(), pkey)
+}
+
+// executeUninstall will uninstall the jira cloud instance if the url matches, and then update all connected
 // clients so that their Jira-related menu options are removed.
-func executeUninstallCloud(p *Plugin, c *plugin.Context, header *model.CommandArgs, args ...string) *model.CommandResponse {
-	authorized, err := authorizedSysAdmin(p, header.UserId)
-	if err != nil {
-		return responsef("%v", err)
-	}
-	if !authorized {
-		return responsef("`/jira uninstall` can only be run by a System Administrator.")
-	}
-	if len(args) != 1 {
-		return help()
-	}
-	jiraURL := args[0]
-
-	ji, err := p.currentInstanceStore.LoadCurrentJIRAInstance()
-	if err != nil {
-		return responsef("No current Jira instance to uninstall")
-	}
-
-	jci, ok := ji.(*jiraCloudInstance)
-	if !ok {
-		return responsef("The current Jira instance is not a cloud instance")
-	}
-
-	if jiraURL != jci.GetURL() {
-		return responsef("You have entered an incorrect URL. The current Jira instance URL is: `" + jci.GetURL() + "`. Please enter the URL correctly to confirm the uninstall command.")
-	}
-
-	err = p.instanceStore.DeleteJiraInstance(jci.GetURL())
-	if err != nil {
-		return responsef("Failed to delete Jira instance " + ji.GetURL())
+func executeUninstall(a *Action) error {
+	if len(a.CommandArgs) != 1 {
+		return executeHelp(a)
+	}
+	jiraURL := a.CommandArgs[0]
+
+	if jiraURL != a.Instance.GetURL() {
+		return a.RespondError(0, nil,
+			"You have entered an incorrect URL. The current Jira instance URL is: %s. "+
+				"Please enter the URL correctly to confirm the uninstall command.",
+			a.Instance.GetURL())
+	}
+
+	err := a.InstanceStore.DeleteJiraInstance(a.Instance.GetURL())
+	if err != nil {
+		return a.RespondError(0, err,
+			"Failed to delete Jira instance %s", a.Instance.GetURL())
 	}
 
 	// Notify users we have uninstalled an instance
-	p.API.PublishWebSocketEvent(
+	a.API.PublishWebSocketEvent(
 		wSEventInstanceStatus,
 		map[string]interface{}{
 			"instance_installed": false,
@@ -384,61 +297,14 @@
 		&model.WebsocketBroadcast{},
 	)
 
-	const uninstallInstructions = `Jira instance successfully disconnected. Go to **Settings > Apps > Manage Apps** to remove the application in your Jira Cloud instance.`
-
-	return responsef(uninstallInstructions)
-}
-
-func executeUninstallServer(p *Plugin, c *plugin.Context, header *model.CommandArgs, args ...string) *model.CommandResponse {
-	authorized, err := authorizedSysAdmin(p, header.UserId)
-	if err != nil {
-		return responsef("%v", err)
-	}
-	if !authorized {
-		return responsef("`/jira uninstall` can only be run by a System Administrator.")
-	}
-	if len(args) != 1 {
-		return help()
-	}
-	jiraURL := args[0]
-
-	ji, err := p.currentInstanceStore.LoadCurrentJIRAInstance()
-	if err != nil {
-		return responsef("No current Jira instance to uninstall")
-	}
-
-	jsi, ok := ji.(*jiraServerInstance)
-	if !ok {
-		return responsef("The current Jira instance is not a server instance")
-	}
-
-	if jiraURL != jsi.GetURL() {
-		return responsef("You have entered an incorrect URL. The current Jira instance URL is: `" + jsi.GetURL() + "`. Please enter the URL correctly to confirm the uninstall command.")
-	}
-
-	err = p.instanceStore.DeleteJiraInstance(jsi.GetURL())
-	if err != nil {
-		return responsef("Failed to delete Jira instance " + ji.GetURL())
-	}
-
-	// Notify users we have uninstalled an instance
-	p.API.PublishWebSocketEvent(
-		wSEventInstanceStatus,
-		map[string]interface{}{
-			"instance_installed": false,
-		},
-		&model.WebsocketBroadcast{},
-	)
-
-	const uninstallInstructions = `Jira instance successfully disconnected. Go to **Settings > Applications > Application Links** to remove the application in your Jira Server or Data Center instance.`
-
-	return responsef(uninstallInstructions)
-}
-
-func executeTransition(p *Plugin, c *plugin.Context, header *model.CommandArgs, args ...string) *model.CommandResponse {
-	if len(args) != 2 {
-		return help()
->>>>>>> 1535d27f
+	const uninstallInstructions = `Jira instance successfully disconnected. Go to **Settings > Apps > Manage Apps** to remove the application in your Jira instance.`
+
+	return a.RespondPrintf(uninstallInstructions)
+}
+
+func executeTransition(a *Action) error {
+	if len(a.CommandArgs) < 2 {
+		return executeHelp(a)
 	}
 	issueKey := a.CommandArgs[0]
 	toState := strings.Join(a.CommandArgs[1:], " ")
@@ -455,7 +321,7 @@
 		return executeHelp(a)
 	}
 
-	u, err := a.Plugin.GetWebhookURL(a.CommandHeader.TeamId, a.CommandHeader.ChannelId)
+	u, err := GetWebhookURL(a.PluginConfig, a.API, a.CommandHeader.TeamId, a.CommandHeader.ChannelId)
 	if err != nil {
 		return a.RespondError(0, err)
 	}
@@ -482,7 +348,6 @@
 	}
 }
 
-<<<<<<< HEAD
 func executeInstanceSelect(a *Action) error {
 	if len(a.CommandArgs) != 1 {
 		return executeHelp(a)
@@ -490,7 +355,7 @@
 	instanceKey := a.CommandArgs[0]
 	num, err := strconv.ParseUint(instanceKey, 10, 8)
 	if err == nil {
-		known, loadErr := a.Plugin.LoadKnownJIRAInstances()
+		known, loadErr := a.InstanceStore.LoadKnownJIRAInstances()
 		if loadErr != nil {
 			return a.RespondError(0, err)
 		}
@@ -507,17 +372,17 @@
 		instanceKey = keys[num-1]
 	}
 
-	ji, err := a.Plugin.LoadJIRAInstance(instanceKey)
-	if err != nil {
-		return a.RespondError(0, err)
-	}
-	err = a.Plugin.StoreCurrentJIRAInstance(ji)
+	ji, err := a.InstanceStore.LoadJIRAInstance(instanceKey)
+	if err != nil {
+		return a.RespondError(0, err)
+	}
+	err = a.CurrentInstanceStore.StoreCurrentJIRAInstance(ji)
 	if err != nil {
 		return a.RespondError(0, err)
 	}
 
 	a.CommandArgs = []string{}
-	return executeInstanceList(a)
+	return executeList(a)
 }
 
 func executeInstanceDelete(a *Action) error {
@@ -526,7 +391,7 @@
 	}
 	instanceKey := a.CommandArgs[0]
 
-	known, err := a.Plugin.LoadKnownJIRAInstances()
+	known, err := a.InstanceStore.LoadKnownJIRAInstances()
 	if err != nil {
 		return a.RespondError(0, err)
 	}
@@ -551,7 +416,7 @@
 	}
 
 	// Remove the instance
-	err = a.Plugin.DeleteJiraInstance(instanceKey)
+	err = a.InstanceStore.DeleteJiraInstance(instanceKey)
 	if err != nil {
 		return a.RespondError(0, err)
 	}
@@ -559,89 +424,10 @@
 	// if that was our only instance, just respond with an empty list.
 	if len(known) == 1 {
 		a.CommandArgs = []string{}
-		return executeInstanceList(a)
+		return executeList(a)
 	}
 
 	// Select instance #1
 	a.CommandArgs = []string{"1"}
 	return executeInstanceSelect(a)
-}
-=======
-// Uncomment if needed for development: (and uncomment the command handlers above)
-//
-//func executeInstanceSelect(p *Plugin, c *plugin.Context, header *model.CommandArgs, args ...string) *model.CommandResponse {
-//	if len(args) != 1 {
-//		return help()
-//	}
-//	instanceKey := args[0]
-//	num, err := strconv.ParseUint(instanceKey, 10, 8)
-//	if err == nil {
-//		known, loadErr := p.LoadKnownJIRAInstances()
-//		if loadErr != nil {
-//			return responsef("Failed to load known Jira instances: %v", err)
-//		}
-//		if num < 1 || int(num) > len(known) {
-//			return responsef("Wrong instance number %v, must be 1-%v\n", num, len(known)+1)
-//		}
-//
-//		keys := []string{}
-//		for key := range known {
-//			keys = append(keys, key)
-//		}
-//		sort.Strings(keys)
-//		instanceKey = keys[num-1]
-//	}
-//
-//	ji, err := p.LoadJIRAInstance(instanceKey)
-//	if err != nil {
-//		return responsef("Failed to load Jira instance %s: %v", instanceKey, err)
-//	}
-//	err = p.StoreCurrentJIRAInstanceAndNotify(ji)
-//	if err != nil {
-//		return responsef(err.Error())
-//	}
-//
-//	return executeList(p, c, header)
-//}
-//
-//func executeInstanceDelete(p *Plugin, c *plugin.Context, header *model.CommandArgs, args ...string) *model.CommandResponse {
-//	if len(args) != 1 {
-//		return help()
-//	}
-//	instanceKey := args[0]
-//
-//	known, err := p.LoadKnownJIRAInstances()
-//	if err != nil {
-//		return responsef("Failed to load known JIRA instances: %v", err)
-//	}
-//	if len(known) == 0 {
-//		return responsef("There are no instances to delete.\n")
-//	}
-//
-//	num, err := strconv.ParseUint(instanceKey, 10, 8)
-//	if err == nil {
-//		if num < 1 || int(num) > len(known) {
-//			return responsef("Wrong instance number %v, must be 1-%v\n", num, len(known)+1)
-//		}
-//
-//		keys := []string{}
-//		for key := range known {
-//			keys = append(keys, key)
-//		}
-//		sort.Strings(keys)
-//		instanceKey = keys[num-1]
-//	}
-//
-//	// Remove the instance
-//	err = p.DeleteJiraInstance(instanceKey)
-//	if err != nil {
-//		return responsef("failed to delete Jira instance %s: %v", instanceKey, err)
-//	}
-//
-//	// if that was our only instance, just respond with an empty list.
-//	if len(known) == 1 {
-//		return executeList(p, c, header)
-//	}
-//	return executeInstanceSelect(p, c, header, "1")
-//}
->>>>>>> 1535d27f
+}