--- conflicted
+++ resolved
@@ -112,23 +112,14 @@
 	}
 
 	resp := UserInfo{}
-<<<<<<< HEAD
-	jiraUser, err := ji.GetPlugin().userStore.LoadJIRAUser(ji, mattermostUserId)
-	if err == nil {
-		resp = UserInfo{
-			JIRAUser:    jiraUser,
-			IsConnected: true,
-			JIRAURL:     ji.GetURL(),
-=======
-	if ji, err := p.LoadCurrentJIRAInstance(); err == nil {
-		if jiraUser, err := ji.GetPlugin().LoadJIRAUser(ji, mattermostUserId); err == nil {
+	if ji, err := p.currentInstanceStore.LoadCurrentJIRAInstance(); err == nil {
+		if jiraUser, err := p.userStore.LoadJIRAUser(ji, mattermostUserId); err == nil {
 			resp = UserInfo{
 				JIRAUser:          jiraUser,
 				InstanceInstalled: true,
 				IsConnected:       true,
 				JIRAURL:           ji.GetURL(),
 			}
->>>>>>> 41dbc1a8
 		}
 	}
 
