--- conflicted
+++ resolved
@@ -43,41 +43,17 @@
 }
 
 type ConnectionSettings struct {
-<<<<<<< HEAD
-	Notifications bool  `json:"notifications"`
-	Watching      *bool `json:"watching"`
-}
-
-func (s *ConnectionSettings) String() string {
-	notifications, watching := settingOff, settingOff
-	if s != nil {
-		if s.Notifications {
-			notifications = "on"
-		}
-		if s.ShouldReceiveWatcherNotifications() {
-			watching = "on"
-		}
-	}
-	return fmt.Sprintf("- Notifications: %s\n\t- Watching: %s", notifications, watching)
-}
-
-func (s *ConnectionSettings) ShouldReceiveWatcherNotifications() bool {
-	if s.Watching != nil {
-		return *s.Watching
-	}
-
-	// Check old setting for backwards compatibility
-	return s.Notifications
-=======
 	SendNotificationsForMention  bool `json:"send_notifications_for_mention"`
 	SendNotificationsForAssignee bool `json:"send_notifications_for_assignee"`
 	SendNotificationsForReporter bool `json:"send_notifications_for_reporter"`
+	SendNotificationsForWatching bool `json:"send_notifications_for_watching"`
 }
 
 func (s *ConnectionSettings) String() string {
 	assigneeNotifications := "Notifications for assignee : off"
 	mentionNotifications := "Notifications for mention : off"
 	reporterNotifications := "Notifications for reporter : off"
+	watchingNotifications := "Notifications for watching : off"
 	if s != nil && s.SendNotificationsForAssignee {
 		assigneeNotifications = "Notifications for assignee : on"
 	}
@@ -90,8 +66,11 @@
 		reporterNotifications = "Notifications for reporter : on"
 	}
 
-	return fmt.Sprintf("\tNotifications Status:\n\t- %s \n\t- %s \n\t- %s", assigneeNotifications, mentionNotifications, reporterNotifications)
->>>>>>> b9d09ed0
+	if s != nil && s.SendNotificationsForWatching {
+		watchingNotifications = "Notifications for watching : on"
+	}
+
+	return fmt.Sprintf("\tNotifications Status:\n\t- %s \n\t- %s \n\t- %s \n\t- %s", assigneeNotifications, mentionNotifications, reporterNotifications, watchingNotifications)
 }
 
 func NewUser(mattermostUserID types.ID) *User {
