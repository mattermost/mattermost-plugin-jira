// Copyright (c) 2017-present Mattermost, Inc. All Rights Reserved.
// See License for license information.

package main

import (
	"encoding/json"
	"fmt"
	"io/ioutil"
	"net/http"

	jira "github.com/andygrunwald/go-jira"
	"github.com/pkg/errors"

	"github.com/mattermost/mattermost-server/v5/model"

	"github.com/mattermost/mattermost-plugin-jira/server/utils/kvstore"
	"github.com/mattermost/mattermost-plugin-jira/server/utils/types"
)

type User struct {
	PluginVersion      string
	MattermostUserID   types.ID   `json:"mattermost_user_id"`
	ConnectedInstances *Instances `json:"connected_instances,omitempty"`
	DefaultInstanceID  types.ID   `json:"default_instance_id,omitempty"`
}

type Connection struct {
	jira.User
	PluginVersion      string
	Oauth1AccessToken  string `json:",omitempty"`
	Oauth1AccessSecret string `json:",omitempty"`
	Settings           *ConnectionSettings
	DefaultProjectKey  string `json:"default_project_key,omitempty"`
}

func (c *Connection) JiraAccountID() types.ID {
	if c.AccountID != "" {
		return types.ID(c.AccountID)
	}

	return types.ID(c.Name)
}

type ConnectionSettings struct {
	Notifications bool `json:"notifications"`
}

func (s *ConnectionSettings) String() string {
	notifications := "off"
	if s != nil && s.Notifications {
		notifications = "on"
	}
	return fmt.Sprintf("\tNotifications: %s", notifications)
}

func NewUser(mattermostUserID types.ID) *User {
	return &User{
		MattermostUserID:   mattermostUserID,
		ConnectedInstances: NewInstances(),
	}
}

func (p *Plugin) httpUserConnect(w http.ResponseWriter, r *http.Request, instanceID types.ID) (int, error) {
	if r.Method != http.MethodGet {
		return respondErr(w, http.StatusMethodNotAllowed,
			errors.New("method "+r.Method+" is not allowed, must be GET"))
	}

	mattermostUserID := r.Header.Get("Mattermost-User-Id")
	if mattermostUserID == "" {
		return respondErr(w, http.StatusUnauthorized,
			errors.New("not authorized"))
	}

	instance, err := p.instanceStore.LoadInstance(instanceID)
	if err != nil {
		return respondErr(w, http.StatusInternalServerError, err)
	}

	// Users shouldn't be able to make multiple connections.
	// TODO <> this block needs to be updated. Though idk if this route will still get called?
	connection, err := p.userStore.LoadConnection(instance.GetID(), types.ID(mattermostUserID))
	if err == nil && len(connection.JiraAccountID()) != 0 {
		return respondErr(w, http.StatusBadRequest,
			errors.New("you already have a Jira account linked to your Mattermost account. Please use `/jira disconnect` to disconnect"))
	}

	redirectURL, cookie, err := instance.GetUserConnectURL(mattermostUserID)
	if err != nil {
		return respondErr(w, http.StatusInternalServerError, err)
	}

	if cookie != nil {
		http.SetCookie(w, cookie)
	}

	http.Redirect(w, r, redirectURL, http.StatusFound)
	return http.StatusFound, nil
}

func (p *Plugin) httpUserDisconnect(w http.ResponseWriter, r *http.Request) (int, error) {
	if r.Method != http.MethodPost {
		return respondErr(w, http.StatusMethodNotAllowed,
			errors.New("method "+r.Method+" is not allowed, must be POST"))
	}

	mattermostUserID := r.Header.Get("Mattermost-User-Id")
	if mattermostUserID == "" {
		return respondErr(w, http.StatusUnauthorized,
			errors.New("not authorized"))
	}

	disconnectPayload := &struct {
		InstanceID string `json:"instance_id"`
	}{}

	body, err := ioutil.ReadAll(r.Body)
	if err != nil {
		return respondErr(w, http.StatusInternalServerError,
			errors.WithMessage(err, "failed to decode request"))
	}

	err = json.Unmarshal(body, disconnectPayload)
	if err != nil {
		return respondErr(w, http.StatusInternalServerError,
			errors.WithMessage(err, "failed to unmarshal disconnect payload"))
	}

	_, err = p.DisconnectUser(disconnectPayload.InstanceID, types.ID(mattermostUserID))
	if errors.Cause(err) == kvstore.ErrNotFound {
		return respondErr(w, http.StatusNotFound,
			errors.Errorf("Could not complete the **disconnection** request. You do not currently have a Jira account at %q linked to your Mattermost account.",
				disconnectPayload.InstanceID))
	}
	if err != nil {
		return respondErr(w, http.StatusNotFound,
			errors.Errorf("Could not complete the **disconnection** request. Error: %v", err))
	}

	_, err = w.Write([]byte(`{"success": true}`))
	if err != nil {
		return http.StatusInternalServerError, errors.WithMessage(err, "failed to write response")
	}

	return http.StatusOK, nil
}

// TODO succinctly document the difference between start and connect
func (p *Plugin) httpUserStart(w http.ResponseWriter, r *http.Request, instanceID types.ID) (int, error) {
	mattermostUserID := r.Header.Get("Mattermost-User-Id")
	if mattermostUserID == "" {
		return respondErr(w, http.StatusUnauthorized,
			errors.New("not authorized"))
	}

	// If user is already connected we show them the docs
	connection, err := p.userStore.LoadConnection(instanceID, types.ID(mattermostUserID))
	if err == nil && len(connection.JiraAccountID()) != 0 {
		http.Redirect(w, r, PluginRepo, http.StatusSeeOther)
		return http.StatusSeeOther, nil
	}

	// Otherwise, attempt to connect them
	return p.httpUserConnect(w, r, instanceID)
}

func (user *User) AsConfigMap() map[string]interface{} {
	return map[string]interface{}{
		"mattermost_user_id":  user.MattermostUserID.String(),
		"connected_instances": user.ConnectedInstances.AsConfigMap(),
		"default_instance_id": user.DefaultInstanceID.String(),
	}
}

func (p *Plugin) UpdateUserDefaults(mattermostUserID, instanceID types.ID, projectKey string) {
	user, err := p.userStore.LoadUser(mattermostUserID)
	if err != nil {
		return
	}
	if !user.ConnectedInstances.Contains(instanceID) {
		return
	}

	connection, err := p.userStore.LoadConnection(instanceID, user.MattermostUserID)
	if err != nil {
		return
	}
	if instanceID != "" && instanceID != user.DefaultInstanceID {
		user.DefaultInstanceID = instanceID
		err = p.userStore.StoreUser(user)
		if err != nil {
			return
		}
	}

	if projectKey != "" && projectKey != connection.DefaultProjectKey {
		connection.DefaultProjectKey = projectKey
		err = p.userStore.StoreConnection(instanceID, user.MattermostUserID, connection)
		if err != nil {
			return
		}
	}

<<<<<<< HEAD
	info, err := p.GetUserInfo(mattermostUserID)
=======
	info, err := p.GetUserInfo(types.ID(mattermostUserID), user)
>>>>>>> 776692e7
	if err != nil {
		return
	}

	p.API.PublishWebSocketEvent(websocketEventUpdateDefaults, info.AsConfigMap(),
		&model.WebsocketBroadcast{UserId: mattermostUserID.String()},
	)
}

func (p *Plugin) httpGetSettingsInfo(w http.ResponseWriter, r *http.Request) (int, error) {
	if r.Method != http.MethodGet {
		return respondErr(w, http.StatusMethodNotAllowed,
			errors.New("method "+r.Method+" is not allowed, must be GET"))
	}

	mattermostUserID := r.Header.Get("Mattermost-User-Id")
	if mattermostUserID == "" {
		return respondErr(w, http.StatusUnauthorized,
			errors.New("not authorized"))
	}

	return respondJSON(w, struct {
		UIEnabled bool `json:"ui_enabled"`
	}{
		UIEnabled: p.getConfig().EnableJiraUI,
	})
}

func (p *Plugin) connectUser(instance Instance, mattermostUserID types.ID, connection *Connection) error {
	user, err := p.userStore.LoadUser(mattermostUserID)
	if err != nil {
		if errors.Cause(err) != kvstore.ErrNotFound {
			return err
		}
		user = NewUser(mattermostUserID)
	}
	user.ConnectedInstances.Set(instance.Common())

	err = p.userStore.StoreConnection(instance.GetID(), mattermostUserID, connection)
	if err != nil {
		return err
	}
	err = p.userStore.StoreUser(user)
	if err != nil {
		return err
	}

<<<<<<< HEAD
	info, err := p.GetUserInfo(mattermostUserID)
=======
	info, err := p.GetUserInfo(types.ID(mattermostUserID), user)
>>>>>>> 776692e7
	if err != nil {
		return err
	}

	p.API.PublishWebSocketEvent(websocketEventConnect, info.AsConfigMap(),
		&model.WebsocketBroadcast{UserId: mattermostUserID.String()},
	)

	p.Tracker.TrackUserConnected(mattermostUserID.String())

	return nil
}

func (p *Plugin) DisconnectUser(instanceURL string, mattermostUserID types.ID) (*Connection, error) {
	user, instance, err := p.LoadUserInstance(mattermostUserID, instanceURL)
	if err != nil {
		return nil, err
	}
	return p.disconnectUser(instance, user)
}

func (p *Plugin) disconnectUser(instance Instance, user *User) (*Connection, error) {
	if !user.ConnectedInstances.Contains(instance.GetID()) {
		return nil, errors.Wrapf(kvstore.ErrNotFound, "user is not connected to %q", instance.GetID())
	}
	conn, err := p.userStore.LoadConnection(instance.GetID(), user.MattermostUserID)
	if err != nil {
		return nil, err
	}

	if user.DefaultInstanceID == instance.GetID() {
		user.DefaultInstanceID = ""
	}

	user.ConnectedInstances.Delete(instance.GetID())

	err = p.userStore.DeleteConnection(instance.GetID(), user.MattermostUserID)
	if err != nil && errors.Cause(err) != kvstore.ErrNotFound {
		return nil, err
	}
	err = p.userStore.StoreUser(user)
	if err != nil {
		return nil, err
	}

<<<<<<< HEAD
	info, err := p.GetUserInfo(user.MattermostUserID)
=======
	info, err := p.GetUserInfo(types.ID(user.MattermostUserID), user)
>>>>>>> 776692e7
	if err != nil {
		return nil, err
	}
	p.API.PublishWebSocketEvent(websocketEventDisconnect, info.AsConfigMap(),
		&model.WebsocketBroadcast{UserId: user.MattermostUserID.String()})

	p.Tracker.TrackUserDisconnected(user.MattermostUserID.String())

	return conn, nil
}<|MERGE_RESOLUTION|>--- conflicted
+++ resolved
@@ -202,11 +202,7 @@
 		}
 	}
 
-<<<<<<< HEAD
-	info, err := p.GetUserInfo(mattermostUserID)
-=======
-	info, err := p.GetUserInfo(types.ID(mattermostUserID), user)
->>>>>>> 776692e7
+	info, err := p.GetUserInfo(mattermostUserID, user)
 	if err != nil {
 		return
 	}
@@ -254,11 +250,7 @@
 		return err
 	}
 
-<<<<<<< HEAD
-	info, err := p.GetUserInfo(mattermostUserID)
-=======
-	info, err := p.GetUserInfo(types.ID(mattermostUserID), user)
->>>>>>> 776692e7
+	info, err := p.GetUserInfo(mattermostUserID, user)
 	if err != nil {
 		return err
 	}
@@ -304,11 +296,7 @@
 		return nil, err
 	}
 
-<<<<<<< HEAD
-	info, err := p.GetUserInfo(user.MattermostUserID)
-=======
-	info, err := p.GetUserInfo(types.ID(user.MattermostUserID), user)
->>>>>>> 776692e7
+	info, err := p.GetUserInfo(user.MattermostUserID, user)
 	if err != nil {
 		return nil, err
 	}
