--- conflicted
+++ resolved
@@ -43,31 +43,21 @@
 }
 
 type ConnectionSettings struct {
-<<<<<<< HEAD
-	SendNotificationsForMention  bool `json:"send_notifications_for_mention"`
-	SendNotificationsForAssignee bool `json:"send_notifications_for_assignee"`
-	SendNotificationsForReporter bool `json:"send_notifications_for_reporter"`
-	SendNotificationsForWatching bool `json:"send_notifications_for_watching"`
-=======
 	Notifications                *bool `json:"notifications"`
 	SendNotificationsForMention  *bool `json:"send_notifications_for_mention"`
 	SendNotificationsForAssignee *bool `json:"send_notifications_for_assignee"`
 	SendNotificationsForReporter *bool `json:"send_notifications_for_reporter"`
->>>>>>> 9f1e96f1
+	SendNotificationsForWatching *bool `json:"send_notifications_for_watching"`
 }
 
 func (s *ConnectionSettings) String() string {
 	assigneeNotifications := "Notifications for assignee : off"
 	mentionNotifications := "Notifications for mention : off"
 	reporterNotifications := "Notifications for reporter : off"
-<<<<<<< HEAD
 	watchingNotifications := "Notifications for watching : off"
-	if s != nil && s.SendNotificationsForAssignee {
-=======
 	notifications := "Notifications : off"
 
 	if s != nil && *s.SendNotificationsForAssignee {
->>>>>>> 9f1e96f1
 		assigneeNotifications = "Notifications for assignee : on"
 	}
 
@@ -79,19 +69,15 @@
 		reporterNotifications = "Notifications for reporter : on"
 	}
 
-<<<<<<< HEAD
-	if s != nil && s.SendNotificationsForWatching {
+	if s != nil && *s.SendNotificationsForWatching {
 		watchingNotifications = "Notifications for watching : on"
 	}
 
-	return fmt.Sprintf("\tNotifications Status:\n\t- %s \n\t- %s \n\t- %s \n\t- %s", assigneeNotifications, mentionNotifications, reporterNotifications, watchingNotifications)
-=======
 	if s != nil && *s.Notifications {
 		notifications = "Notifications : on"
 	}
 
-	return fmt.Sprintf("\tNotifications Status:\n\t- %s \n\t- %s \n\t- %s \n\t- %s", notifications, assigneeNotifications, mentionNotifications, reporterNotifications)
->>>>>>> 9f1e96f1
+	return fmt.Sprintf("\tNotifications Status:\n\t- %s \n\t- %s \n\t- %s \n\t- %s \n\t- %s", notifications, assigneeNotifications, mentionNotifications, reporterNotifications, watchingNotifications)
 }
 
 func NewUser(mattermostUserID types.ID) *User {
