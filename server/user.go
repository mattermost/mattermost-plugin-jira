--- conflicted
+++ resolved
@@ -4,11 +4,14 @@
 package main
 
 import (
+	"fmt"
 	"net/http"
 
 	"github.com/andygrunwald/go-jira"
+	"github.com/pkg/errors"
 
 	"github.com/mattermost/mattermost-server/model"
+	"github.com/mattermost/mattermost-server/plugin"
 )
 
 const (
@@ -20,7 +23,8 @@
 	jira.User
 	Oauth1AccessToken  string `json:",omitempty"`
 	Oauth1AccessSecret string `json:",omitempty"`
-	Settings           *UserSettings
+	// TODO why is this a pointer?
+	Settings *UserSettings
 }
 
 type UserSettings struct {
@@ -36,18 +40,13 @@
 
 func httpUserConnect(a *Action) error {
 	// Users shouldn't be able to make multiple connections.
-<<<<<<< HEAD
-	jiraUser, err := a.Plugin.LoadJIRAUser(a.Instance, a.MattermostUserId)
+	jiraUser, err := a.UserStore.LoadJIRAUser(a.Instance, a.MattermostUserId)
 	if err == nil && len(jiraUser.Key) != 0 {
 		return a.RespondError(http.StatusForbidden, nil,
 			"Already connected to a JIRA account. Please use /jira disconnect to disconnect.")
-=======
-	if jiraUser, err := ji.GetPlugin().userStore.LoadJIRAUser(ji, mattermostUserId); err == nil && len(jiraUser.Key) != 0 {
-		return http.StatusBadRequest, errors.New("Already connected to a JIRA account. Please use /jira disconnect to disconnect.")
->>>>>>> 1535d27f
 	}
 
-	redirectURL, err := a.Instance.GetUserConnectURL(a)
+	redirectURL, err := a.Instance.GetUserConnectURL(a.PluginConfig, a.SecretsStore, a.MattermostUserId)
 	if err != nil {
 		return a.RespondError(http.StatusInternalServerError, err)
 	}
@@ -57,23 +56,8 @@
 	return nil
 }
 
-<<<<<<< HEAD
 func httpUserDisconnect(a *Action) error {
-	err := a.Plugin.DeleteUserInfoNotify(a.Instance, a.MattermostUserId)
-=======
-func httpUserDisconnect(ji Instance, w http.ResponseWriter, r *http.Request) (int, error) {
-	if r.Method != http.MethodGet {
-		return http.StatusMethodNotAllowed,
-			errors.New("method " + r.Method + " is not allowed, must be GET")
-	}
-
-	mattermostUserId := r.Header.Get("Mattermost-User-Id")
-	if mattermostUserId == "" {
-		return http.StatusUnauthorized, errors.New("not authorized")
-	}
-
-	err := ji.GetPlugin().userDisconnect(ji, mattermostUserId)
->>>>>>> 1535d27f
+	err := DeleteUserInfoNotify(a.API, a.UserStore, a.Instance, a.MattermostUserId)
 	if err != nil {
 		return a.RespondError(http.StatusInternalServerError, err)
 	}
@@ -94,62 +78,34 @@
 `)
 }
 
-<<<<<<< HEAD
 func httpAPIGetUserInfo(a *Action) error {
 	resp := UserInfo{}
-	if a.JiraUser != nil {
-		resp = UserInfo{
-			JIRAUser:    *a.JiraUser,
-			IsConnected: true,
-			JIRAURL:     a.Instance.GetURL(),
-		}
-	}
-
-	a.Plugin.debugf("httpAPIGetUserInfo: %+v", resp)
-	return a.RespondJSON(resp)
-=======
-func httpAPIGetUserInfo(p *Plugin, w http.ResponseWriter, r *http.Request) (int, error) {
-	if r.Method != http.MethodGet {
-		return http.StatusMethodNotAllowed,
-			errors.New("method " + r.Method + " is not allowed, must be GET")
-	}
-
-	mattermostUserId := r.Header.Get("Mattermost-User-Id")
-	if mattermostUserId == "" {
-		return http.StatusUnauthorized, errors.New("not authorized")
-	}
-
-	resp := UserInfo{}
-	if ji, err := p.currentInstanceStore.LoadCurrentJIRAInstance(); err == nil {
+	if ji, err := a.CurrentInstanceStore.LoadCurrentJIRAInstance(); err == nil {
 		resp.InstanceInstalled = true
 		resp.JIRAURL = ji.GetURL()
-		if jiraUser, err := ji.GetPlugin().userStore.LoadJIRAUser(ji, mattermostUserId); err == nil {
+		if jiraUser, err := a.UserStore.LoadJIRAUser(ji, a.MattermostUserId); err == nil {
 			resp.JIRAUser = jiraUser
 			resp.IsConnected = true
 		}
 	}
 
-	b, _ := json.Marshal(resp)
-	_, err := w.Write(b)
-	if err != nil {
-		return http.StatusInternalServerError, errors.WithMessage(err, "failed to write response")
-	}
-	return http.StatusOK, nil
->>>>>>> 1535d27f
+	return a.RespondJSON(resp)
 }
 
-func (p *Plugin) StoreUserInfoNotify(ji Instance, mattermostUserId string, jiraUser JIRAUser) error {
-	err := p.userStore.StoreUserInfo(ji, mattermostUserId, jiraUser)
+func StoreUserInfoNotify(api plugin.API, userStore UserStore, instance Instance,
+	mattermostUserId string, jiraUser JIRAUser) error {
+
+	err := userStore.StoreUserInfo(instance, mattermostUserId, jiraUser)
 	if err != nil {
 		return err
 	}
 
-	p.API.PublishWebSocketEvent(
+	api.PublishWebSocketEvent(
 		WS_EVENT_CONNECT,
 		map[string]interface{}{
 			"is_connected":  true,
 			"jira_username": jiraUser.Name,
-			"jira_url":      ji.GetURL(),
+			"jira_url":      instance.GetURL(),
 		},
 		&model.WebsocketBroadcast{UserId: mattermostUserId},
 	)
@@ -157,13 +113,13 @@
 	return nil
 }
 
-func (p *Plugin) DeleteUserInfoNotify(ji Instance, mattermostUserId string) error {
-	err := p.userStore.DeleteUserInfo(ji, mattermostUserId)
+func DeleteUserInfoNotify(api plugin.API, userStore UserStore, instance Instance, mattermostUserId string) error {
+	err := userStore.DeleteUserInfo(instance, mattermostUserId)
 	if err != nil {
 		return err
 	}
 
-	p.API.PublishWebSocketEvent(
+	api.PublishWebSocketEvent(
 		WS_EVENT_DISCONNECT,
 		map[string]interface{}{
 			"is_connected": false,
@@ -174,9 +130,17 @@
 	return nil
 }
 
-func (p *Plugin) userDisconnect(ji Instance, mattermostUserId string) error {
-	if err := p.DeleteUserInfoNotify(ji, mattermostUserId); err != nil {
-		return err
+func UserSettingsNotifications(userStore UserStore, instance Instance, mattermostUserId string,
+	jiraUser *JIRAUser, value bool) (string, error) {
+
+	if jiraUser.Settings == nil {
+		jiraUser.Settings = &UserSettings{}
 	}
-	return nil
+	jiraUser.Settings.Notifications = value
+	err := userStore.StoreUserInfo(instance, mattermostUserId, *jiraUser)
+	if err != nil {
+		return "", errors.WithMessage(err, "Could not store new settings. Please contact your system administrator")
+	}
+
+	return fmt.Sprintf("Settings updated. Notifications %t.", value), nil
 }