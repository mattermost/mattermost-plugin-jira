--- conflicted
+++ resolved
@@ -85,15 +85,11 @@
 			return a.RespondError(http.StatusUnauthorized, nil, "link expired")
 		}
 
-<<<<<<< HEAD
-		err = a.Plugin.StoreUserInfoNotify(a.Instance, mattermostUserId, uinfo)
-		a.Plugin.debugf("Stored and notified: %s %+v", mattermostUserId, uinfo)
-=======
 		// Set default settings the first time a user connects
 		uinfo.Settings = &UserSettings{Notifications: true}
 
-		err = jci.Plugin.StoreUserInfoNotify(jci, mattermostUserId, uinfo)
->>>>>>> adcbe563
+		err = a.Plugin.StoreUserInfoNotify(a.Instance, mattermostUserId, uinfo)
+		a.Plugin.debugf("Stored and notified: %s %+v", mattermostUserId, uinfo)
 
 	case routeACUserDisconnected:
 		err = a.Plugin.DeleteUserInfoNotify(a.Instance, mattermostUserId)
