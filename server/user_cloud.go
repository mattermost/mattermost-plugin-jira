// Copyright (c) 2017-present Mattermost, Inc. All Rights Reserved.
// See License for license information.

package main

import (
	"net/http"
	"path"

	jira "github.com/andygrunwald/go-jira"
	jwt "github.com/dgrijalva/jwt-go"
	"github.com/pkg/errors"

	"github.com/mattermost/mattermost-server/v5/model"
)

const (
	argJiraJWT = "jwt"
	argMMToken = "mm_token"
)

func httpACUserRedirect(jci *jiraCloudInstance, w http.ResponseWriter, r *http.Request) (int, error) {
	if r.Method != http.MethodGet {
		return respondErr(w, http.StatusMethodNotAllowed,
			errors.New("method "+r.Method+" is not allowed, must be GET"))
	}

	_, _, err := jci.parseHTTPRequestJWT(r)
	if err != nil {
		return respondErr(w, http.StatusBadRequest, err)
	}

	submitURL := path.Join(jci.Plugin.GetPluginURLPath(), routeACUserConfirm)

	return jci.Plugin.respondTemplate(w, r, "text/html", struct {
		SubmitURL  string
		ArgJiraJWT string
		ArgMMToken string
	}{
		SubmitURL:  submitURL,
		ArgJiraJWT: argJiraJWT,
		ArgMMToken: argMMToken,
	})
}

func httpACUserInteractive(jci *jiraCloudInstance, w http.ResponseWriter, r *http.Request) (int, error) {
	jwtToken, _, err := jci.parseHTTPRequestJWT(r)
	if err != nil {
		return respondErr(w, http.StatusBadRequest, err)
	}
	claims, ok := jwtToken.Claims.(jwt.MapClaims)
	if !ok {
		return respondErr(w, http.StatusBadRequest, errors.New("invalid JWT claims"))
	}
	accountId, ok := claims["sub"].(string)
	if !ok {
		return respondErr(w, http.StatusBadRequest, errors.New("invalid JWT claim sub"))
	}

	jiraClient, _, err := jci.getJIRAClientForUser(JIRAUser{User: jira.User{AccountID: accountId}})
	if err != nil {
		return respondErr(w, http.StatusBadRequest, errors.Errorf("could not get client for user, err: %v", err))
	}

	jUser, _, err := jiraClient.User.GetSelf()
	if err != nil {
		return respondErr(w, http.StatusBadRequest, errors.Errorf("could not get user info for client, err: %v", err))
	}

	mmToken := r.FormValue(argMMToken)
	uinfo := JIRAUser{
		PluginVersion: manifest.Version,
		User: jira.User{
			AccountID:   accountId,
			Key:         jUser.Key,
			Name:        jUser.Name,
			DisplayName: jUser.DisplayName,
		},
		// Set default settings the first time a user connects
		Settings: &UserSettings{
			Notifications: true,
		},
	}

	mattermostUserId := r.Header.Get("Mattermost-User-ID")
	if mattermostUserId == "" {
<<<<<<< HEAD
		return respondErr(w, http.StatusUnauthorized,
			errors.New(`Mattermost failed to recognize your user account. `+
				`Please make sure third-party cookies are not disabled in your browser settings.`))
=======
		siteURL := jci.Plugin.GetSiteURL()
		return http.StatusUnauthorized, errors.New(
			`Mattermost failed to recognize your user account. ` +
				`Please make sure third-party cookies are not disabled in your browser settings. ` +
				`Make sure you are signed into Mattermost on ` + siteURL + `.`)
>>>>>>> b2fb81fb
	}

	requestedUserId, secret, err := jci.Plugin.ParseAuthToken(mmToken)
	if err != nil {
		return respondErr(w, http.StatusUnauthorized, err)
	}

	if mattermostUserId != requestedUserId {
		return respondErr(w, http.StatusUnauthorized, errors.New("not authorized, user id does not match link"))
	}

	mmuser, appErr := jci.Plugin.API.GetUser(mattermostUserId)
	if appErr != nil {
		return respondErr(w, http.StatusInternalServerError,
			errors.WithMessage(appErr, "failed to load user "+mattermostUserId))
	}

	switch r.URL.Path {
	case routeACUserConnected:
		storedSecret := ""
		storedSecret, err = jci.Plugin.otsStore.LoadOneTimeSecret(mattermostUserId)
		if err != nil {
			return respondErr(w, http.StatusUnauthorized, err)
		}
		if len(storedSecret) == 0 || storedSecret != secret {
			return respondErr(w, http.StatusUnauthorized, errors.New("this link has already been used"))
		}
		err = jci.Plugin.StoreUserInfoNotify(jci, mattermostUserId, uinfo)

	case routeACUserDisconnected:
		err = jci.Plugin.DeleteUserInfoNotify(jci, mattermostUserId)

	case routeACUserConfirm:

	default:
		return respondErr(w, http.StatusInternalServerError,
			errors.New("route "+r.URL.Path+" should be unreachable"))
	}
	if err != nil {
		return respondErr(w, http.StatusInternalServerError, err)
	}

	mmDisplayName := mmuser.GetDisplayName(model.SHOW_FULLNAME)
	userName := mmuser.GetDisplayName(model.SHOW_USERNAME)
	if mmDisplayName == userName {
		mmDisplayName = "@" + mmDisplayName
	} else {
		mmDisplayName += " (@" + userName + ")"
	}

	// This set of props should work for all relevant routes/templates
	return jci.Plugin.respondTemplate(w, r, "text/html", struct {
		ConnectSubmitURL      string
		DisconnectSubmitURL   string
		ArgJiraJWT            string
		ArgMMToken            string
		MMToken               string
		JiraDisplayName       string
		MattermostDisplayName string
	}{
		DisconnectSubmitURL:   path.Join(jci.Plugin.GetPluginURLPath(), routeACUserDisconnected),
		ConnectSubmitURL:      path.Join(jci.Plugin.GetPluginURLPath(), routeACUserConnected),
		ArgJiraJWT:            argJiraJWT,
		ArgMMToken:            argMMToken,
		MMToken:               mmToken,
		JiraDisplayName:       jUser.DisplayName,
		MattermostDisplayName: mmDisplayName,
	})
}<|MERGE_RESOLUTION|>--- conflicted
+++ resolved
@@ -84,17 +84,11 @@
 
 	mattermostUserId := r.Header.Get("Mattermost-User-ID")
 	if mattermostUserId == "" {
-<<<<<<< HEAD
-		return respondErr(w, http.StatusUnauthorized,
-			errors.New(`Mattermost failed to recognize your user account. `+
-				`Please make sure third-party cookies are not disabled in your browser settings.`))
-=======
 		siteURL := jci.Plugin.GetSiteURL()
-		return http.StatusUnauthorized, errors.New(
-			`Mattermost failed to recognize your user account. ` +
-				`Please make sure third-party cookies are not disabled in your browser settings. ` +
-				`Make sure you are signed into Mattermost on ` + siteURL + `.`)
->>>>>>> b2fb81fb
+		return respondErr(w, http.StatusUnauthorized, errors.New(
+			`Mattermost failed to recognize your user account. `+
+				`Please make sure third-party cookies are not disabled in your browser settings. `+
+				`Make sure you are signed into Mattermost on `+siteURL+`.`))
 	}
 
 	requestedUserId, secret, err := jci.Plugin.ParseAuthToken(mmToken)
