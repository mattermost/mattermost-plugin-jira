// Copyright (c) 2017-present Mattermost, Inc. All Rights Reserved.
// See License for license information.

package main

import (
	"net/http"
	"strings"

	jira "github.com/andygrunwald/go-jira"
	jwt "github.com/dgrijalva/jwt-go"
	"github.com/pkg/errors"

	"github.com/mattermost/mattermost/server/public/model"

	"github.com/mattermost/mattermost-plugin-jira/server/utils/types"
)

const (
	argJiraJWT       = "jwt"
	argMMToken       = "mm_token"
	cookieSecretName = "jira_temp_cookie"
)

func (p *Plugin) httpACUserRedirect(w http.ResponseWriter, r *http.Request, instanceID types.ID) (int, error) {
	instance, err := p.instanceStore.LoadInstance(instanceID)
	if err != nil {
		return respondErr(w, http.StatusInternalServerError, err)
	}
	ci, ok := instance.(*cloudInstance)
	if !ok {
		return respondErr(w, http.StatusInternalServerError,
			errors.Errorf("Not supported for instance type %s", instance.Common().Type))
	}

	_, _, err = ci.parseHTTPRequestJWT(r)
	if err != nil {
		return respondErr(w, http.StatusBadRequest, err)
	}

	submitURL := p.CreateFullURLPath(instancePath(routeACUserConfirm, instanceID))

	return ci.Plugin.respondTemplate(w, r, ContentTypeHTML, struct {
		SubmitURL  string
		ArgJiraJWT string
		ArgMMToken string
	}{
		SubmitURL:  submitURL,
		ArgJiraJWT: argJiraJWT,
		ArgMMToken: argMMToken,
	})
}

func (p *Plugin) httpACUserInteractive(w http.ResponseWriter, r *http.Request, instanceID types.ID) (int, error) {
	instance, err := p.instanceStore.LoadInstance(instanceID)
	if err != nil {
		return respondErr(w, http.StatusInternalServerError, err)
	}
	ci, ok := instance.(*cloudInstance)
	if !ok {
		return respondErr(w, http.StatusInternalServerError,
			errors.Errorf("2 Not supported for instance type %s", instance.Common().Type))
	}

	jwtToken, _, err := ci.parseHTTPRequestJWT(r)
	if err != nil {
		return respondErr(w, http.StatusBadRequest, err)
	}
	claims, ok := jwtToken.Claims.(jwt.MapClaims)
	if !ok {
		return respondErr(w, http.StatusBadRequest, errors.New("invalid JWT claims"))
	}
	accountID, ok := claims["sub"].(string)
	if !ok {
		return respondErr(w, http.StatusBadRequest, errors.New("invalid JWT claim sub"))
	}

	jiraClient, _, err := ci.getClientForConnection(&Connection{User: jira.User{AccountID: accountID}})
	if err != nil {
		return respondErr(w, http.StatusBadRequest, errors.Errorf("could not get client for user, err: %v", err))
	}

	jUser, _, err := jiraClient.User.GetSelf()
	if err != nil {
		return respondErr(w, http.StatusBadRequest, errors.Errorf("could not get user info for client, err: %v", err))
	}

	mmToken := r.FormValue(argMMToken)
	connection := &Connection{
		PluginVersion: manifest.Version,
		User: jira.User{
			AccountID:   accountID,
			Key:         jUser.Key,
			Name:        jUser.Name,
			DisplayName: jUser.DisplayName,
		},
		// Set default settings the first time a user connects
		Settings: &ConnectionSettings{
			Notifications: true,
		},
	}

	secretCookie, err := r.Cookie(cookieSecretName)
	if err != nil {
		siteURL := p.GetSiteURL()
		return respondErr(w, http.StatusUnauthorized, errors.New(
			`Mattermost failed to recognize your user account. `+
				`Please make sure third-party cookies are enabled in your browser settings. You can disable this setting after conntecting your Jira account. `+
				`Please also make sure you are signed into Mattermost at `+siteURL))
	}

	mattermostUserID, secret, err := p.ParseAuthToken(mmToken)
	if err != nil {
		return respondErr(w, http.StatusUnauthorized, err)
	}

	mmuser, err := p.client.User.Get(mattermostUserID)
	if err != nil {
		return respondErr(w, http.StatusInternalServerError,
			errors.WithMessage(err, "failed to load user "+mattermostUserID))
	}

	_, urlpath := splitInstancePath(r.URL.Path)
	switch urlpath {
	case routeACUserConnected:
		storedSecret := ""
		storedSecret, err = p.otsStore.LoadOneTimeSecret(mattermostUserID)
		if err != nil {
			return respondErr(w, http.StatusUnauthorized, err)
		}

		parsed := strings.Split(storedSecret, "-")
		if len(parsed) < 2 || parsed[0] != secret || parsed[1] != secretCookie.Value {
			return respondErr(w, http.StatusUnauthorized, errors.New("this link has already been used"))
		}
		err = p.connectUser(ci, types.ID(mattermostUserID), connection)
		if err != nil {
			return respondErr(w, http.StatusInternalServerError, err)
		}
		// TODO For https://github.com/mattermost/mattermost-plugin-jira/issues/149, need a channel ID
		// msg := fmt.Sprintf("You have successfully connected your Jira account (**%s**).", connection.DisplayName)
		// _ = p.client.Post.SendEphemeralPost(mattermostUserID, makePost(p.getUserID(), channelID, msg))

	case routeACUserDisconnected:
		_, err = p.DisconnectUser(ci.InstanceID.String(), types.ID(mattermostUserID))

	case routeACUserConfirm:

	default:
		return respondErr(w, http.StatusInternalServerError,
			errors.New("route "+r.URL.Path+" should be unreachable"))
	}
	if err != nil {
		return respondErr(w, http.StatusInternalServerError, err)
	}

	mmDisplayName := mmuser.GetDisplayName(model.ShowFullName)
	userName := mmuser.GetDisplayName(model.ShowUsername)
	if mmDisplayName == userName {
		mmDisplayName = "@" + mmDisplayName
	} else {
		mmDisplayName += " (@" + userName + ")"
	}

	// This set of props should work for all relevant routes/templates
<<<<<<< HEAD
	connectSubmitURL := p.CreateFullURLPath(instancePath(routeACUserConnected, instanceID))
	disconnectSubmitURL := p.CreateFullURLPath(instancePath(routeACUserDisconnected, instanceID))
	return ci.Plugin.respondTemplate(w, r, "text/html", struct {
=======
	connectSubmitURL := path.Join(p.GetPluginURLPath(), instancePath(routeACUserConnected, instanceID))
	disconnectSubmitURL := path.Join(p.GetPluginURLPath(), instancePath(routeACUserDisconnected, instanceID))
	return ci.Plugin.respondTemplate(w, r, ContentTypeHTML, struct {
>>>>>>> 8a1f5b54
		ConnectSubmitURL      string
		DisconnectSubmitURL   string
		ArgJiraJWT            string
		ArgMMToken            string
		MMToken               string
		JiraDisplayName       string
		MattermostDisplayName string
	}{
		DisconnectSubmitURL:   disconnectSubmitURL,
		ConnectSubmitURL:      connectSubmitURL,
		ArgJiraJWT:            argJiraJWT,
		ArgMMToken:            argMMToken,
		MMToken:               mmToken,
		JiraDisplayName:       jUser.DisplayName,
		MattermostDisplayName: mmDisplayName,
	})
}<|MERGE_RESOLUTION|>--- conflicted
+++ resolved
@@ -163,15 +163,9 @@
 	}
 
 	// This set of props should work for all relevant routes/templates
-<<<<<<< HEAD
 	connectSubmitURL := p.CreateFullURLPath(instancePath(routeACUserConnected, instanceID))
 	disconnectSubmitURL := p.CreateFullURLPath(instancePath(routeACUserDisconnected, instanceID))
-	return ci.Plugin.respondTemplate(w, r, "text/html", struct {
-=======
-	connectSubmitURL := path.Join(p.GetPluginURLPath(), instancePath(routeACUserConnected, instanceID))
-	disconnectSubmitURL := path.Join(p.GetPluginURLPath(), instancePath(routeACUserDisconnected, instanceID))
 	return ci.Plugin.respondTemplate(w, r, ContentTypeHTML, struct {
->>>>>>> 8a1f5b54
 		ConnectSubmitURL      string
 		DisconnectSubmitURL   string
 		ArgJiraJWT            string
