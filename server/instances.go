--- conflicted
+++ resolved
@@ -146,11 +146,7 @@
 	err := UpdateInstances(p.instanceStore,
 		func(instances *Instances) error {
 			if !p.enterpriseChecker.HasEnterpriseFeatures() {
-<<<<<<< HEAD
-				if instances != nil && len(instances.IDs()) > 0 && instances.IDs()[0] != instance.Common().InstanceID {
-=======
 				if instances != nil && len(instances.IDs()) > 0 && !instances.checkIfExists(instance.GetID()) {
->>>>>>> 2a5459fb
 					return errors.Errorf(licenseErrorString)
 				}
 			}
