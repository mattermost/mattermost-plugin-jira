--- conflicted
+++ resolved
@@ -11,6 +11,7 @@
 	"strings"
 
 	"github.com/mattermost/mattermost-server/model"
+	"github.com/mattermost/mattermost-server/plugin"
 	"github.com/pkg/errors"
 )
 
@@ -94,9 +95,8 @@
 	return subs, nil
 }
 
-func (p *Plugin) getUserID() (string, error) {
-	cfg := p.getConfig()
-	user, appErr := p.API.GetUserByUsername(cfg.UserName)
+func GetBotUserID(conf Config, api plugin.API) (string, error) {
+	user, appErr := api.GetUserByUsername(conf.UserName)
 	if appErr != nil {
 		return "", fmt.Errorf(appErr.Message)
 	}
@@ -104,8 +104,8 @@
 	return user.Id, nil
 }
 
-func (p *Plugin) getChannelsSubscribed(jwh *JiraWebhook) ([]string, error) {
-	subs, err := p.getSubscriptions()
+func getChannelsSubscribed(api plugin.API, jwh *JiraWebhook) ([]string, error) {
+	subs, err := getSubscriptions(api)
 	if err != nil {
 		return nil, err
 	}
@@ -170,16 +170,16 @@
 	return channelIds, nil
 }
 
-func (p *Plugin) getSubscriptions() (*Subscriptions, error) {
-	data, err := p.API.KVGet(JIRA_SUBSCRIPTIONS_KEY)
+func getSubscriptions(api plugin.API) (*Subscriptions, error) {
+	data, err := api.KVGet(JIRA_SUBSCRIPTIONS_KEY)
 	if err != nil {
 		return nil, err
 	}
 	return SubscriptionsFromJson(data)
 }
 
-func (p *Plugin) getSubscriptionsForChannel(channelId string) ([]ChannelSubscription, error) {
-	subs, err := p.getSubscriptions()
+func getSubscriptionsForChannel(api plugin.API, channelId string) ([]ChannelSubscription, error) {
+	subs, err := getSubscriptions(api)
 	if err != nil {
 		return nil, err
 	}
@@ -192,8 +192,8 @@
 	return channelSubscriptions, nil
 }
 
-func (p *Plugin) getChannelSubscription(subscriptionId string) (*ChannelSubscription, error) {
-	subs, err := p.getSubscriptions()
+func getChannelSubscription(api plugin.API, subscriptionId string) (*ChannelSubscription, error) {
+	subs, err := getSubscriptions(api)
 	if err != nil {
 		return nil, err
 	}
@@ -206,8 +206,8 @@
 	return &subscription, nil
 }
 
-func (p *Plugin) removeChannelSubscription(subscriptionId string) error {
-	return p.atomicModify(JIRA_SUBSCRIPTIONS_KEY, func(initialBytes []byte) ([]byte, error) {
+func removeChannelSubscription(api plugin.API, subscriptionId string) error {
+	return atomicModify(api, JIRA_SUBSCRIPTIONS_KEY, func(initialBytes []byte) ([]byte, error) {
 		subs, err := SubscriptionsFromJson(initialBytes)
 		if err != nil {
 			return nil, err
@@ -229,8 +229,8 @@
 	})
 }
 
-func (p *Plugin) addChannelSubscription(newSubscription *ChannelSubscription) error {
-	return p.atomicModify(JIRA_SUBSCRIPTIONS_KEY, func(initialBytes []byte) ([]byte, error) {
+func addChannelSubscription(api plugin.API, newSubscription *ChannelSubscription) error {
+	return atomicModify(api, JIRA_SUBSCRIPTIONS_KEY, func(initialBytes []byte) ([]byte, error) {
 		subs, err := SubscriptionsFromJson(initialBytes)
 		if err != nil {
 			return nil, err
@@ -248,8 +248,8 @@
 	})
 }
 
-func (p *Plugin) editChannelSubscription(modifiedSubscription *ChannelSubscription) error {
-	return p.atomicModify(JIRA_SUBSCRIPTIONS_KEY, func(initialBytes []byte) ([]byte, error) {
+func editChannelSubscription(api plugin.API, modifiedSubscription *ChannelSubscription) error {
+	return atomicModify(api, JIRA_SUBSCRIPTIONS_KEY, func(initialBytes []byte) ([]byte, error) {
 		subs, err := SubscriptionsFromJson(initialBytes)
 		if err != nil {
 			return nil, err
@@ -271,9 +271,9 @@
 	})
 }
 
-func (p *Plugin) atomicModify(key string, modify func(initialValue []byte) ([]byte, error)) error {
+func atomicModify(api plugin.API, key string, modify func(initialValue []byte) ([]byte, error)) error {
 	readModify := func() ([]byte, []byte, error) {
-		initialBytes, appErr := p.API.KVGet(key)
+		initialBytes, appErr := api.KVGet(key)
 		if appErr != nil {
 			return nil, nil, errors.Wrap(appErr, "unable to read inital value")
 		}
@@ -297,7 +297,7 @@
 		var setError *model.AppError
 		// Commenting this out so we can support < 5.12 for 2.0
 		//success, setError = p.API.KVCompareAndSet(key, initialBytes, newValue)
-		setError = p.API.KVSet(key, newValue)
+		setError = api.KVSet(key, newValue)
 		success = true
 		if setError != nil {
 			return errors.Wrap(setError, "problem writing value")
@@ -313,20 +313,14 @@
 	if err != nil {
 		return err
 	}
-<<<<<<< HEAD
 
 	if a.PluginConfig.Secret == "" || a.PluginConfig.UserName == "" {
 		return a.RespondError(http.StatusForbidden, nil,
 			"Jira plugin not configured correctly; must provide Secret and UserName")
-=======
-	cfg := p.getConfig()
-	if cfg.Secret == "" || cfg.UserName == "" {
-		return http.StatusForbidden, fmt.Errorf("JIRA plugin not configured correctly; must provide Secret and UserName")
->>>>>>> 1535d27f
-	}
-	ji, err := p.currentInstanceStore.LoadCurrentJIRAInstance()
-	if err != nil {
-		return http.StatusInternalServerError, err
+	}
+	ji, err := a.CurrentInstanceStore.LoadCurrentJIRAInstance()
+	if err != nil {
+		return a.RespondError(http.StatusInternalServerError, err)
 	}
 
 	if subtle.ConstantTimeCompare(
@@ -336,67 +330,33 @@
 			"request URL: secret did not match")
 	}
 
-<<<<<<< HEAD
-	parsed, err := parse(a.HTTPRequest.Body, nil)
-=======
-	wh, jwh, err := ParseWebhook(r.Body)
->>>>>>> 1535d27f
+	wh, jwh, err := ParseWebhook(a.HTTPRequest.Body)
 	if err != nil {
 		return a.RespondError(http.StatusInternalServerError, err)
 	}
 
-	botUserId, err := a.Plugin.getUserID()
+	botUserId, err := GetBotUserID(a.PluginConfig, a.API)
 	if err != nil {
 		return a.RespondError(http.StatusInternalServerError, err)
 	}
 
-<<<<<<< HEAD
-	channelIds, err := a.Plugin.getChannelsSubscribed(parsed)
-=======
-	channelIds, err := p.getChannelsSubscribed(jwh)
->>>>>>> 1535d27f
+	channelIds, err := getChannelsSubscribed(a.API, jwh)
 	if err != nil {
 		return a.RespondError(http.StatusInternalServerError, err)
 	}
 
 	for _, channelId := range channelIds {
-<<<<<<< HEAD
-		post := &model.Post{
-			ChannelId: channelId,
-			UserId:    botUserId,
-		}
-
-		model.ParseSlackAttachment(post, []*model.SlackAttachment{attachment})
-
-		if err != nil {
-			return a.RespondError(http.StatusBadGateway, err)
-		}
-		_, appErr := a.Plugin.API.CreatePost(post)
-		if appErr != nil {
-			return a.RespondError(appErr.StatusCode, appErr)
-		}
-	}
-
-	// Notify any affected users using a direct channel
-	err = a.Plugin.handleNotifications(parsed)
-	if err != nil {
-		a.Plugin.errorf("httpSubscribeWebhook, handleNotifications: %v", err)
-		return a.RespondError(http.StatusBadRequest, err)
+		if _, status, err1 := wh.PostToChannel(a.API, channelId, botUserId); err1 != nil {
+			return a.RespondError(status, err1)
+		}
+	}
+
+	_, status, err := wh.PostNotifications(a.PluginConfig, a.API, a.UserStore, ji)
+	if err != nil {
+		return a.RespondError(status, err)
 	}
 
 	return nil
-=======
-		if _, status, err1 := wh.PostToChannel(p, channelId, botUserId); err1 != nil {
-			return status, err1
-		}
-	}
-
-	_, status, err := wh.PostNotifications(p, ji)
-	if err != nil {
-		return status, err
-	}
-	return http.StatusOK, nil
->>>>>>> 1535d27f
 }
 
 func httpChannelCreateSubscription(a *Action) error {
@@ -413,13 +373,13 @@
 			"Channel subscription invalid")
 	}
 
-	_, appErr := a.Plugin.API.GetChannelMember(subscription.ChannelId, a.MattermostUserId)
+	_, appErr := a.API.GetChannelMember(subscription.ChannelId, a.MattermostUserId)
 	if appErr != nil {
 		return a.RespondError(http.StatusForbidden, nil,
 			"Not a member of the channel specified")
 	}
 
-	if err := a.Plugin.addChannelSubscription(&subscription); err != nil {
+	if err := addChannelSubscription(a.API, &subscription); err != nil {
 		a.RespondError(http.StatusInternalServerError, err)
 	}
 
@@ -440,12 +400,12 @@
 			"Channel subscription invalid")
 	}
 
-	if _, appErr := a.Plugin.API.GetChannelMember(subscription.ChannelId, a.MattermostUserId); appErr != nil {
+	if _, appErr := a.API.GetChannelMember(subscription.ChannelId, a.MattermostUserId); appErr != nil {
 		return a.RespondError(http.StatusForbidden, nil,
 			"Not a member of the channel specified")
 	}
 
-	if err := a.Plugin.editChannelSubscription(&subscription); err != nil {
+	if err := editChannelSubscription(a.API, &subscription); err != nil {
 		return a.RespondError(http.StatusInternalServerError, err)
 	}
 
@@ -460,18 +420,18 @@
 			"bad subscription id")
 	}
 
-	subscription, err := a.Plugin.getChannelSubscription(subscriptionId)
+	subscription, err := getChannelSubscription(a.API, subscriptionId)
 	if err != nil {
 		return a.RespondError(http.StatusBadRequest, err, "bad subscription id")
 	}
 
-	_, appErr := a.Plugin.API.GetChannelMember(subscription.ChannelId, a.MattermostUserId)
+	_, appErr := a.API.GetChannelMember(subscription.ChannelId, a.MattermostUserId)
 	if appErr != nil {
 		return a.RespondError(http.StatusForbidden, nil,
 			"Not a member of the channel specified")
 	}
 
-	if err := a.Plugin.removeChannelSubscription(subscriptionId); err != nil {
+	if err := removeChannelSubscription(a.API, subscriptionId); err != nil {
 		return a.RespondError(http.StatusInternalServerError, err,
 			"unable to remove channel subscription")
 	}
@@ -487,12 +447,12 @@
 			"bad channel id")
 	}
 
-	if _, appErr := a.Plugin.API.GetChannelMember(channelId, a.MattermostUserId); appErr != nil {
+	if _, appErr := a.API.GetChannelMember(channelId, a.MattermostUserId); appErr != nil {
 		return a.RespondError(http.StatusForbidden, nil,
 			"Not a member of the channel specified")
 	}
 
-	subscriptions, err := a.Plugin.getSubscriptionsForChannel(channelId)
+	subscriptions, err := getSubscriptionsForChannel(a.API, channelId)
 	if err != nil {
 		return a.RespondError(http.StatusInternalServerError, err,
 			"unable to get channel subscriptions")
