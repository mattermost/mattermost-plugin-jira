// Copyright (c) 2017-present Mattermost, Inc. All Rights Reserved.
// See License for license information.

package main

import (
	"crypto/subtle"
	"encoding/json"
	"fmt"
	"io/ioutil"
	"net/http"
	"strings"

	"github.com/andygrunwald/go-jira"
	"github.com/mattermost/mattermost-server/model"
	"github.com/pkg/errors"
)

const (
	JIRA_WEBHOOK_EVENT_ISSUE_CREATED = "jira:issue_created"
	JIRA_WEBHOOK_EVENT_ISSUE_UPDATED = "jira:issue_updated"
	JIRA_WEBHOOK_EVENT_ISSUE_DELETED = "jira:issue_deleted"

	JIRA_SUBSCRIPTIONS_KEY = "jirasub"
)

type SubscriptionFilters struct {
	Events     StringSet `json:"events"`
	Projects   StringSet `json:"projects"`
	IssueTypes StringSet `json:"issue_types"`
}

type ChannelSubscription struct {
	Id        string              `json:"id"`
	ChannelId string              `json:"channel_id"`
	Filters   SubscriptionFilters `json:"filters"`
}

type ChannelSubscriptions struct {
	ById          map[string]ChannelSubscription `json:"by_id"`
	IdByChannelId map[string]StringSet           `json:"id_by_channel_id"`
	IdByEvent     map[string]StringSet           `json:"id_by_event"`
}

func NewChannelSubscriptions() *ChannelSubscriptions {
	return &ChannelSubscriptions{
		ById:          map[string]ChannelSubscription{},
		IdByChannelId: map[string]StringSet{},
		IdByEvent:     map[string]StringSet{},
	}
}

func (s *ChannelSubscriptions) remove(sub *ChannelSubscription) {
	delete(s.ById, sub.Id)

	s.IdByChannelId[sub.ChannelId] = s.IdByChannelId[sub.ChannelId].Subtract(sub.Id)

	for _, event := range sub.Filters.Events.Elems(false) {
		s.IdByEvent[event] = s.IdByEvent[event].Subtract(sub.Id)
	}
}

func (s *ChannelSubscriptions) add(newSubscription *ChannelSubscription) {
	s.ById[newSubscription.Id] = *newSubscription
	s.IdByChannelId[newSubscription.ChannelId] = s.IdByChannelId[newSubscription.ChannelId].Add(newSubscription.Id)
	for _, event := range newSubscription.Filters.Events.Elems(false) {
		s.IdByEvent[event] = s.IdByEvent[event].Add(newSubscription.Id)
	}
}

type Subscriptions struct {
	PluginVersion string
	Channel       *ChannelSubscriptions
}

func NewSubscriptions() *Subscriptions {
	return &Subscriptions{
		PluginVersion: manifest.Version,
		Channel:       NewChannelSubscriptions(),
	}
}

func SubscriptionsFromJson(bytes []byte) (*Subscriptions, error) {
	var subs *Subscriptions
	if len(bytes) != 0 {
		unmarshalErr := json.Unmarshal(bytes, &subs)
		if unmarshalErr != nil {
			return nil, unmarshalErr
		}
		subs.PluginVersion = manifest.Version
	} else {
		subs = NewSubscriptions()
	}

	return subs, nil
}

func (p *Plugin) getUserID() string {
	return p.getConfig().botUserID
}

func (p *Plugin) getChannelsSubscribed(wh *webhook) ([]string, error) {
	jwh := wh.JiraWebhook
	subs, err := p.getSubscriptions()
	if err != nil {
		return nil, err
	}

	webhookEvents := wh.Events()
	subIds := subs.Channel.ById

	channelIds := []string{}
	for _, sub := range subIds {
		foundEvent := false
		eventTypes := sub.Filters.Events
		if eventTypes.Intersection(webhookEvents).Len() > 0 {
			foundEvent = true
		} else if eventTypes.ContainsAny(eventUpdatedAny) {
			if webhookEvents.Intersection(updateEvents).Len() > 0 {
				foundEvent = true
			} else {
				for _, eventType := range webhookEvents.Elems(false) {
					if strings.HasPrefix(eventType, "event_updated_customfield") {
						foundEvent = true
					}
				}
			}
		}

		if !foundEvent {
			continue
		}

		if !sub.Filters.IssueTypes.ContainsAny(jwh.Issue.Fields.Type.ID) {
			continue
		}

		if !sub.Filters.Projects.ContainsAny(jwh.Issue.Fields.Project.Key) {
			continue
		}

		channelIds = append(channelIds, sub.ChannelId)
	}

	return channelIds, nil
}

func (p *Plugin) getSubscriptions() (*Subscriptions, error) {
	ji, err := p.currentInstanceStore.LoadCurrentJIRAInstance()
	if err != nil {
		return nil, err
	}

	subKey := keyWithInstance(ji, JIRA_SUBSCRIPTIONS_KEY)
	data, appErr := p.API.KVGet(subKey)
	if appErr != nil {
		return nil, appErr
	}
	return SubscriptionsFromJson(data)
}

func (p *Plugin) getSubscriptionsForChannel(channelId string) ([]ChannelSubscription, error) {
	subs, err := p.getSubscriptions()
	if err != nil {
		return nil, err
	}

	channelSubscriptions := []ChannelSubscription{}
	for _, channelSubscriptionId := range subs.Channel.IdByChannelId[channelId].Elems(false) {
		channelSubscriptions = append(channelSubscriptions, subs.Channel.ById[channelSubscriptionId])
	}

	return channelSubscriptions, nil
}

func (p *Plugin) getChannelSubscription(subscriptionId string) (*ChannelSubscription, error) {
	subs, err := p.getSubscriptions()
	if err != nil {
		return nil, err
	}

	subscription, ok := subs.Channel.ById[subscriptionId]
	if !ok {
		return nil, errors.New("could not find subscription")
	}

	return &subscription, nil
}

func (p *Plugin) removeChannelSubscription(subscriptionId string) error {
	ji, err := p.currentInstanceStore.LoadCurrentJIRAInstance()
	if err != nil {
		return err
	}

	subKey := keyWithInstance(ji, JIRA_SUBSCRIPTIONS_KEY)
	return p.atomicModify(subKey, func(initialBytes []byte) ([]byte, error) {
		subs, err := SubscriptionsFromJson(initialBytes)
		if err != nil {
			return nil, err
		}

		subscription, ok := subs.Channel.ById[subscriptionId]
		if !ok {
			return nil, errors.New("could not find subscription")
		}

		subs.Channel.remove(&subscription)

		modifiedBytes, marshalErr := json.Marshal(&subs)
		if marshalErr != nil {
			return nil, marshalErr
		}

		return modifiedBytes, nil
	})
}

func (p *Plugin) addChannelSubscription(newSubscription *ChannelSubscription) error {
	ji, err := p.currentInstanceStore.LoadCurrentJIRAInstance()
	if err != nil {
		return err
	}

	subKey := keyWithInstance(ji, JIRA_SUBSCRIPTIONS_KEY)
	return p.atomicModify(subKey, func(initialBytes []byte) ([]byte, error) {
		subs, err := SubscriptionsFromJson(initialBytes)
		if err != nil {
			return nil, err
		}

		newSubscription.Id = model.NewId()
		subs.Channel.add(newSubscription)

		modifiedBytes, marshalErr := json.Marshal(&subs)
		if marshalErr != nil {
			return nil, marshalErr
		}

		return modifiedBytes, nil
	})
}

func (p *Plugin) editChannelSubscription(modifiedSubscription *ChannelSubscription) error {
	ji, err := p.currentInstanceStore.LoadCurrentJIRAInstance()
	if err != nil {
		return err
	}

	subKey := keyWithInstance(ji, JIRA_SUBSCRIPTIONS_KEY)
	return p.atomicModify(subKey, func(initialBytes []byte) ([]byte, error) {
		subs, err := SubscriptionsFromJson(initialBytes)
		if err != nil {
			return nil, err
		}

		oldSub, ok := subs.Channel.ById[modifiedSubscription.Id]
		if !ok {
			return nil, errors.New("Existing subscription does not exist.")
		}
		subs.Channel.remove(&oldSub)
		subs.Channel.add(modifiedSubscription)

		modifiedBytes, marshalErr := json.Marshal(&subs)
		if marshalErr != nil {
			return nil, marshalErr
		}

		return modifiedBytes, nil
	})
}

func inAllowedGroup(inGroups []*jira.UserGroup, allowedGroups []string) bool {
	for _, inGroup := range inGroups {
		for _, allowedGroup := range allowedGroups {
			if strings.TrimSpace(inGroup.Name) == strings.TrimSpace(allowedGroup) {
				return true
			}
		}
	}
	return false
}

// hasPermissionToManageSubscription checks if MM user has permission to manage subscriptions in given channel.
// returns nil if the user has permission and a descriptive error otherwise.
func (p *Plugin) hasPermissionToManageSubscription(userId, channelId string) error {
	cfg := p.getConfig()

	switch cfg.RolesAllowedToEditJiraSubscriptions {
	case "team_admin":
		if !p.API.HasPermissionToChannel(userId, channelId, model.PERMISSION_MANAGE_TEAM) {
			return errors.New("is not team admin")
		}
	case "channel_admin":
		channel, appErr := p.API.GetChannel(channelId)
		if appErr != nil {
			return errors.Wrap(appErr, "unable to get channel to check permission")
		}
		switch channel.Type {
		case model.CHANNEL_OPEN:
			if !p.API.HasPermissionToChannel(userId, channelId, model.PERMISSION_MANAGE_PUBLIC_CHANNEL_PROPERTIES) {
				return errors.New("is not channel admin")
			}
		case model.CHANNEL_PRIVATE:
			if !p.API.HasPermissionToChannel(userId, channelId, model.PERMISSION_MANAGE_PRIVATE_CHANNEL_PROPERTIES) {
				return errors.New("is not channel admin")
			}
		default:
			return errors.New("can only subscribe in public and private channels")
		}
	case "users":
	default:
		if !p.API.HasPermissionTo(userId, model.PERMISSION_MANAGE_SYSTEM) {
			return errors.New("is not system admin")
		}
	}

	if cfg.GroupsAllowedToEditJiraSubscriptions != "" {
		ji, err := p.currentInstanceStore.LoadCurrentJIRAInstance()
		if err != nil {
			return errors.Wrap(err, "could not load jira instance")
		}

		jiraUser, err := p.userStore.LoadJIRAUser(ji, userId)
		if err != nil {
			return errors.Wrap(err, "could not load jira user")
		}

		groups, err := ji.GetUserGroups(jiraUser)
		if err != nil {
<<<<<<< HEAD
			return errors.Wrap(err, "could not get jira client")
		}

		req, err := jiraClient.NewRequest("GET", fmt.Sprintf("rest/api/3/user/groups?key=%s", jiraUser.Key()), nil)
		if err != nil {
			return errors.Wrap(err, "error creating request")
		}

		var groups []*jira.UserGroup
		resp, err := jiraClient.Do(req, &groups)
		if err != nil {
			body, _ := ioutil.ReadAll(resp.Body)
			resp.Body.Close()
			return errors.Wrap(err, "error in request to get user groups, body:"+string(body))
=======
			return errors.Wrap(err, "could not get jira user groups")
>>>>>>> a64bbded
		}

		allowedGroups := strings.Split(cfg.GroupsAllowedToEditJiraSubscriptions, ",")
		if !inAllowedGroup(groups, allowedGroups) {
			return errors.New("not in allowed jira user groups")
		}
	}

	return nil
}

func (p *Plugin) atomicModify(key string, modify func(initialValue []byte) ([]byte, error)) error {
	readModify := func() ([]byte, []byte, error) {
		initialBytes, appErr := p.API.KVGet(key)
		if appErr != nil {
			return nil, nil, errors.Wrap(appErr, "unable to read inital value")
		}

		modifiedBytes, err := modify(initialBytes)
		if err != nil {
			return nil, nil, errors.Wrap(err, "modification error")
		}

		return initialBytes, modifiedBytes, nil
	}

	success := false
	for !success {
		//initialBytes, newValue, err := readModify()
		_, newValue, err := readModify()
		if err != nil {
			return err
		}

		var setError *model.AppError
		// Commenting this out so we can support < 5.12 for 2.0
		//success, setError = p.API.KVCompareAndSet(key, initialBytes, newValue)
		setError = p.API.KVSet(key, newValue)
		success = true
		if setError != nil {
			return errors.Wrap(setError, "problem writing value")
		}

	}

	return nil
}

func httpSubscribeWebhook(p *Plugin, w http.ResponseWriter, r *http.Request) (int, error) {
	if r.Method != http.MethodPost {
		return http.StatusMethodNotAllowed,
			fmt.Errorf("Request: " + r.Method + " is not allowed, must be POST")
	}
	cfg := p.getConfig()
	if cfg.Secret == "" {
		return http.StatusForbidden, fmt.Errorf("JIRA plugin not configured correctly; must provide Secret")
	}

	if subtle.ConstantTimeCompare([]byte(r.URL.Query().Get("secret")), []byte(cfg.Secret)) != 1 {
		return http.StatusForbidden, fmt.Errorf("Request URL: secret did not match")
	}

	bb, err := ioutil.ReadAll(r.Body)
	if err != nil {
		return http.StatusInternalServerError, err
	}

	// If there is space in the queue, immediately return a 200; we will process the webhook event async.
	// If the queue is full, return a 503; we will not process that webhook event.
	select {
	case p.webhookQueue <- bb:
		return http.StatusOK, nil
	default:
		return http.StatusServiceUnavailable, nil
	}
}

func httpChannelCreateSubscription(p *Plugin, w http.ResponseWriter, r *http.Request, mattermostUserId string) (int, error) {
	subscription := ChannelSubscription{}
	err := json.NewDecoder(r.Body).Decode(&subscription)
	if err != nil {
		return http.StatusBadRequest, errors.WithMessage(err, "failed to decode incoming request")
	}

	if len(subscription.ChannelId) != 26 ||
		len(subscription.Id) != 0 {
		return http.StatusBadRequest, fmt.Errorf("Channel subscription invalid")
	}

	if _, err := p.API.GetChannelMember(subscription.ChannelId, mattermostUserId); err != nil {
		return http.StatusForbidden, errors.New("Not a member of the channel specified")
	}

	if err := p.hasPermissionToManageSubscription(mattermostUserId, subscription.ChannelId); err != nil {
		return http.StatusForbidden, errors.Wrap(err, "you don't have permission to manage subscriptions")
	}

	if err := p.addChannelSubscription(&subscription); err != nil {
		return http.StatusInternalServerError, err
	}

	w.Header().Set("Content-Type", "application/json")
	w.Write([]byte("{\"status\": \"OK\"}"))

	return http.StatusOK, nil
}

func httpChannelEditSubscription(p *Plugin, w http.ResponseWriter, r *http.Request, mattermostUserId string) (int, error) {
	subscription := ChannelSubscription{}
	err := json.NewDecoder(r.Body).Decode(&subscription)
	if err != nil {
		return http.StatusBadRequest, errors.WithMessage(err, "failed to decode incoming request")
	}

	if len(subscription.ChannelId) != 26 ||
		len(subscription.Id) != 26 {
		return http.StatusBadRequest, fmt.Errorf("Channel subscription invalid")
	}

	if err := p.hasPermissionToManageSubscription(mattermostUserId, subscription.ChannelId); err != nil {
		return http.StatusForbidden, errors.Wrap(err, "you don't have permission to manage subscriptions")
	}

	if _, err := p.API.GetChannelMember(subscription.ChannelId, mattermostUserId); err != nil {
		return http.StatusForbidden, errors.New("Not a member of the channel specified")
	}

	if err := p.editChannelSubscription(&subscription); err != nil {
		return http.StatusInternalServerError, err
	}

	w.Header().Set("Content-Type", "application/json")
	w.Write([]byte("{\"status\": \"OK\"}"))

	return http.StatusOK, nil
}

func httpChannelDeleteSubscription(p *Plugin, w http.ResponseWriter, r *http.Request, mattermostUserId string) (int, error) {
	subscriptionId := strings.TrimPrefix(r.URL.Path, routeAPISubscriptionsChannel+"/")
	if len(subscriptionId) != 26 {
		return http.StatusBadRequest, errors.New("bad subscription id")
	}

	subscription, err := p.getChannelSubscription(subscriptionId)
	if err != nil {
		return http.StatusBadRequest, errors.Wrap(err, "bad subscription id")
	}

	if err := p.hasPermissionToManageSubscription(mattermostUserId, subscription.ChannelId); err != nil {
		return http.StatusForbidden, errors.Wrap(err, "you don't have permission to manage subscriptions")
	}

	if _, err := p.API.GetChannelMember(subscription.ChannelId, mattermostUserId); err != nil {
		return http.StatusForbidden, errors.New("Not a member of the channel specified")
	}

	if err := p.removeChannelSubscription(subscriptionId); err != nil {
		return http.StatusInternalServerError, errors.Wrap(err, "unable to remove channel subscription")
	}

	w.Header().Set("Content-Type", "application/json")
	w.Write([]byte("{\"status\": \"OK\"}"))

	return http.StatusOK, nil
}

func httpChannelGetSubscriptions(p *Plugin, w http.ResponseWriter, r *http.Request, mattermostUserId string) (int, error) {
	channelId := strings.TrimPrefix(r.URL.Path, routeAPISubscriptionsChannel+"/")
	if len(channelId) != 26 {
		return http.StatusBadRequest, errors.New("bad channel id")
	}

	if _, err := p.API.GetChannelMember(channelId, mattermostUserId); err != nil {
		return http.StatusForbidden, errors.New("Not a member of the channel specified")
	}

	if err := p.hasPermissionToManageSubscription(mattermostUserId, channelId); err != nil {
		return http.StatusForbidden, errors.Wrap(err, "you don't have permission to manage subscriptions")
	}

	subscriptions, err := p.getSubscriptionsForChannel(channelId)
	if err != nil {
		return http.StatusInternalServerError, errors.Wrap(err, "unable to get channel subscriptions")
	}

	bytes, err := json.Marshal(subscriptions)
	if err != nil {
		return http.StatusInternalServerError, errors.Wrap(err, "unable to marshal subscriptions")
	}

	w.Header().Set("Content-Type", "application/json")
	w.Write(bytes)

	return http.StatusOK, nil
}

func httpChannelSubscriptions(p *Plugin, w http.ResponseWriter, r *http.Request) (int, error) {
	mattermostUserId := r.Header.Get("Mattermost-User-Id")
	if mattermostUserId == "" {
		return http.StatusUnauthorized, errors.New("not authorized")
	}

	switch r.Method {
	case http.MethodPost:
		return httpChannelCreateSubscription(p, w, r, mattermostUserId)
	case http.MethodDelete:
		return httpChannelDeleteSubscription(p, w, r, mattermostUserId)
	case http.MethodGet:
		return httpChannelGetSubscriptions(p, w, r, mattermostUserId)
	case http.MethodPut:
		return httpChannelEditSubscription(p, w, r, mattermostUserId)
	default:
		return http.StatusMethodNotAllowed, fmt.Errorf("Request: " + r.Method + " is not allowed.")
	}
}<|MERGE_RESOLUTION|>--- conflicted
+++ resolved
@@ -328,24 +328,7 @@
 
 		groups, err := ji.GetUserGroups(jiraUser)
 		if err != nil {
-<<<<<<< HEAD
-			return errors.Wrap(err, "could not get jira client")
-		}
-
-		req, err := jiraClient.NewRequest("GET", fmt.Sprintf("rest/api/3/user/groups?key=%s", jiraUser.Key()), nil)
-		if err != nil {
-			return errors.Wrap(err, "error creating request")
-		}
-
-		var groups []*jira.UserGroup
-		resp, err := jiraClient.Do(req, &groups)
-		if err != nil {
-			body, _ := ioutil.ReadAll(resp.Body)
-			resp.Body.Close()
-			return errors.Wrap(err, "error in request to get user groups, body:"+string(body))
-=======
 			return errors.Wrap(err, "could not get jira user groups")
->>>>>>> a64bbded
 		}
 
 		allowedGroups := strings.Split(cfg.GroupsAllowedToEditJiraSubscriptions, ",")
