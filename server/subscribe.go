--- conflicted
+++ resolved
@@ -22,12 +22,9 @@
 	FILTER_INCLUDE_ANY = "include_any"
 	FILTER_INCLUDE_ALL = "include_all"
 	FILTER_EXCLUDE_ANY = "exclude_any"
-<<<<<<< HEAD
 	FILTER_EMPTY       = "empty"
-=======
 
 	MAX_SUBSCRIPTION_NAME_LENGTH = 100
->>>>>>> 2015a399
 )
 
 type FieldFilter struct {
