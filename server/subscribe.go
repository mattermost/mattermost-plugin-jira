--- conflicted
+++ resolved
@@ -540,12 +540,8 @@
 		return http.StatusBadRequest, fmt.Errorf("Channel subscription invalid")
 	}
 
-<<<<<<< HEAD
-	if _, appErr := p.API.GetChannelMember(subscription.ChannelId, mattermostUserId); appErr != nil {
-=======
 	_, appErr := p.API.GetChannelMember(subscription.ChannelId, mattermostUserId)
 	if appErr != nil {
->>>>>>> 859e085b
 		return http.StatusForbidden, errors.New("Not a member of the channel specified")
 	}
 
@@ -604,12 +600,8 @@
 		return http.StatusForbidden, errors.Wrap(err, "you don't have permission to manage subscriptions")
 	}
 
-<<<<<<< HEAD
-	if _, appErr := p.API.GetChannelMember(subscription.ChannelId, mattermostUserId); appErr != nil {
-=======
 	_, appErr := p.API.GetChannelMember(subscription.ChannelId, mattermostUserId)
 	if appErr != nil {
->>>>>>> 859e085b
 		return http.StatusForbidden, errors.New("Not a member of the channel specified")
 	}
 
@@ -662,12 +654,8 @@
 		return http.StatusForbidden, errors.Wrap(err, "you don't have permission to manage subscriptions")
 	}
 
-<<<<<<< HEAD
-	if _, appErr := p.API.GetChannelMember(subscription.ChannelId, mattermostUserId); appErr != nil {
-=======
 	_, appErr := p.API.GetChannelMember(subscription.ChannelId, mattermostUserId)
 	if appErr != nil {
->>>>>>> 859e085b
 		return http.StatusForbidden, errors.New("Not a member of the channel specified")
 	}
 
