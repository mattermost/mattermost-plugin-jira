--- conflicted
+++ resolved
@@ -192,10 +192,7 @@
 		t.Run(name, func(t *testing.T) {
 			api := &plugintest.API{}
 			p.SetAPI(api)
-<<<<<<< HEAD
-=======
 			p.client = pluginapi.NewClient(p.API, p.Driver)
->>>>>>> d1e233af
 
 			api.On("KVGet", testSubKey).Return(nil, nil)
 
