--- conflicted
+++ resolved
@@ -24,12 +24,9 @@
 	"github.com/mattermost/mattermost-plugin-jira/server/utils"
 )
 
-<<<<<<< HEAD
 const autocompleteSearchRoute = "2/jql/autocompletedata/suggestions"
 const userSearchRoute = "2/user/assignable/search"
-=======
 const unrecognizedEndpoint = "_unrecognized"
->>>>>>> c8ab47b5
 
 // Client is the combined interface for all upstream APIs and convenience methods.
 type Client interface {
