--- conflicted
+++ resolved
@@ -142,19 +142,11 @@
 		},
 		"issue lowered priority": {
 			Request:          testWebhookRequest("webhook-issue-updated-lowered-priority.json"),
-<<<<<<< HEAD
-			ExpectedHeadline: `Test User updated priority from "High" to "Low" on story [TES-41](https://some-instance-test.atlassian.net/browse/TES-41)`,
-		},
-		"issue raised priority": {
-			Request:          testWebhookRequest("webhook-issue-updated-raised-priority.json"),
-			ExpectedHeadline: `Test User updated priority from "Low" to "High" on story [TES-41](https://some-instance-test.atlassian.net/browse/TES-41)`,
-=======
 			ExpectedHeadline: `Test User updated priority from "High" to "Low" on story [TES-41: Unit test summary 1](https://some-instance-test.atlassian.net/browse/TES-41)`,
 		},
 		"issue raised priority": {
 			Request:          testWebhookRequest("webhook-issue-updated-raised-priority.json"),
 			ExpectedHeadline: `Test User updated priority from "Low" to "High" on story [TES-41: Unit test summary 1](https://some-instance-test.atlassian.net/browse/TES-41)`,
->>>>>>> 7109b86e
 		},
 		"issue rank": {
 			Request:          testWebhookRequest("webhook-issue-updated-rank.json"),
@@ -174,9 +166,6 @@
 		},
 		"issue started working": {
 			Request:          testWebhookRequest("webhook-issue-updated-started-working.json"),
-<<<<<<< HEAD
-			ExpectedHeadline: `Test User updated status from "To Do" to "In Progress" on story [TES-41](https://some-instance-test.atlassian.net/browse/TES-41)`,
-=======
 			ExpectedHeadline: "Test User updated status from \"To Do\" to \"In Progress\" on story [TES-41: Unit test summary 1](https://some-instance-test.atlassian.net/browse/TES-41)",
 		},
 		"CLOUD comment created": {
@@ -221,7 +210,6 @@
 		"SERVER: ignored comment created": {
 			Request:         testWebhookRequest("webhook-server-comment-created.json"),
 			ExpectedIgnored: true,
->>>>>>> 7109b86e
 		},
 	} {
 		t.Run(name, func(t *testing.T) {
