// Copyright (c) 2017-present Mattermost, Inc. All Rights Reserved.
// See License for license information.

package main

import (
	"crypto/subtle"
	"fmt"
<<<<<<< HEAD
	"io/ioutil"
	"math"
=======
>>>>>>> 3e763b12
	"net/http"
	"net/url"

	"github.com/pkg/errors"
)

const (
	PostTypeComment  = "custom_jira_comment"
	PostTypeMention  = "custom_jira_mention"
	PostTypeAssigned = "custom_jira_assigned"
)

// The keys listed here can be used in the Jira webhook URL to control what events
// are posted to Mattermost. A matching parameter with a non-empty value must
// be added to turn on the event display.
var eventParamMasks = map[string]StringSet{
	"updated_attachment":  NewStringSet(eventUpdatedAttachment),  // updated attachments
	"updated_description": NewStringSet(eventUpdatedDescription), // issue description edited
	"updated_labels":      NewStringSet(eventUpdatedLabels),      // updated labels
	"updated_prioity":     NewStringSet(eventUpdatedPriority),    // changes in priority
	"updated_rank":        NewStringSet(eventUpdatedRank),        // ranked higher or lower
	"updated_sprint":      NewStringSet(eventUpdatedSprint),      // assigned to a different sprint
	"updated_status":      NewStringSet(eventUpdatedStatus),      // transitions like Done, In Progress
	"updated_summary":     NewStringSet(eventUpdatedSummary),     // issue renamed
	"updated_comments":    commentEvents,                         // comment events
	"updated_all":         allEvents,                             // all events
}

var ErrWebhookIgnored = errors.New("Webhook purposely ignored")

func httpWebhook(p *Plugin, w http.ResponseWriter, r *http.Request) (int, error) {
	// Validate the request and extract params
	if r.Method != http.MethodPost {
		return http.StatusMethodNotAllowed,
			fmt.Errorf("Request: " + r.Method + " is not allowed, must be POST")
	}
	cfg := p.getConfig()
	if cfg.Secret == "" {
		return http.StatusForbidden, fmt.Errorf("Jira plugin not configured correctly; must provide Secret")
	}
	secret := r.FormValue("secret")
	// secret may be URL-escaped, potentially mroe than once. Loop until there
	// are no % escapes left.
	for {
		if subtle.ConstantTimeCompare([]byte(secret), []byte(cfg.Secret)) == 1 {
			break
		}

		unescaped, _ := url.QueryUnescape(secret)
		if unescaped == secret {
			return http.StatusForbidden,
				errors.New("Request URL: secret did not match")
		}
		secret = unescaped
	}
	teamName := r.FormValue("team")
	if teamName == "" {
		return http.StatusBadRequest,
			errors.New("Request URL: no team name found")
	}
	channelName := r.FormValue("channel")
	if channelName == "" {
		return http.StatusBadRequest,
			errors.New("Request URL: no channel name found")
	}

	selectedEvents := defaultEvents.Add()
	for key, paramMask := range eventParamMasks {
		if r.FormValue(key) == "" {
			continue
		}
		selectedEvents = selectedEvents.Union(paramMask)
	}

	channel, appErr := p.API.GetChannelByNameForTeamName(teamName, channelName, false)
	if appErr != nil {
		return appErr.StatusCode, appErr
	}

<<<<<<< HEAD
	bb, err := ioutil.ReadAll(r.Body)
	if err != nil {
		return http.StatusInternalServerError, err
	}

	wh, _, err := ParseWebhook(bb)
=======
	wh, err := ParseWebhook(r.Body)
>>>>>>> 3e763b12
	if err == ErrWebhookIgnored {
		return http.StatusOK, nil
	}
	if err != nil {
		return http.StatusBadRequest, err
	}

	// Attempt to send webhook notifications to connected users.
	_, statusCode, err := wh.PostNotifications(p)
	if err != nil {
		return statusCode, err
	}

	// Send webhook events to subscribed channels. This will work even if there isn't an instance installed.
	// Skip events we don't need to post
	if selectedEvents.Intersection(wh.Events()).Len() == 0 {
		return http.StatusOK, nil
	}

	// Post the event to the subscribed channel
	_, statusCode, err = wh.PostToChannel(p, channel.Id, p.getUserID())
	if err != nil {
		return statusCode, err
	}

	return http.StatusOK, nil
}<|MERGE_RESOLUTION|>--- conflicted
+++ resolved
@@ -6,11 +6,8 @@
 import (
 	"crypto/subtle"
 	"fmt"
-<<<<<<< HEAD
 	"io/ioutil"
 	"math"
-=======
->>>>>>> 3e763b12
 	"net/http"
 	"net/url"
 
@@ -90,16 +87,12 @@
 		return appErr.StatusCode, appErr
 	}
 
-<<<<<<< HEAD
 	bb, err := ioutil.ReadAll(r.Body)
 	if err != nil {
 		return http.StatusInternalServerError, err
 	}
 
 	wh, _, err := ParseWebhook(bb)
-=======
-	wh, err := ParseWebhook(r.Body)
->>>>>>> 3e763b12
 	if err == ErrWebhookIgnored {
 		return http.StatusOK, nil
 	}
