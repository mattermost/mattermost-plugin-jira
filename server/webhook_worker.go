--- conflicted
+++ resolved
@@ -56,21 +56,14 @@
 		ww.p.errorf("WebhookWorker id: %d, error posting notifications, err: %v", ww.id, err)
 	}
 
-<<<<<<< HEAD
 	channelIds, err := ww.p.getChannelsSubscribed(wh.(*webhook))
 	if err != nil {
 		return err
 	}
 	botUserId := ww.p.getUserID()
-	for _, channelId := range channelIds {
+	for _, channelId := range channelIds.Elems() {
 		if _, _, err1 := wh.PostToChannel(ww.p, channelId, botUserId); err1 != nil {
 			ww.p.errorf("WebhookWorker id: %d, error posting to channel, err: %v", ww.id, err)
-=======
-		for _, channelId := range channelIds.Elems() {
-			if _, _, err1 := wh.PostToChannel(ww.p, channelId, botUserId); err1 != nil {
-				ww.p.errorf("WebhookWorker id: %d, error posting to channel, err: %v", ww.id, err)
-			}
->>>>>>> 859e085b
 		}
 	}
 
