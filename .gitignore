/plugin.exe
/mattermost-jira-plugin.tar.gz
dist
bin
vendor
.npminstall

# Dev
*.code-workspace

# Mac
.DS_Store

# Intellij
.idea/

<<<<<<< HEAD
# vscode
=======
#VS CODE
>>>>>>> 0a6a9f51
.vscode/<|MERGE_RESOLUTION|>--- conflicted
+++ resolved
@@ -14,9 +14,5 @@
 # Intellij
 .idea/
 
-<<<<<<< HEAD
-# vscode
-=======
 #VS CODE
->>>>>>> 0a6a9f51
 .vscode/