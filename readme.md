--- conflicted
+++ resolved
@@ -7,37 +7,21 @@
 
 This plugin supports a two-way integration between Mattermost and Jira. Jira Core and Jira Software products, for Server, Data Center, and Cloud platforms are supported. It has been tested with versions 7 and 8.
 
-<<<<<<< HEAD
-For versions v3.0 and later of this plugin, support for multiple Jira instances is offered for Mattermost E20, Professionsal, and Enterprise Edition configured using [Administrator Slash Commands](https://mattermost.gitbook.io/plugin-jira/administrator-guide/administrator-slash-commands). Note that for versions v3.0.0 and v3.0.1 of this plugin, an E20 license is required to set up multiple Jira instances. 
-=======
 For versions v3.0 and later of this plugin, support for multiple Jira instances is offered for Mattermost Professional and Enterprise plans, configured using [Administrator Slash Commands](https://github.com/mattermost/mattermost-plugin-jira#readme).
->>>>>>> 17665067
 
 **Maintainer:** [@mickmister](https://github.com/mickmister)
 
 **Co-Maintainer:** [@jfrerich](https://github.com/jfrerich)
 
-<<<<<<< HEAD
-## Feature Summary
-
-### Jira to Mattermost Notifications
-
-#### Channel Subscriptions
+## Feature summary
+
+### Jira to Mattermost notifications
+
+#### Channel subscriptions
 
 Notify your team of the latest updates by sending notifications from your Jira projects to Mattermost channels. You can specify which events trigger a notification - and you can filter out certain types of notifications to keep down the noise.
 
-#### Personal Notifications: JiraBot
-=======
-## Feature summary
-
-### Jira to Mattermost notifications
-
-#### Channel subscriptions
-
-Notify your team of the latest updates by sending notifications from your Jira projects to Mattermost channels. You can specify which events trigger a notification - and you can filter out certain types of notifications to keep down the noise.
-
 #### Personal notifications: JiraBot
->>>>>>> 17665067
 
 Each user in Mattermost is connected with their own personal Jira account and notifications for issues where someone is mentioned or assigned an issue is mentioned in your own personal Jira notification bot to help everyone stay on top of their assigned issues.
 
@@ -52,11 +36,7 @@
 
   ![image](https://user-images.githubusercontent.com/13119842/59113188-985a9280-8912-11e9-9def-9a7382b4137e.png)
 
-<<<<<<< HEAD
-#### Attach Messages to Jira Issues
-=======
 #### Attach messages to Jira issues
->>>>>>> 17665067
 
 Keep all information in one place by attaching parts of Mattermost conversations in Jira issues as comments.  Then, on the resulting dialog, select the Jira issue you want to attach it to. You may search for issues containing specific text.
 
@@ -76,11 +56,7 @@
 
 For instance, `/jira assign EXT-20 john` transitions the issue key **EXT-20** to **John**.
 
-<<<<<<< HEAD
-## Admin Guide
-=======
 ## Admin guide
->>>>>>> 17665067
 
 ### Prerequisites
 
@@ -89,21 +65,13 @@
 
 ### Installation
 
-<<<<<<< HEAD
-#### Marketplace Installation
-=======
 #### Marketplace installation
->>>>>>> 17665067
 
 1. Go to **Main Menu > Plugin Marketplace** in Mattermost.
 2. Search for "Jira" or manually find the plugin from the list and select **Install**.
 3. After the plugin has downloaded and been installed, select the **Configure** button.
 
-<<<<<<< HEAD
-#### Manual Installation
-=======
 #### Manual installation
->>>>>>> 17665067
 
 If your server doesn't have access to the internet, you can download the latest [plugin binary release](https://github.com/mattermost/mattermost-plugin-jira/releases) and upload it to your server via **System Console > Plugin Management**. The releases on this page are the same used by the Marketplace.
 
@@ -112,30 +80,17 @@
 #### Step 1: Configure the plugin in Mattermost
 
 1. Go to **Plugins Marketplace > Jira**.
-<<<<<<< HEAD
-   1. Click **Configure**.
-   2. Generate a **Secret** for `Webhook Secret` and `Stats API Secret`.
-   3. Optionally change settings for **Notifications permissions** and **Issue Creation** capabilities.
-   4. Click **Save**.
-2. At the top of the page set **Enable Plugin** to **True**.
-3. Choose **Save** to enable the Jira plugin.
-=======
    1. Select **Configure**.
    2. Generate a **Secret** for `Webhook Secret` and `Stats API Secret`.
    3. Optionally change settings for **Notifications permissions** and **Issue Creation** capabilities.
    4. Select **Save**.
 2. At the top of the page set **Enable Plugin** to **True**.
 3. Select **Save** to enable the Jira plugin.
->>>>>>> 17665067
 4. Run `/jira setup` to start configuring the plugin.
 
 #### Step 2: Install the plugin as an application in Jira
 
-<<<<<<< HEAD
-To allow users to [create and manage Jira issues across Mattermost channels](../end-user-guide/using-jira-commands.md), install the plugin as an application in your Jira instance. For Jira Server or Data Center instances, post `/jira instance install server <your-jira-url>` to a Mattermost channel as a Mattermost System Admin, and follow the steps posted to the channel. For Jira Cloud, post `/jira instance install cloud <your-jira-url>`.
-=======
 To allow users to [create and manage Jira issues across Mattermost channels](../end-user-guide/using-jira-commands.md), install the plugin as an application in your Jira instance. For Jira Server or Data Center instances, post `/jira instance install server <your-jira-url>` to a Mattermost channel as a Mattermost system admin, and follow the steps posted to the channel. For Jira Cloud, post `/jira instance install cloud <your-jira-url>`.
->>>>>>> 17665067
 
 #### Step 3: Configure webhooks on the Jira server
 
@@ -147,21 +102,10 @@
 
 1. To get the appropriate webhook URL, post `/jira webhook <your-jira-url>` to a Mattermost channel as a Mattermost System Admin.
 2. As a Jira System Administrator, go to **Jira Settings > System > WebHooks**.
-<<<<<<< HEAD
-   * For older versions of Jira, click the gear icon in bottom left corner, then go to **Advanced > WebHooks**.
-3. Click **Create a WebHook** to create a new webhook. 
-4. Enter a **Name** for the webhook and add the Jira webhook URL retrieved above as the **URL**.
-5. Finally, set which issue events send messages to Mattermost channels and select all of the following:
-   * Worklog
-      * created
-      * updated
-      * deleted
-=======
    * For older versions of Jira, select the gear icon in bottom left corner, then go to **Advanced > WebHooks**.
 3. Select **Create a WebHook** to create a new webhook. 
 4. Enter a **Name** for the webhook and add the Jira webhook URL retrieved above as the **URL**.
 5. Finally, set which issue events send messages to Mattermost channels and select all of the following:
->>>>>>> 17665067
    * Comment
       * created
       * updated
@@ -170,34 +114,15 @@
       * created
       * updated
       * deleted
-<<<<<<< HEAD
-   * Issue link
-      * created
-      * deleted
-   * Attachment
-      * created
-      * deleted
-
-=======
-  
->>>>>>> 17665067
 6. Choose **Save**.
 
 Previously configured webhooks that point to specific channels are still supported and will continue to work.
 
-<<<<<<< HEAD
-### Update the Plugin
+### Update the plugin
 
 When a new version of the plugin is released to the **Plugin Marketplace**, the system prompts you to update your current version of the Jira plugin to the newest one. There may be a warning shown if there is a major version change that **may** affect the installation. Generally, updates are seamless and don't interrupt the user experience in Mattermost.
 
-### Administrator Slash Commands
-=======
-### Update the plugin
-
-When a new version of the plugin is released to the **Plugin Marketplace**, the system prompts you to update your current version of the Jira plugin to the newest one. There may be a warning shown if there is a major version change that **may** affect the installation. Generally, updates are seamless and don't interrupt the user experience in Mattermost.
-
 ### Administrator slash commands
->>>>>>> 17665067
 
 Administrator slash commands are used to perform system-level functions that require administrator access.
 
@@ -211,17 +136,10 @@
 * `/jira instance uninstall cloud [jiraURL]` - Disconnect Mattermost from a Jira Cloud instance located at `<jiraURL>`
 * `/jira instance uninstall server [jiraURL]` - Disconnect Mattermost from a Jira Server or Data Center instance located at `<jiraURL>`
 
-<<<<<<< HEAD
-#### Manage Channel Subscriptions
-
-* `/jira subscribe` - Configure the Jira notifications sent to this channel. See the [Notification Management](notification-management#who-can-set-up-notification-subscriptions-for-a-channel) page to see how to configure which users have access to the `subscribe` command.
-* `/jira subscribe list` - Display all the the subscription rules set up across all the channels and teams on your Mattermost instance. This command is only available to Mattermost System Admins.
-=======
 #### Manage channel subscriptions
 
 * `/jira subscribe` - Configure the Jira notifications sent to this channel. See the [Notification Management](notification-management#who-can-set-up-notification-subscriptions-for-a-channel) page to see how to configure which users have access to the `subscribe` command.
 * `/jira subscribe list` - Display all the the subscription rules set up across all the channels and teams on your Mattermost instance. This command is only available to Mattermost system admins.
->>>>>>> 17665067
 
 #### Other
 
@@ -233,11 +151,7 @@
 * `/jira webhook [--instance=<jiraURL>]` -  Show the Mattermost webhook to receive JQL queries
 * `/jira v2revert` - Revert to V2 jira plugin data model
 
-<<<<<<< HEAD
-### Notification Management
-=======
 ### Notification management
->>>>>>> 17665067
 
 #### What are notifications?
 
@@ -273,11 +187,7 @@
 
 #### How can I see all the notification subscriptions that are set up in Mattermost?
 
-<<<<<<< HEAD
-While logged in as a System Admin type `/jira subscribe list` in a Mattermost channel.
-=======
 While logged in as a system admin, type `/jira subscribe list` in a Mattermost channel.
->>>>>>> 17665067
 
 #### Which notification events are supported?
 
@@ -297,21 +207,13 @@
 
 In order to have Jira post events to your Mattermost instance, you'll need to set up a webhook inside of Jira. Please see the instructions at [configure webhooks on the Jira server](https://mattermost.gitbook.io/plugin-jira/setting-up/configuration#step-2-configure-webhooks-on-the-jira-server).
 
-<<<<<<< HEAD
-#### Legacy Webhooks
-=======
 #### Legacy webhooks
->>>>>>> 17665067
 
 If your organization's infrastructure is set up in such a way that your Mattermost instance can't connect to your Jira instance, you won't be able to use the Channel Subscriptions feature. Instead, you'll need to use the Legacy Webhooks feature (the first iteration of the webhooks feature supported by the Jira plugin).
 
 To generate the webhook URL for a specific channel, run `/jira webhook` and use the URL output in the "Legacy Webhooks" section of the output.
 
-<<<<<<< HEAD
-1. As a Jira System Administrator, go to **Jira Settings > System > WebHooks**.
-=======
 1. As a Jira system administrator, go to **Jira Settings > System > WebHooks**.
->>>>>>> 17665067
    * For older versions of Jira, select the gear icon in bottom left corner, then go to **Advanced > WebHooks**.
 2. Select **Create a WebHook** to create a new webhook. Enter a **Name** for the webhook and add the Jira webhook URL [https://SITEURL/plugins/jira/webhook?secret=WEBHOOKSECRET&team=TEAMURL&channel=CHANNELURL](https://SITEURL/plugins/jira/webhook?secret=WEBHOOKSECRET&team=TEAMURL&channel=CHANNELURL) \(for Jira 2.1\) as the **URL**.
 
@@ -333,10 +235,6 @@
 
 - `updated_all=1`: all events
 - `updated_comments=1`: all comment events
-<<<<<<< HEAD
-- `updated_attachment=1`: updated issue attachments
-=======
->>>>>>> 17665067
 - `updated_description=1`: updated issue description
 - `updated_labels=1`: updated issue labels
 - `updated_prioity=1`: updated issue priority
@@ -383,15 +281,9 @@
 * You must be signed into Mattermost on the same browser you are using to sign into Jira during `connect`.
 * The domain end users sign into Mattermost with on that browser must match the SiteURL in `config.json`.
 
-<<<<<<< HEAD
-## User Guide
-
-### Getting Started
-=======
 ## User guide
 
 ### Getting started
->>>>>>> 17665067
 
 To get started with the Jira/Mattermost connector is easy. You'll first need to connect your Jira account with your Mattermost account so the system can perform actions such as searching, viewing and creating Jira issues on your behalf.
 
@@ -408,11 +300,7 @@
 If connecting to a Jira cloud instance, you will need to temporarily enable third-party cookies in your browser during the Jira authentication process.
 If you are using Google Chrome, this can be done by going to the browser's cookie settings and selecting "Allow all cookies". You can paste `chrome://settings/cookies` into your address bar to access these settings. After your Jira account is connected, feel free to disable the third-party cookies setting in your browser.
 
-<<<<<<< HEAD
-### Using `/jira` commands
-=======
 ### Use `/jira` commands
->>>>>>> 17665067
 
 The available commands are listed below.
 
@@ -459,11 +347,7 @@
 
 **Note**: Partial Matches work with Usernames and Firstname/Lastname.
 
-<<<<<<< HEAD
-### Frequently Asked Questions \(FAQ\)
-=======
 ### Frequently asked auestions \(FAQ\)
->>>>>>> 17665067
 
 #### Why isn't the Jira plugin posting messages to Mattermost?
 
@@ -519,10 +403,6 @@
 
 ### Environment
 
-<<<<<<< HEAD
-
-=======
->>>>>>> 17665067
 Join the [Jira plugin channel](https://community.mattermost.com/core/channels/jira-plugin) on our community server to discuss any questions.
 
 Read our documentation about the [Developer Workflow](https://developers.mattermost.com/extend/plugins/developer-workflow/) and [Developer Setup](https://developers.mattermost.com/extend/plugins/developer-setup/) for more information about developing and extending plugins.
@@ -533,21 +413,13 @@
 
 To test your changes against a Jira Cloud instance, we recommend starting a 14-day trial, if you don't have a Jira project to test against. More information can be found here: https://www.atlassian.com/software/jira/try.
 
-<<<<<<< HEAD
-### Help Wanted!
-=======
 ### Help wanted!
->>>>>>> 17665067
 
 If you're interested in joining our community of developers who contribute to Mattermost - check out the current set of issues [that are being requested](https://github.com/mattermost/mattermost-plugin-jira/issues?q=is%3Aissue+is%3Aopen+label%3AEnhancement).
 
 You can also find issues labeled ["Help Wanted"](https://github.com/mattermost/mattermost-plugin-jira/issues?q=is%3Aissue+is%3Aopen+label%3A%22Help+Wanted%22) in the Jira Repository that we have laid out the primary requirements for and could use some coding help from the community.
 
-<<<<<<< HEAD
-### Help and Support
-=======
 ### Help and support
->>>>>>> 17665067
 
 - For Mattermost customers - Please open a support case.
 - For questions, suggestions, and help, visit the [Jira Plugin channel](https://community.mattermost.com/core/channels/jira-plugin) on our Community server.
