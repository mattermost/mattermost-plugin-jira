# Mattermost/Jira Plugin

<<<<<<< HEAD
The Jira/Mattermost plugin documentation is located at: https://mattermost.gitbook.io/jira-plugin/ - let us know your thoughts on the new format in the [Plugin: Jira Channel](https://community-daily.mattermost.com/core/channels/jira-plugin) on our Mattermost community!
=======
This plugin supports a two-way integration between Mattermost and Jira. Jira Core and Jira Software products, for Server, Data Center, and Cloud platforms are supported. It has been tested with versions 7 and 8.
>>>>>>> 36bcf271

From v3.0 of this plugin, support for multiple Jira instances is offered.

Visit our [Jira Plugin Documentation](https://mattermost.gitbook.io/jira-plugin/) for guidance on installation, configuration, and usage. 

[![Build Status](https://img.shields.io/circleci/project/github/mattermost/mattermost-plugin-jira/master)](https://circleci.com/gh/mattermost/mattermost-plugin-jira)
[![Code Coverage](https://img.shields.io/codecov/c/github/mattermost/mattermost-plugin-jira/master)](https://codecov.io/gh/mattermost/mattermost-plugin-jira)
[![Release](https://img.shields.io/github/v/release/mattermost/mattermost-plugin-jira)](https://github.com/mattermost/mattermost-plugin-jira/releases/latest)
[![HW](https://img.shields.io/github/issues/mattermost/mattermost-plugin-jira/Up%20For%20Grabs?color=dark%20green&label=Help%20Wanted)](https://github.com/mattermost/mattermost-plugin-jira/issues?q=is%3Aissue+is%3Aopen+sort%3Aupdated-desc+label%3A%22Up+For+Grabs%22+label%3A%22Help+Wanted%22)

**Maintainer:** [@jfrerich](https://github.com/jfrerich)
**Co-Maintainer:** [@levb](https://github.com/levb)

## License

This repository is licensed under the Apache 2.0 License, except for the [server/enterprise](server/enterprise) directory which is licensed under the [Mattermost Source Available License](LICENSE.enterprise). See [Mattermost Source Available License](https://docs.mattermost.com/overview/faq.html#mattermost-source-available-license) to learn more.

## Development
<<<<<<< HEAD

To contribute to the project see https://www.mattermost.org/contribute-to-mattermost.

This plugin contains both a server and web app portion. Read our documentation about the [Developer Workflow](https://developers.mattermost.com/extend/plugins/developer-workflow/) and [Developer Setup](https://developers.mattermost.com/extend/plugins/developer-setup/) for more information about developing and extending plugins.

## Support

- For Mattermost customers - Please open a support case.
- For Questions, Suggestions, and Help - Please find us on our forum at https://forum.mattermost.org/c/plugins.
=======

This plugin contains both a server and web app portion. Read our documentation about the [Developer Workflow](https://developers.mattermost.com/extend/plugins/developer-workflow/) and [Developer Setup](https://developers.mattermost.com/extend/plugins/developer-setup/) for more information about developing and extending plugins.
>>>>>>> 36bcf271
<|MERGE_RESOLUTION|>--- conflicted
+++ resolved
@@ -1,10 +1,6 @@
 # Mattermost/Jira Plugin
 
-<<<<<<< HEAD
-The Jira/Mattermost plugin documentation is located at: https://mattermost.gitbook.io/jira-plugin/ - let us know your thoughts on the new format in the [Plugin: Jira Channel](https://community-daily.mattermost.com/core/channels/jira-plugin) on our Mattermost community!
-=======
 This plugin supports a two-way integration between Mattermost and Jira. Jira Core and Jira Software products, for Server, Data Center, and Cloud platforms are supported. It has been tested with versions 7 and 8.
->>>>>>> 36bcf271
 
 From v3.0 of this plugin, support for multiple Jira instances is offered.
 
@@ -23,7 +19,6 @@
 This repository is licensed under the Apache 2.0 License, except for the [server/enterprise](server/enterprise) directory which is licensed under the [Mattermost Source Available License](LICENSE.enterprise). See [Mattermost Source Available License](https://docs.mattermost.com/overview/faq.html#mattermost-source-available-license) to learn more.
 
 ## Development
-<<<<<<< HEAD
 
 To contribute to the project see https://www.mattermost.org/contribute-to-mattermost.
 
@@ -33,7 +28,3 @@
 
 - For Mattermost customers - Please open a support case.
 - For Questions, Suggestions, and Help - Please find us on our forum at https://forum.mattermost.org/c/plugins.
-=======
-
-This plugin contains both a server and web app portion. Read our documentation about the [Developer Workflow](https://developers.mattermost.com/extend/plugins/developer-workflow/) and [Developer Setup](https://developers.mattermost.com/extend/plugins/developer-setup/) for more information about developing and extending plugins.
->>>>>>> 36bcf271
