--- conflicted
+++ resolved
@@ -142,21 +142,20 @@
                 "default": ""
             },
             {
-<<<<<<< HEAD
                 "key": "ThreadedJiraCommentSubscriptionDuration",
                 "display_name": "Threaded Jira Comment Subscription Duration",
                 "type": "text",
                 "help_text": "Number of days Jira comments will be posted as threaded replies instead of new post",
                 "placeholder": "30",
                 "default": "30"
-=======
+            },
+            {
                 "key": "TeamIDs",
                 "display_name": "Team List",
                 "type": "text",
                 "help_text": "Comma separated list of team name and IDs to be used for filtering subscriptions",
                 "placeholder": "[team-1-name](team-1-id),[team-2-name](team-2-id)",
                 "default": ""
->>>>>>> 1eeaeded
             }
         ]
     }
