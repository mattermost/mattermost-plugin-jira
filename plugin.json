{
    "id": "jira",
    "name": "Jira",
    "description": "Atlassian Jira plugin for Mattermost.",
    "homepage_url": "https://github.com/mattermost/mattermost-plugin-jira",
    "support_url": "https://github.com/mattermost/mattermost-plugin-jira/issues",
    "release_notes_url": "https://github.com/mattermost/mattermost-plugin-jira/releases/tag/v3.2.0",
    "icon_path": "assets/icon.svg",
    "version": "3.2.0",
    "min_server_version": "6.5.0",
    "server": {
        "executables": {
            "darwin-amd64": "server/dist/plugin-darwin-amd64",
            "darwin-arm64": "server/dist/plugin-darwin-arm64",
            "linux-amd64": "server/dist/plugin-linux-amd64",
            "linux-arm64": "server/dist/plugin-linux-arm64",
            "windows-amd64": "server/dist/plugin-windows-amd64.exe"
        },
        "executable": ""
    },
    "webapp": {
        "bundle_path": "webapp/dist/main.js"
    },
    "settings_schema": {
        "header": "Please refer to the `/jira` command [**documentation**](https://mattermost.gitbook.io/plugin-jira/setup/installation#step-2-install-app-on-jira-server) to further configure the Jira plugin.",
        "footer": "Please refer to the `/jira` command [**documentation**](https://mattermost.gitbook.io/plugin-jira/setup/installation#step-2-install-app-on-jira-server) to further configure the Jira plugin. Specifically, [`/jira instance [un-]install`](https://mattermost.gitbook.io/plugin-jira/setup/installation#step-2-install-app-on-jira-server) and [`/jira webhook`](https://mattermost.gitbook.io/plugin-jira/setup/configuration#step-4-required-setup-webhooks-from-jira).",
        "settings": [
            {
                "key": "EnableJiraUI",
                "display_name": "Allow users to attach and create Jira issues in Mattermost:",
                "type": "bool",
                "help_text": "When **false**, users cannot attach and create Jira issues in Mattermost. Does not affect Jira webhook notifications. Select **false** then disable and re-enable this plugin in **System Console \u003e Plugins \u003e Plugin Management** to reset the plugin state for all users. \n \n When **true**, install this plugin to your Jira instance with `/jira install` to allow users to create and manage issues across Mattermost channels. See [documentation](https://about.mattermost.com/default-jira-plugin-link-application) to learn more.",
                "placeholder": "",
                "default": true
            },
            {
                "key": "secret",
                "display_name": "Webhook Secret:",
                "type": "generated",
                "help_text": "The secret used to authenticate the webhook to Mattermost.",
                "regenerate_help_text": "Regenerates the secret for the webhook URL endpoint. Regenerating the secret invalidates your existing Jira integrations.",
                "placeholder": "",
                "default": null
            },
            {
                "key": "RolesAllowedToEditJiraSubscriptions",
                "display_name": "Mattermost Roles Allowed to Edit Jira Subscriptions:",
                "type": "radio",
                "help_text": "Mattermost users who can subscribe channels to Jira tickets.",
                "placeholder": "",
                "default": "system_admin",
                "options": [
                    {
                        "display_name": "All users",
                        "value": "users"
                    },
                    {
                        "display_name": "Users who can manage channel settings",
                        "value": "channel_admin"
                    },
                    {
                        "display_name": "Users who can manage teams",
                        "value": "team_admin"
                    },
                    {
                        "display_name": "System Admins",
                        "value": "system_admin"
                    }
                ]
            },
            {
                "key": "GroupsAllowedToEditJiraSubscriptions",
                "display_name": "Jira Groups Allowed to Edit Jira Subscriptions:",
                "type": "text",
                "help_text": "Comma separated list of Group Names. List the Jira user groups who can create subscriptions. If none are specified, any Jira user can create a subscription. Jira groups restrictions are only applicable for a legacy instance installed on Jira 2.4 or earlier.",
                "placeholder": "",
                "default": ""
            },
            {
                "key": "JiraAdminAdditionalHelpText",
                "display_name": "Additional Help Text to be shown with Jira Help:",
                "type": "text",
                "help_text": "Additional Help Text to be shown to the user along with the output of `/jira help` command.",
                "placeholder": "",
                "default": ""
            },
            {
                "key": "HideDecriptionComment",
                "display_name": "Hide issue descriptions and comments:",
                "type": "bool",
                "help_text": "Hide detailed issue descriptions and comments from Subscription and Webhook messages",
                "placeholder": "",
                "default": false
            },
            {
                "key": "EnableAutocomplete",
                "display_name": "Enable slash command autocomplete:",
                "type": "bool",
                "help_text": "Autocomplete guides users through the available `/jira` slash commands.",
                "placeholder": "",
                "default": true
            },
            {
                "key": "DisplaySubscriptionNameInNotifications",
                "display_name": "Display subscription name in notifications:",
                "type": "bool",
                "help_text": "Display subscription name in post when a subscription posts to a channel",
                "placeholder": "",
                "default": false
            },
            {
                "key": "EnableWebhookEventLogging",
                "display_name": "Enable Webhook Event Logging:",
                "type": "bool",
                "help_text": "Allow the plugin to log the webhook event. The log level needs to be set to `DEBUG`.",
                "placeholder": "",
                "default": false
            }
        ]
<<<<<<< HEAD
    }
=======
      },
      {
        "key": "GroupsAllowedToEditJiraSubscriptions",
        "display_name": "Jira Groups Allowed to Edit Jira Subscriptions:",
        "type": "text",
        "help_text": "Comma separated list of Group Names. List the Jira user groups who can create subscriptions. If none are specified, any Jira user can create a subscription. Jira groups restrictions are only applicable for a legacy instance installed on Jira 2.4 or earlier.",
        "default": ""
      },
      {
        "key": "JiraAdminAdditionalHelpText",
        "display_name": "Additional Help Text to be shown with Jira Help:",
        "type": "text",
        "help_text": "Additional Help Text to be shown to the user along with the output of `/jira help` command.",
        "default": ""
      },
      {
        "key": "HideDecriptionComment",
        "display_name": "Hide issue descriptions and comments:",
        "type": "bool",
        "help_text": "Hide detailed issue descriptions and comments from Subscription and Webhook messages",
        "default": false
      },
      {
        "key": "EnableAutocomplete",
        "display_name": "Enable slash command autocomplete:",
        "type": "bool",
        "help_text": "Autocomplete guides users through the available `/jira` slash commands.",
        "default": true
      },
      {
        "key": "DisplaySubscriptionNameInNotifications",
        "display_name": "Display subscription name in notifications:",
        "type": "bool",
        "help_text": "Display subscription name in post when a subscription posts to a channel",
        "default": false
      }
    ],
    "header": "Please refer to the `/jira` command [**documentation**](https://mattermost.gitbook.io/plugin-jira/setup/installation#step-2-install-app-on-jira-server) to further configure the Jira plugin.",
    "footer": "Please refer to the `/jira` command [**documentation**](https://mattermost.gitbook.io/plugin-jira/setup/installation#step-2-install-app-on-jira-server) to further configure the Jira plugin. Specifically, [`/jira instance [un-]install`](https://mattermost.gitbook.io/plugin-jira/setup/installation#step-2-install-app-on-jira-server) and [`/jira webhook`](https://mattermost.gitbook.io/plugin-jira/setup/configuration#step-4-required-setup-webhooks-from-jira)."
  }
>>>>>>> 6abe3cab
}<|MERGE_RESOLUTION|>--- conflicted
+++ resolved
@@ -107,58 +107,7 @@
                 "help_text": "Display subscription name in post when a subscription posts to a channel",
                 "placeholder": "",
                 "default": false
-            },
-            {
-                "key": "EnableWebhookEventLogging",
-                "display_name": "Enable Webhook Event Logging:",
-                "type": "bool",
-                "help_text": "Allow the plugin to log the webhook event. The log level needs to be set to `DEBUG`.",
-                "placeholder": "",
-                "default": false
             }
         ]
-<<<<<<< HEAD
     }
-=======
-      },
-      {
-        "key": "GroupsAllowedToEditJiraSubscriptions",
-        "display_name": "Jira Groups Allowed to Edit Jira Subscriptions:",
-        "type": "text",
-        "help_text": "Comma separated list of Group Names. List the Jira user groups who can create subscriptions. If none are specified, any Jira user can create a subscription. Jira groups restrictions are only applicable for a legacy instance installed on Jira 2.4 or earlier.",
-        "default": ""
-      },
-      {
-        "key": "JiraAdminAdditionalHelpText",
-        "display_name": "Additional Help Text to be shown with Jira Help:",
-        "type": "text",
-        "help_text": "Additional Help Text to be shown to the user along with the output of `/jira help` command.",
-        "default": ""
-      },
-      {
-        "key": "HideDecriptionComment",
-        "display_name": "Hide issue descriptions and comments:",
-        "type": "bool",
-        "help_text": "Hide detailed issue descriptions and comments from Subscription and Webhook messages",
-        "default": false
-      },
-      {
-        "key": "EnableAutocomplete",
-        "display_name": "Enable slash command autocomplete:",
-        "type": "bool",
-        "help_text": "Autocomplete guides users through the available `/jira` slash commands.",
-        "default": true
-      },
-      {
-        "key": "DisplaySubscriptionNameInNotifications",
-        "display_name": "Display subscription name in notifications:",
-        "type": "bool",
-        "help_text": "Display subscription name in post when a subscription posts to a channel",
-        "default": false
-      }
-    ],
-    "header": "Please refer to the `/jira` command [**documentation**](https://mattermost.gitbook.io/plugin-jira/setup/installation#step-2-install-app-on-jira-server) to further configure the Jira plugin.",
-    "footer": "Please refer to the `/jira` command [**documentation**](https://mattermost.gitbook.io/plugin-jira/setup/installation#step-2-install-app-on-jira-server) to further configure the Jira plugin. Specifically, [`/jira instance [un-]install`](https://mattermost.gitbook.io/plugin-jira/setup/installation#step-2-install-app-on-jira-server) and [`/jira webhook`](https://mattermost.gitbook.io/plugin-jira/setup/configuration#step-4-required-setup-webhooks-from-jira)."
-  }
->>>>>>> 6abe3cab
 }