{
  "id": "jira",
  "name": "Jira",
  "description": "Atlassian Jira plugin for Mattermost.",
  "homepage_url": "https://github.com/mattermost/mattermost-plugin-jira",
  "support_url": "https://github.com/mattermost/mattermost-plugin-jira/issues",
  "release_notes_url": "https://github.com/mattermost/mattermost-plugin-jira/releases/tag/v3.0.0",
  "icon_path": "assets/icon.svg",
<<<<<<< HEAD
  "version": "3.0.0",
  "min_server_version": "5.24.0",
=======
  "version": "3.0.0-beta2.1",
  "min_server_version": "5.26.0",
>>>>>>> ed9fd682
  "server": {
    "executables": {
      "linux-amd64": "server/dist/plugin-linux-amd64",
      "darwin-amd64": "server/dist/plugin-darwin-amd64",
      "windows-amd64": "server/dist/plugin-windows-amd64.exe"
    }
  },
  "webapp": {
    "bundle_path": "webapp/dist/main.js"
  },
  "settings_schema": {
    "settings": [
      {
        "key": "EnableJiraUI",
        "display_name": "Allow users to attach and create Jira issues in Mattermost",
        "type": "bool",
        "help_text": "When false, users cannot attach and create Jira issues in Mattermost. Does not affect Jira webhook notifications. After changing this setting to false, disable, then re-enable this plugin in **System Console > Plugins > Plugin Management** to reset the plugin state for all users. \n \n When true, install this plugin to your Jira instance with '/jira install’ to allow users to create and manage issues across Mattermost channels. See [documentation](https://about.mattermost.com/default-jira-plugin-link-application) to learn more.",
        "default": true
      },
      {
        "key": "Secret",
        "display_name": "Webhook Secret",
        "type": "generated",
        "help_text": "The secret used to authenticate the webhook to Mattermost.",
        "regenerate_help_text": "Regenerates the secret for the webhook URL endpoint. Regenerating the secret invalidates your existing Jira integrations."
      },
      {
        "key": "StatsSecret",
        "display_name": "Stats API Secret",
        "type": "generated",
        "help_text": "The secret used to access plugin's stats API.",
        "regenerate_help_text": "Regenerates the secret for the stats API endpoint. Regenerating the secret invalidates your existing stats API clients."
      },
      {
        "key": "RolesAllowedToEditJiraSubscriptions",
        "display_name": "Mattermost Roles Allowed to Edit Jira Subscriptions",
        "type": "radio",
        "help_text": "Mattermost users who can subscribe channels to Jira tickets.",
        "default": "system_admin",
        "options": [
            {
                "display_name": "All users",
                "value": "users"
            },
            {
                "display_name": "Users who can manage channel settings",
                "value": "channel_admin"
            },
            {
                "display_name": "Users who can manage teams",
                "value": "team_admin"
            },
            {
                "display_name": "System Admins",
                "value": "system_admin"
            }
        ]
      },
      {
        "key": "GroupsAllowedToEditJiraSubscriptions",
        "display_name": "Jira Groups Allowed to Edit Jira Subscriptions",
        "type": "text",
        "help_text": "Comma separated list of Group Names. List the Jira user groups who can create subscriptions. If none are specified, any Jira user can create a subscription. Jira groups restrictions are only applicable for a legacy instance installed on Jira 2.4 or earlier.",
        "default": ""
      },
      {
        "key": "JiraAdminAdditionalHelpText",
        "display_name": "Additional Help Text to be shown with Jira Help",
        "type": "text",
        "help_text": "Additional Help Text to be shown to the user along with the output of `/jira help` command",
        "default": ""
      },
      {
        "key": "HideDecriptionComment",
        "display_name": "Hide issue descriptions and comments",
        "type": "bool",
        "help_text": "Hide detailed issue descriptions and comments from Subscription and Webhook messages",
        "default": false
      },
      {
        "key": "EnableAutocomplete",
        "display_name": "Enable slash command autocomplete",
        "type": "bool",
        "help_text": "Autocomplete guides users through the available `/jira` slash commands",
        "default": true
      }
    ],
    "header": "Please refer to the `/jira` command [**documentation**](https://mattermost.gitbook.io/plugin-jira/setup/installation#step-2-install-app-on-jira-server) to further configure the Jira plugin.",
    "footer": "Please refer to the `/jira` command [**documentation**](https://mattermost.gitbook.io/plugin-jira/setup/installation#step-2-install-app-on-jira-server) to further configure the Jira plugin. Specifically, [`/jira instance [un-]install`](https://mattermost.gitbook.io/plugin-jira/setup/installation#step-2-install-app-on-jira-server) and [`/jira webhook`](https://mattermost.gitbook.io/plugin-jira/setup/configuration#step-4-required-setup-webhooks-from-jira)"
  }
}<|MERGE_RESOLUTION|>--- conflicted
+++ resolved
@@ -6,13 +6,8 @@
   "support_url": "https://github.com/mattermost/mattermost-plugin-jira/issues",
   "release_notes_url": "https://github.com/mattermost/mattermost-plugin-jira/releases/tag/v3.0.0",
   "icon_path": "assets/icon.svg",
-<<<<<<< HEAD
   "version": "3.0.0",
-  "min_server_version": "5.24.0",
-=======
-  "version": "3.0.0-beta2.1",
   "min_server_version": "5.26.0",
->>>>>>> ed9fd682
   "server": {
     "executables": {
       "linux-amd64": "server/dist/plugin-linux-amd64",
