{
    "id": "jira",
    "name": "Jira",
    "description": "Atlassian Jira plugin for Mattermost.",
    "homepage_url": "https://github.com/mattermost/mattermost-plugin-jira",
    "support_url": "https://github.com/mattermost/mattermost-plugin-jira/issues",
    "release_notes_url": "https://github.com/mattermost/mattermost-plugin-jira/releases/tag/v4.0.0",
    "icon_path": "assets/icon.svg",
    "version": "4.0.0",
    "min_server_version": "7.8.0",
    "server": {
        "executables": {
            "darwin-amd64": "server/dist/plugin-darwin-amd64",
            "darwin-arm64": "server/dist/plugin-darwin-arm64",
            "linux-amd64": "server/dist/plugin-linux-amd64",
            "linux-arm64": "server/dist/plugin-linux-arm64",
            "windows-amd64": "server/dist/plugin-windows-amd64.exe"
        },
        "executable": ""
    },
    "webapp": {
        "bundle_path": "webapp/dist/main.js"
    },
    "settings_schema": {
        "header": "Please refer to the `/jira` command [**documentation**](https://mattermost.gitbook.io/plugin-jira/setup/installation#step-2-install-app-on-jira-server) to further configure the Jira plugin.",
        "footer": "Please refer to the `/jira` command [**documentation**](https://mattermost.gitbook.io/plugin-jira/setup/installation#step-2-install-app-on-jira-server) to further configure the Jira plugin. Specifically, [`/jira instance [un-]install`](https://mattermost.gitbook.io/plugin-jira/setup/installation#step-2-install-app-on-jira-server) and [`/jira webhook`](https://mattermost.gitbook.io/plugin-jira/setup/configuration#step-4-required-setup-webhooks-from-jira).",
        "settings": [
            {
                "key": "EnableJiraUI",
                "display_name": "Allow users to attach and create Jira issues in Mattermost:",
                "type": "bool",
                "help_text": "When **false**, users cannot attach and create Jira issues in Mattermost. Does not affect Jira webhook notifications. Select **false** then disable and re-enable this plugin in **System Console \u003e Plugins \u003e Plugin Management** to reset the plugin state for all users. \n \n When **true**, install this plugin to your Jira instance with `/jira install` to allow users to create and manage issues across Mattermost channels. See [documentation](https://about.mattermost.com/default-jira-plugin-link-application) to learn more.",
                "placeholder": "",
                "default": true
            },
            {
                "key": "secret",
                "display_name": "Webhook Secret:",
                "type": "generated",
                "help_text": "The secret used to authenticate the webhook to Mattermost.",
                "regenerate_help_text": "Regenerates the secret for the webhook URL endpoint. Regenerating the secret invalidates your existing Jira integrations.",
                "placeholder": "",
                "default": null
            },
            {
                "key": "RolesAllowedToEditJiraSubscriptions",
                "display_name": "Mattermost Roles Allowed to Edit Jira Subscriptions:",
                "type": "radio",
                "help_text": "Mattermost users who can subscribe channels to Jira tickets.",
                "placeholder": "",
                "default": "system_admin",
                "options": [
                    {
                        "display_name": "All users",
                        "value": "users"
                    },
                    {
                        "display_name": "Users who can manage channel settings",
                        "value": "channel_admin"
                    },
                    {
                        "display_name": "Users who can manage teams",
                        "value": "team_admin"
                    },
                    {
                        "display_name": "System Admins",
                        "value": "system_admin"
                    }
                ]
            },
            {
                "key": "GroupsAllowedToEditJiraSubscriptions",
                "display_name": "Jira Groups Allowed to Edit Jira Subscriptions:",
                "type": "text",
                "help_text": "Comma separated list of Group Names. List the Jira user groups who can create subscriptions. If none are specified, any Jira user can create a subscription. Jira groups restrictions are only applicable for a legacy instance installed on Jira 2.4 or earlier.",
                "placeholder": "",
                "default": ""
            },
            {
                "key": "SecurityLevelEmptyForJiraSubscriptions",
<<<<<<< HEAD
                "display_name": "When enabled, a subscription without security level rules will filter out an issue that has a security level assigned:",
                "type": "text",
                "help_text": "",
=======
                "display_name": "Default Subscription Security Level to Empty:",
                "type": "bool",
                "help_text": "Subscriptions will only include issues that have a security level assigned if the appropriate security level has been included as a filter",
>>>>>>> d1e233af
                "placeholder": "",
                "default": true
            },
            {
                "key": "JiraAdminAdditionalHelpText",
                "display_name": "Additional Help Text to be shown with Jira Help:",
                "type": "text",
                "help_text": "Additional Help Text to be shown to the user along with the output of `/jira help` command.",
                "placeholder": "",
                "default": ""
            },
            {
                "key": "HideDecriptionComment",
                "display_name": "Hide issue descriptions and comments:",
                "type": "bool",
                "help_text": "Hide detailed issue descriptions and comments from Subscription and Webhook messages",
                "placeholder": "",
                "default": false
            },
            {
                "key": "EnableAutocomplete",
                "display_name": "Enable slash command autocomplete:",
                "type": "bool",
                "help_text": "Autocomplete guides users through the available `/jira` slash commands.",
                "placeholder": "",
                "default": true
            },
            {
                "key": "DisplaySubscriptionNameInNotifications",
                "display_name": "Display subscription name in notifications:",
                "type": "bool",
                "help_text": "Display subscription name in post when a subscription posts to a channel",
                "placeholder": "",
                "default": false
            }
        ]
    }
}<|MERGE_RESOLUTION|>--- conflicted
+++ resolved
@@ -78,15 +78,9 @@
             },
             {
                 "key": "SecurityLevelEmptyForJiraSubscriptions",
-<<<<<<< HEAD
-                "display_name": "When enabled, a subscription without security level rules will filter out an issue that has a security level assigned:",
-                "type": "text",
-                "help_text": "",
-=======
                 "display_name": "Default Subscription Security Level to Empty:",
                 "type": "bool",
-                "help_text": "Subscriptions will only include issues that have a security level assigned if the appropriate security level has been included as a filter",
->>>>>>> d1e233af
+                "help_text": "Subscriptions will only include issues/comments that have a security level assigned if the appropriate security level has been included as a filter",
                 "placeholder": "",
                 "default": true
             },
