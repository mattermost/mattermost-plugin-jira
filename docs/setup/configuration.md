--- conflicted
+++ resolved
@@ -16,32 +16,19 @@
 
 ### Step 3: Configure webhooks on the Jira server
 
-<<<<<<< HEAD
 As of Jira 2.1, you need to configure a single webhook for all possible event triggers that you would like to be pushed into Mattermost. This is called a firehose; the plugin gets sent a stream of events from the Jira server via the webhook configured below. The plugin's Channel Subscription feature processes the firehose of data and then routes the events to channels based on your subscriptions.
-=======
+
 Use the `/jira webhook` command to get your webhook URL to copy into Jira.
 
 To control Mattermost channel subscriptions, use the `/jira subscribe` command in the channel in which you want to receive subscriptions. Then select the project and event triggers that will post to the channel. To manage all channel subscriptions as an administrator see [Notification Management](../administrator-guide/notification-management.md).
->>>>>>> 9681f1ed
+
 
 1. To get the appropriate webhook URL, post `/jira webhhok <your-jira-url>` to a Mattermost channel as a Mattermost System Admin.
-1. As a Jira System Administrator, go to **Jira Settings > System > WebHooks**.
+2. As a Jira System Administrator, go to **Jira Settings > System > WebHooks**.
    * For older versions of Jira, click the gear icon in bottom left corner, then go to **Advanced > WebHooks**.
-<<<<<<< HEAD
-2. Click **Create a WebHook** to create a new webhook. 
-3. Enter a **Name** for the webhook and add the Jira webhook URL retrieved above as the **URL**.
-=======
-2. Click **Create a WebHook** to create a new webhook.
-3. Enter a **Name** for the webhook and add the Jira plugin webhook URL [https://SITEURL/plugins/jira/api/v2/webhook?secret=WEBHOOKSECRET](https://SITEURL/plugins/jira/api/v2/webhook?secret=WEBHOOKSECRET) as the **URL**.
-
-   * Replace `SITEURL` with the site URL of your Mattermost instance, and `WEBHOOKSECRET` with the secret generated in Mattermost via **System Console > Plugins > Jira**. For instance, if the site URL is `https://community.mattermost.com`, and the generated webhook secret is `5JlVk56KPxX629ujeU3MOuxaiwsPzLwh`, then the final webhook URL would be:
-
-   ```text
-   https://community.mattermost.com/plugins/jira/api/v2/webhook?secret=5JlVk56KPxX629ujeU3MOuxaiwsPzLwh
-   ```
-
->>>>>>> 9681f1ed
-3. Finally, set which issue events send messages to Mattermost channels and select all of the following:
+3. Click **Create a WebHook** to create a new webhook. 
+4. Enter a **Name** for the webhook and add the Jira webhook URL retrieved above as the **URL**.
+5. Finally, set which issue events send messages to Mattermost channels and select all of the following:
    * Worklog
       * created
       * updated
@@ -61,17 +48,15 @@
       * created
       * deleted
 
-4. Choose **Save**.
+6. Choose **Save**.
 
-<<<<<<< HEAD
 Previously configured webhooks that point to specific channels are still supported and will continue to work.
-=======
+
 For granular control of how issues are sent to certain channels in your Mattermost instance, you can use the Jira plugin's Channel Subscriptions feature in the Mattermost interface. The webhook JQL used on Jira's side should be made broad enough to make full use out of the feature.
 
 You can create multiple webhooks in Jira to point to the same endpoint on your Mattermost instance. This is useful when you only want issues from certain projects, or issues that fit a specific JQL criteria to be sent to your Mattermost instance. Larger organizations may want to filter the webhooks by project to minimize load on their Jira server, if they only need specific projects used for the webhook feature.
 
 ### Step 3: Install the plugin as an application in Jira
->>>>>>> 9681f1ed
 
 To control Mattermost channel subscriptions, use the command `/jira subscribe` in the channel in which you want to receive subscriptions. Then select the project and event triggers that will post to the channel. To manage all channel subscriptions as an administrator see [Notification Management](../admininstrator-guide/notification-management.md).
 
