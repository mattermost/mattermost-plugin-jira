--- conflicted
+++ resolved
@@ -65,12 +65,8 @@
 ## Ensures NPM dependencies are installed without having to run this all the time.
 webapp/.npminstall:
 ifneq ($(HAS_WEBAPP),)
-<<<<<<< HEAD
-	cd webapp && $(NPM) install --verbose
-=======
 	git config --global url."ssh://git@".insteadOf git://
 	cd webapp && $(NPM) install
->>>>>>> e526580c
 	touch $@
 endif
 
