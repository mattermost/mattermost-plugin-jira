GO ?= $(shell command -v go 2> /dev/null)
NPM ?= $(shell command -v npm 2> /dev/null)
CURL ?= $(shell command -v curl 2> /dev/null)
MANIFEST_FILE ?= plugin.json
MM_UTILITIES_DIR ?= ../mattermost-utilities

export GO111MODULE=on

# You can include assets this directory into the bundle. This can be e.g. used to include profile pictures.
ASSETS_DIR ?= assets

# Verify environment, and define PLUGIN_ID, PLUGIN_VERSION, HAS_SERVER and HAS_WEBAPP as needed.
include build/setup.mk

BUNDLE_NAME ?= $(PLUGIN_ID)-$(PLUGIN_VERSION).tar.gz

## Checks the code style, tests, builds and bundles the plugin.
all: check-style test dist

## Propagates plugin manifest information into the server/ and webapp/ folders as required.
.PHONY: apply
apply:
	./build/bin/manifest apply

## Runs govet and gofmt against all packages.
.PHONY: check-style
check-style: webapp/.npminstall gofmt govet
	@echo Checking for style guide compliance

ifneq ($(HAS_WEBAPP),)
	cd webapp && npm run lint
endif

## Runs gofmt against all packages.
.PHONY: gofmt
gofmt:
ifneq ($(HAS_SERVER),)
	@echo Running gofmt
	@for package in $$(go list ./server/...); do \
		echo "Checking "$$package; \
		files=$$(go list -f '{{range .GoFiles}}{{$$.Dir}}/{{.}} {{end}}' $$package); \
		if [ "$$files" ]; then \
			gofmt_output=$$(gofmt -d -s $$files 2>&1); \
			if [ "$$gofmt_output" ]; then \
				echo "$$gofmt_output"; \
				echo "Gofmt failure"; \
				exit 1; \
			fi; \
		fi; \
	done
	@echo Gofmt success
endif

## Runs govet against all packages.
.PHONY: govet
govet:
ifneq ($(HAS_SERVER),)
	@echo Running govet
	@# Workaroung because you can't install binaries without adding them to go.mod 
	env GO111MODULE=off $(GO) get golang.org/x/tools/go/analysis/passes/shadow/cmd/shadow
	$(GO) vet ./server/...
	$(GO) vet -vettool=$(GOPATH)/bin/shadow ./server/...
	@echo Govet success
endif

## Builds the server, if it exists, including support for multiple architectures.
.PHONY: server
server:
ifneq ($(HAS_SERVER),)
	rm -rf server/dist;
	mkdir -p server/dist;
	cd server && env GOOS=linux GOARCH=amd64 $(GO) build -o dist/plugin-linux-amd64;
	cd server && env GOOS=darwin GOARCH=amd64 $(GO) build -o dist/plugin-darwin-amd64;
	cd server && env GOOS=windows GOARCH=amd64 $(GO) build -o dist/plugin-windows-amd64.exe;
	cd server && cp -R templates dist/
endif

## Ensures NPM dependencies are installed without having to run this all the time.
webapp/.npminstall:
ifneq ($(HAS_WEBAPP),)
	cd webapp && $(NPM) install
	touch $@
endif

## Builds the webapp, if it exists.
.PHONY: webapp
webapp: webapp/.npminstall
ifneq ($(HAS_WEBAPP),)
	cd webapp && $(NPM) run build;
endif

## Generates a tar bundle of the plugin for install.
.PHONY: bundle
bundle:
	rm -rf dist/
	mkdir -p dist/$(PLUGIN_ID)
	cp $(MANIFEST_FILE) dist/$(PLUGIN_ID)/
ifneq ($(wildcard $(ASSETS_DIR)/.),)
	cp -r $(ASSETS_DIR) dist/$(PLUGIN_ID)/
endif
ifneq ($(HAS_PUBLIC),)
	cp -r public/ dist/$(PLUGIN_ID)/
endif
ifneq ($(HAS_SERVER),)
	mkdir -p dist/$(PLUGIN_ID)/server/dist;
	cp -r server/dist/* dist/$(PLUGIN_ID)/server/dist/;
endif
ifneq ($(HAS_WEBAPP),)
	mkdir -p dist/$(PLUGIN_ID)/webapp/dist;
	cp -r webapp/dist/* dist/$(PLUGIN_ID)/webapp/dist/;
endif
	cd dist && tar -cvzf $(BUNDLE_NAME) $(PLUGIN_ID)

	@echo plugin built at: dist/$(BUNDLE_NAME)

## Builds and bundles the plugin.
.PHONY: dist
dist:	apply server webapp bundle

## Installs the plugin to a (development) server.
.PHONY: deploy
deploy: dist
## It uses the API if appropriate environment variables are defined,
## or copying the files directly to a sibling mattermost-server directory.
ifneq ($(and $(MM_SERVICESETTINGS_SITEURL),$(MM_ADMIN_USERNAME),$(MM_ADMIN_PASSWORD),$(CURL)),)
	@echo "Installing plugin via API"
<<<<<<< HEAD
		(TOKEN=`http --print h POST $(MM_SERVICESETTINGS_SITEURL)/api/v4/users/login login_id=$(MM_ADMIN_USERNAME) password=$(MM_ADMIN_PASSWORD) X-Requested-With:"XMLHttpRequest" | grep Token | cut -f2 -d' '` && \
		  http --print b GET $(MM_SERVICESETTINGS_SITEURL)/api/v4/users/me Authorization:"Bearer $$TOKEN" && \
			http --print b DELETE $(MM_SERVICESETTINGS_SITEURL)/api/v4/plugins/$(PLUGIN_ID) Authorization:"Bearer $$TOKEN" && \
			http --print b --check-status --form POST $(MM_SERVICESETTINGS_SITEURL)/api/v4/plugins plugin@dist/$(BUNDLE_NAME) Authorization:"Bearer $$TOKEN" && \
		  http --print b POST $(MM_SERVICESETTINGS_SITEURL)/api/v4/plugins/$(PLUGIN_ID)/enable Authorization:"Bearer $$TOKEN" && \
		  http --print b POST $(MM_SERVICESETTINGS_SITEURL)/api/v4/users/logout Authorization:"Bearer $$TOKEN" \
	  )
else ifneq ($(and $(MM_SERVICESETTINGS_SITEURL),$(MM_ADMIN_USERNAME),$(MM_ADMIN_PASSWORD),$(CURL)),)
	@echo "Installing plugin via API"
	$(eval TOKEN := $(shell curl -i -X POST $(MM_SERVICESETTINGS_SITEURL)/api/v4/users/login -d '{"login_id": "$(MM_ADMIN_USERNAME)", "password": "$(MM_ADMIN_PASSWORD)"}' | grep -o MMAUTHTOKEN=[0-9a-z]\* | cut -f2 -d'=' 2> /dev/null))
	@curl -s -H "Authorization: Bearer $(TOKEN)" -X DELETE $(MM_SERVICESETTINGS_SITEURL)/api/v4/plugins/$(PLUGIN_ID) > /dev/null
	@curl -s -H "Authorization: Bearer $(TOKEN)" -X POST $(MM_SERVICESETTINGS_SITEURL)/api/v4/plugins -F "plugin=@dist/$(BUNDLE_NAME)" > /dev/null && \
=======
	$(eval TOKEN := $(shell curl -i -X POST $(MM_SERVICESETTINGS_SITEURL)/api/v4/users/login -d '{"login_id": "$(MM_ADMIN_USERNAME)", "password": "$(MM_ADMIN_PASSWORD)"}' | grep -o MMAUTHTOKEN=[0-9a-z]\* | cut -f2 -d'=' 2> /dev/null))
	@curl -s -H "Authorization: Bearer $(TOKEN)" -X POST $(MM_SERVICESETTINGS_SITEURL)/api/v4/plugins -F "plugin=@dist/$(BUNDLE_NAME)" -F "force=true" > /dev/null && \
>>>>>>> 5f404396
		curl -s -H "Authorization: Bearer $(TOKEN)" -X POST $(MM_SERVICESETTINGS_SITEURL)/api/v4/plugins/$(PLUGIN_ID)/enable > /dev/null && \
		echo "OK." || echo "Sorry, something went wrong."
else ifneq ($(wildcard ../mattermost-server/.*),)
	@echo "Installing plugin via filesystem. Server restart and manual plugin enabling required"
	mkdir -p ../mattermost-server/plugins
	tar -C ../mattermost-server/plugins -zxvf dist/$(BUNDLE_NAME)
else
	@echo "No supported deployment method available. Install plugin manually."
endif

## Runs any lints and unit tests defined for the server and webapp, if they exist.
.PHONY: test
test: webapp/.npminstall
ifneq ($(HAS_SERVER),)
	$(GO) test -race -v ./server/...
endif
ifneq ($(HAS_WEBAPP),)
	cd webapp && $(NPM) run fix;
endif

## Creates a coverage report for the server code.
.PHONY: coverage
coverage: server/.depensure webapp/.npminstall
ifneq ($(HAS_SERVER),)
	$(GO) test -race -coverprofile=server/coverage.txt ./server/...
	$(GO) tool cover -html=server/coverage.txt
endif

## Extract strings for translation from the source code.
.PHONY: i18n-extract
i18n-extract: 
ifneq ($(HAS_WEBAPP),)
	@[[ -d $(MM_UTILITIES_DIR) ]] || echo "You must clone github.com/mattermost/mattermost-utilities repo in .. to use this command"
	@[[ -d $(MM_UTILITIES_DIR) ]] && cd $(MM_UTILITIES_DIR) && npm install && npm run babel && node mmjstool/build/index.js i18n extract-webapp --webapp-dir ../mattermost-plugin-demo/webapp
endif

## Clean removes all build artifacts.
.PHONY: clean
clean:
	rm -fr dist/
ifneq ($(HAS_SERVER),)
	rm -fr server/dist
endif
ifneq ($(HAS_WEBAPP),)
	rm -fr webapp/.npminstall
	rm -fr webapp/dist
	rm -fr webapp/node_modules
endif
	rm -fr build/bin/

# Help documentatin à la https://marmelab.com/blog/2016/02/29/auto-documented-makefile.html
help:
	@cat Makefile | grep -v '\.PHONY' |  grep -v '\help:' | grep -B1 -E '^[a-zA-Z0-9_.-]+:.*' | sed -e "s/:.*//" | sed -e "s/^## //" |  grep -v '\-\-' | sed '1!G;h;$$!d' | awk 'NR%2{printf "\033[36m%-30s\033[0m",$$0;next;}1' | sort<|MERGE_RESOLUTION|>--- conflicted
+++ resolved
@@ -124,23 +124,8 @@
 ## or copying the files directly to a sibling mattermost-server directory.
 ifneq ($(and $(MM_SERVICESETTINGS_SITEURL),$(MM_ADMIN_USERNAME),$(MM_ADMIN_PASSWORD),$(CURL)),)
 	@echo "Installing plugin via API"
-<<<<<<< HEAD
-		(TOKEN=`http --print h POST $(MM_SERVICESETTINGS_SITEURL)/api/v4/users/login login_id=$(MM_ADMIN_USERNAME) password=$(MM_ADMIN_PASSWORD) X-Requested-With:"XMLHttpRequest" | grep Token | cut -f2 -d' '` && \
-		  http --print b GET $(MM_SERVICESETTINGS_SITEURL)/api/v4/users/me Authorization:"Bearer $$TOKEN" && \
-			http --print b DELETE $(MM_SERVICESETTINGS_SITEURL)/api/v4/plugins/$(PLUGIN_ID) Authorization:"Bearer $$TOKEN" && \
-			http --print b --check-status --form POST $(MM_SERVICESETTINGS_SITEURL)/api/v4/plugins plugin@dist/$(BUNDLE_NAME) Authorization:"Bearer $$TOKEN" && \
-		  http --print b POST $(MM_SERVICESETTINGS_SITEURL)/api/v4/plugins/$(PLUGIN_ID)/enable Authorization:"Bearer $$TOKEN" && \
-		  http --print b POST $(MM_SERVICESETTINGS_SITEURL)/api/v4/users/logout Authorization:"Bearer $$TOKEN" \
-	  )
-else ifneq ($(and $(MM_SERVICESETTINGS_SITEURL),$(MM_ADMIN_USERNAME),$(MM_ADMIN_PASSWORD),$(CURL)),)
-	@echo "Installing plugin via API"
-	$(eval TOKEN := $(shell curl -i -X POST $(MM_SERVICESETTINGS_SITEURL)/api/v4/users/login -d '{"login_id": "$(MM_ADMIN_USERNAME)", "password": "$(MM_ADMIN_PASSWORD)"}' | grep -o MMAUTHTOKEN=[0-9a-z]\* | cut -f2 -d'=' 2> /dev/null))
-	@curl -s -H "Authorization: Bearer $(TOKEN)" -X DELETE $(MM_SERVICESETTINGS_SITEURL)/api/v4/plugins/$(PLUGIN_ID) > /dev/null
-	@curl -s -H "Authorization: Bearer $(TOKEN)" -X POST $(MM_SERVICESETTINGS_SITEURL)/api/v4/plugins -F "plugin=@dist/$(BUNDLE_NAME)" > /dev/null && \
-=======
 	$(eval TOKEN := $(shell curl -i -X POST $(MM_SERVICESETTINGS_SITEURL)/api/v4/users/login -d '{"login_id": "$(MM_ADMIN_USERNAME)", "password": "$(MM_ADMIN_PASSWORD)"}' | grep -o MMAUTHTOKEN=[0-9a-z]\* | cut -f2 -d'=' 2> /dev/null))
 	@curl -s -H "Authorization: Bearer $(TOKEN)" -X POST $(MM_SERVICESETTINGS_SITEURL)/api/v4/plugins -F "plugin=@dist/$(BUNDLE_NAME)" -F "force=true" > /dev/null && \
->>>>>>> 5f404396
 		curl -s -H "Authorization: Bearer $(TOKEN)" -X POST $(MM_SERVICESETTINGS_SITEURL)/api/v4/plugins/$(PLUGIN_ID)/enable > /dev/null && \
 		echo "OK." || echo "Sorry, something went wrong."
 else ifneq ($(wildcard ../mattermost-server/.*),)
