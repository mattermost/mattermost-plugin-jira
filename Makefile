--- conflicted
+++ resolved
@@ -156,11 +156,7 @@
 
 ## Runs any lints and unit tests defined for the server and webapp, if they exist.
 .PHONY: test
-<<<<<<< HEAD
-test: .npminstall
-=======
-test: webapp/.npminstall validate-go-version
->>>>>>> f8e9119e
+test: .npminstall validate-go-version
 ifneq ($(HAS_SERVER),)
 	$(GOTEST) -race -v ./server/...
 endif
@@ -170,11 +166,7 @@
 
 ## Creates a coverage report for the server code.
 .PHONY: coverage
-<<<<<<< HEAD
-coverage: .npminstall
-=======
-coverage: validate-go-version
->>>>>>> f8e9119e
+coverage: .npminstall validate-go-version
 ifneq ($(HAS_SERVER),)
 	$(GOTEST) -race -coverprofile=server/coverage.txt ./server/...
 	$(GOTOOL) cover -html=server/coverage.txt
