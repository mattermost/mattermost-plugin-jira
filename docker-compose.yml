version: '3'
services:
  jira:
<<<<<<< HEAD
    image: atlassian/jira-software:9 # It is recommended to test with version 7. Most, if not all, compatibility issues between Jira Server/Cloud exist in version 7.
    # image: atlassian/jira-software:8 # Test with version 8 as well when adding new webhook handling logic, or introducing a new Jira API call.
=======
    container_name: mattermost-jira
    image: atlassian/jira-software:latest # It is recommended to test with the latest version 9, as most of the customers are using this version.
    # image: atlassian/jira-software:8 # Alternatively you can test with the previous stable version 8 as well.
>>>>>>> 8dbe4b05
    ports:
      - "8080:8080"
    environment:
      - JVM_MINIMUM_MEMORY=4096m
      - JVM_MAXIMUM_MEMORY=8192m
      - JVM_RESERVED_CODE_CACHE_SIZE=1024m
      # - ATL_TOMCAT_SCHEME='https' # Enable this in case the Jira Server is being hosted with https
      # - ATL_TOMCAT_SECURE='true' # Set 'true' if ATL_TOMCAT_SCHEME is 'https'.<|MERGE_RESOLUTION|>--- conflicted
+++ resolved
@@ -1,14 +1,9 @@
 version: '3'
 services:
   jira:
-<<<<<<< HEAD
-    image: atlassian/jira-software:9 # It is recommended to test with version 7. Most, if not all, compatibility issues between Jira Server/Cloud exist in version 7.
-    # image: atlassian/jira-software:8 # Test with version 8 as well when adding new webhook handling logic, or introducing a new Jira API call.
-=======
     container_name: mattermost-jira
     image: atlassian/jira-software:latest # It is recommended to test with the latest version 9, as most of the customers are using this version.
     # image: atlassian/jira-software:8 # Alternatively you can test with the previous stable version 8 as well.
->>>>>>> 8dbe4b05
     ports:
       - "8080:8080"
     environment:
